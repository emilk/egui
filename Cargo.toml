[workspace]
resolver = "2"
members = [
    "crates/ecolor",
    "crates/egui_demo_app",
    "crates/egui_demo_lib",
    "crates/egui_extras",
    "crates/egui_glow",
    "crates/egui_kittest",
    "crates/egui-wgpu",
    "crates/egui-winit",
    "crates/egui",
    "crates/emath",
    "crates/epaint",
    "crates/epaint_default_fonts",

    "examples/*",
    "tests/*",

    "xtask",
]

[workspace.package]
edition = "2024"
license = "MIT OR Apache-2.0"
rust-version = "1.88"
version = "0.32.3"


[profile.release]
# lto = true # VERY slightly smaller wasm
# opt-level = 's' # 10-20% smaller wasm compared to `opt-level = 3`
# opt-level = 1 # very slow and big wasm. Don't do this.
opt-level = 2 # fast and small wasm, basically same as `opt-level = 's'`
# opt-level = 3 # unnecessarily large wasm for no performance gain

# debug = true # include debug symbols, useful when profiling wasm

panic = "abort" # This leads to better optimizations and smaller binaries (and is the default in Wasm anyways).


[profile.dev]
# Can't leave this on by default, because it breaks the Windows build. Related: https://github.com/rust-lang/cargo/issues/4897
# split-debuginfo = "unpacked" # faster debug builds on mac
# opt-level = 1                # Make debug builds run faster

# panic = "abort" leads to better optimizations and smaller binaries (and is the default in Wasm anyways),
# but it also means backtraces don't work with the `backtrace` library (https://github.com/rust-lang/backtrace-rs/issues/397).
# egui has a feature where if you hold down all modifiers keys on your keyboard and hover any UI widget,
# you will see the backtrace to that widget, and we don't want to break that feature in dev builds.

[profile.dev.package."*"]
# Optimize all dependencies even in debug builds (does not affect workspace packages):
opt-level = 2


[workspace.dependencies]
emath = { version = "0.32.3", path = "crates/emath", default-features = false }
ecolor = { version = "0.32.3", path = "crates/ecolor", default-features = false }
epaint = { version = "0.32.3", path = "crates/epaint", default-features = false }
epaint_default_fonts = { version = "0.32.3", path = "crates/epaint_default_fonts" }
egui = { version = "0.32.3", path = "crates/egui", default-features = false }
egui-winit = { version = "0.32.3", path = "crates/egui-winit", default-features = false }
egui_extras = { version = "0.32.3", path = "crates/egui_extras", default-features = false }
egui-wgpu = { version = "0.32.3", path = "crates/egui-wgpu", default-features = false }
egui_demo_lib = { version = "0.32.3", path = "crates/egui_demo_lib", default-features = false }
egui_glow = { version = "0.32.3", path = "crates/egui_glow", default-features = false }
egui_kittest = { version = "0.32.3", path = "crates/egui_kittest", default-features = false }
eframe = { version = "0.32.3", path = "crates/eframe", default-features = false }

accesskit = "0.21.0"
accesskit_winit = "0.29"
ahash = { version = "0.8.11", default-features = false, features = [
    "no-rng", # we don't need DOS-protection, so we let users opt-in to it instead
    "std",
] }
backtrace = "0.3"
bitflags = "2.6"
bytemuck = "1.23.2"
criterion = { version = "0.7", default-features = false }
dify = { version = "0.7", default-features = false }
directories = "6"
document-features = "0.2.10"
glow = "0.16"
glutin = { version = "0.32.0", default-features = false }
glutin-winit = { version = "0.5.0", default-features = false }
home = "0.5.9"
image = { version = "0.25", default-features = false }
js-sys = "0.3"
kittest = { version = "0.2.0", git = "https://github.com/rerun-io/kittest.git" }
log = { version = "0.4", features = ["std"] }
mimalloc = "0.1.46"
nohash-hasher = "0.2"
objc2 = "0.5.1"
objc2-app-kit = { version = "0.2.0", default-features = false }
objc2-foundation = { version = "0.2.0", default-features = false }
<<<<<<< HEAD
open = "5"
=======
objc2-ui-kit = { version = "0.2.0", default-features = false }
>>>>>>> ab461f41
parking_lot = "0.12"
percent-encoding = "2.1"
pollster = "0.4"
profiling = { version = "1.0.16", default-features = false }
puffin = "0.19"
puffin_http = "0.16"
raw-window-handle = "0.6.0"
ron = "0.11"
serde = { version = "1", features = ["derive"] }
similar-asserts = "1.4.2"
smallvec = "1"
static_assertions = "1.1.0"
tempfile = "3"
thiserror = "1.0.37"
type-map = "0.5.0"
unicode-segmentation = "1.12.0"
wasm-bindgen = "0.2"
wasm-bindgen-futures = "0.4"
web-sys = "0.3.73"
web-time = "1.1.0" # Timekeeping for native and web
wgpu = { version = "27.0.0", default-features = false, features = ["std"] }
windows-sys = "0.60"
winit = { version = "0.30.12", default-features = false }

[workspace.lints.rust]
unsafe_code = "deny"

elided_lifetimes_in_paths = "warn"
future_incompatible = { level = "warn", priority = -1 }
nonstandard_style = { level = "warn", priority = -1 }
rust_2018_idioms = { level = "warn", priority = -1 }
rust_2021_prelude_collisions = "warn"
semicolon_in_expressions_from_macros = "warn"
trivial_numeric_casts = "warn"
unexpected_cfgs = "warn"
unsafe_op_in_unsafe_fn = "warn"                         # `unsafe_op_in_unsafe_fn` may become the default in future Rust versions: https://github.com/rust-lang/rust/issues/71668
unused_extern_crates = "warn"
unused_import_braces = "warn"
unused_lifetimes = "warn"

trivial_casts = "allow"
unused_qualifications = "allow"

[workspace.lints.rustdoc]
all = "warn"
missing_crate_level_docs = "warn"
broken_intra_doc_links = "warn"

# See also clippy.toml
[workspace.lints.clippy]
all = { level = "warn", priority = -1 }

allow_attributes = "warn"
as_ptr_cast_mut = "warn"
await_holding_lock = "warn"
bool_to_int_with_if = "warn"
branches_sharing_code = "warn"
char_lit_as_u8 = "warn"
checked_conversions = "warn"
clear_with_drain = "warn"
cloned_instead_of_copied = "warn"
dbg_macro = "warn"
debug_assert_with_mut_call = "warn"
default_union_representation = "warn"
derive_partial_eq_without_eq = "warn"
disallowed_macros = "warn"                  # See clippy.toml
disallowed_methods = "warn"                 # See clippy.toml
disallowed_names = "warn"                   # See clippy.toml
disallowed_script_idents = "warn"           # See clippy.toml
disallowed_types = "warn"                   # See clippy.toml
doc_comment_double_space_linebreaks = "warn"
doc_link_with_quotes = "warn"
doc_markdown = "warn"
elidable_lifetime_names = "warn"
empty_enum = "warn"
empty_enum_variants_with_brackets = "warn"
empty_line_after_outer_attr = "warn"
enum_glob_use = "warn"
equatable_if_let = "warn"
exit = "warn"
expl_impl_clone_on_copy = "warn"
explicit_deref_methods = "warn"
explicit_into_iter_loop = "warn"
explicit_iter_loop = "warn"
fallible_impl_from = "warn"
filter_map_next = "warn"
flat_map_option = "warn"
float_cmp_const = "warn"
fn_params_excessive_bools = "warn"
fn_to_numeric_cast_any = "warn"
from_iter_instead_of_collect = "warn"
get_unwrap = "warn"
if_let_mutex = "warn"
ignore_without_reason = "warn"
implicit_clone = "warn"
implied_bounds_in_impls = "warn"
imprecise_flops = "warn"
inconsistent_struct_constructor = "warn"
index_refutable_slice = "warn"
inefficient_to_string = "warn"
infinite_loop = "warn"
into_iter_without_iter = "warn"
invalid_upcast_comparisons = "warn"
iter_filter_is_ok = "warn"
iter_filter_is_some = "warn"
iter_not_returning_iterator = "warn"
iter_on_empty_collections = "warn"
iter_on_single_items = "warn"
iter_over_hash_type = "warn"
iter_without_into_iter = "warn"
large_digit_groups = "warn"
large_include_file = "warn"
large_stack_arrays = "warn"
large_stack_frames = "warn"
large_types_passed_by_value = "warn"
let_unit_value = "warn"
linkedlist = "warn"
literal_string_with_formatting_args = "warn"
lossy_float_literal = "warn"
macro_use_imports = "warn"
manual_assert = "warn"
manual_clamp = "warn"
manual_instant_elapsed = "warn"
manual_is_power_of_two = "warn"
manual_is_variant_and = "warn"
manual_let_else = "warn"
manual_midpoint = "warn" # NOTE `midpoint` is often a lot slower for floats, so we have our own `emath::fast_midpoint` function.
manual_ok_or = "warn"
manual_string_new = "warn"
map_err_ignore = "warn"
map_flatten = "warn"
match_bool = "warn"
match_same_arms = "warn"
match_wild_err_arm = "warn"
match_wildcard_for_single_variants = "warn"
mem_forget = "warn"
mismatching_type_param_order = "warn"
missing_assert_message = "warn"
missing_enforced_import_renames = "warn"
missing_errors_doc = "warn"
missing_safety_doc = "warn"
mixed_attributes_style = "warn"
mut_mut = "warn"
mutex_integer = "warn"
needless_borrow = "warn"
needless_continue = "warn"
needless_for_each = "warn"
needless_pass_by_ref_mut = "warn"
needless_pass_by_value = "warn"
negative_feature_names = "warn"
non_std_lazy_statics = "warn"
non_zero_suggestions = "warn"
nonstandard_macro_braces = "warn"
option_as_ref_cloned = "warn"
option_option = "warn"
path_buf_push_overwrite = "warn"
pathbuf_init_then_push = "warn"
precedence_bits = "warn"
print_stderr = "warn"
print_stdout = "warn"
ptr_as_ptr = "warn"
ptr_cast_constness = "warn"
pub_underscore_fields = "warn"
pub_without_shorthand = "warn"
rc_mutex = "warn"
readonly_write_lock = "warn"
redundant_type_annotations = "warn"
ref_as_ptr = "warn"
ref_option_ref = "warn"
ref_patterns = "warn"
rest_pat_in_fully_bound_structs = "warn"
return_and_then = "warn"
same_functions_in_if_condition = "warn"
semicolon_if_nothing_returned = "warn"
set_contains_or_insert = "warn"
single_char_pattern = "warn"
single_match_else = "warn"
single_option_map = "warn"
str_split_at_newline = "warn"
str_to_string = "warn"
string_add = "warn"
string_add_assign = "warn"
string_lit_as_bytes = "warn"
string_lit_chars_any = "warn"
string_to_string = "warn"
suspicious_command_arg_space = "warn"
suspicious_xor_used_as_pow = "warn"
todo = "warn"
too_long_first_doc_paragraph = "warn"
trailing_empty_array = "warn"
trait_duplication_in_bounds = "warn"
transmute_ptr_to_ptr = "warn"
tuple_array_conversions = "warn"
unchecked_duration_subtraction = "warn"
undocumented_unsafe_blocks = "warn"
unimplemented = "warn"
uninhabited_references = "warn"
uninlined_format_args = "warn"
unnecessary_box_returns = "warn"
unnecessary_debug_formatting = "warn"
unnecessary_literal_bound = "warn"
unnecessary_safety_comment = "warn"
unnecessary_safety_doc = "warn"
unnecessary_self_imports = "warn"
unnecessary_semicolon = "warn"
unnecessary_struct_initialization = "warn"
unnecessary_wraps = "warn"
unnested_or_patterns = "warn"
unused_peekable = "warn"
unused_rounding = "warn"
unused_self = "warn"
unused_trait_names = "warn"
use_self = "warn"
useless_let_if_seq = "warn"
useless_transmute = "warn"
verbose_file_reads = "warn"
wildcard_dependencies = "warn"
zero_sized_map_values = "warn"


# TODO(emilk): maybe enable more of these lints?
comparison_chain = "allow"
should_panic_without_expect = "allow"
too_many_lines = "allow"
unwrap_used = "allow"                 # TODO(emilk): We really wanna warn on this one

# These are meh:
assigning_clones = "allow"            # No please
let_underscore_must_use = "allow"
let_underscore_untyped = "allow"
manual_range_contains = "allow"       # this one is just worse imho
map_unwrap_or = "allow"               # so is this one
self_named_module_files = "allow"     # Disabled waiting on https://github.com/rust-lang/rust-clippy/issues/9602
significant_drop_tightening = "allow" # Too many false positives
wildcard_imports = "allow"            # `use crate::*` is useful to avoid merge conflicts when adding/removing imports<|MERGE_RESOLUTION|>--- conflicted
+++ resolved
@@ -94,11 +94,8 @@
 objc2 = "0.5.1"
 objc2-app-kit = { version = "0.2.0", default-features = false }
 objc2-foundation = { version = "0.2.0", default-features = false }
-<<<<<<< HEAD
+objc2-ui-kit = { version = "0.2.0", default-features = false }
 open = "5"
-=======
-objc2-ui-kit = { version = "0.2.0", default-features = false }
->>>>>>> ab461f41
 parking_lot = "0.12"
 percent-encoding = "2.1"
 pollster = "0.4"
