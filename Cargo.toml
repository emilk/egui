--- conflicted
+++ resolved
@@ -86,11 +86,8 @@
 log = { version = "0.4", features = ["std"] }
 nohash-hasher = "0.2"
 parking_lot = "0.12"
-<<<<<<< HEAD
+pollster = "0.3"
 profiling = {version = "1.0", default-features = false }
-=======
-pollster = "0.3"
->>>>>>> 5b846b45
 puffin = "0.19"
 puffin_http = "0.16"
 ron = "0.8"
