--- conflicted
+++ resolved
@@ -1,12 +1,6 @@
-<<<<<<< HEAD
+use crate::{area, window, Id, IdMap, InputState, LayerId, Pos2, Rect, Style, ViewportId};
 use ahash::HashMap;
-
-use crate::{area, window, Id, IdMap, InputState, LayerId, Pos2, Rect, Style, ViewportId};
-=======
 use epaint::{emath::Rangef, vec2, Vec2};
-
-use crate::{area, window, Id, IdMap, InputState, LayerId, Pos2, Rect, Style};
->>>>>>> ea15987a
 
 // ----------------------------------------------------------------------------
 
