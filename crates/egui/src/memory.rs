#![warn(missing_docs)] // Let's keep this file well-documented.` to memory.rs

use epaint::{emath::Rangef, vec2, Vec2};

use crate::{
    area,
    window::{self, WindowInteraction},
    EventFilter, Id, IdMap, InputState, LayerId, Pos2, Rect, Style, ViewportId, ViewportIdMap,
    ViewportIdSet,
};

// ----------------------------------------------------------------------------

/// The data that egui persists between frames.
///
/// This includes window positions and sizes,
/// how far the user has scrolled in a [`ScrollArea`](crate::ScrollArea) etc.
///
/// If you want this to persist when closing your app you should serialize [`Memory`] and store it.
/// For this you need to enable the `persistence`.
///
/// If you want to store data for your widgets, you should look at [`Memory::data`]
#[derive(Clone, Debug)]
#[cfg_attr(feature = "persistence", derive(serde::Deserialize, serde::Serialize))]
#[cfg_attr(feature = "persistence", serde(default))]
pub struct Memory {
    /// Global egui options.
    pub options: Options,

    /// This map stores some superficial state for all widgets with custom [`Id`]s.
    ///
    /// This includes storing if a [`crate::CollapsingHeader`] is open, how far scrolled a
    /// [`crate::ScrollArea`] is, where the cursor in a [`crate::TextEdit`] is, etc.
    ///
    /// This is NOT meant to store any important data. Store that in your own structures!
    ///
    /// Each read clones the data, so keep your values cheap to clone.
    /// If you want to store a lot of data you should wrap it in `Arc<Mutex<…>>` so it is cheap to clone.
    ///
    /// This will be saved between different program runs if you use the `persistence` feature.
    ///
    /// To store a state common for all your widgets (a singleton), use [`Id::NULL`] as the key.
    pub data: crate::util::IdTypeMap,

    // ------------------------------------------
    /// Can be used to cache computations from one frame to another.
    ///
    /// This is for saving CPU when you have something that may take 1-100ms to compute.
    /// Things that are very slow (>100ms) should instead be done async (i.e. in another thread)
    /// so as not to lock the UI thread.
    ///
    /// ```
    /// use egui::util::cache::{ComputerMut, FrameCache};
    ///
    /// #[derive(Default)]
    /// struct CharCounter {}
    /// impl ComputerMut<&str, usize> for CharCounter {
    ///     fn compute(&mut self, s: &str) -> usize {
    ///         s.chars().count() // you probably want to cache something more expensive than this
    ///     }
    /// }
    /// type CharCountCache<'a> = FrameCache<usize, CharCounter>;
    ///
    /// # let mut ctx = egui::Context::default();
    /// ctx.memory_mut(|mem| {
    ///     let cache = mem.caches.cache::<CharCountCache<'_>>();
    ///     assert_eq!(cache.get("hello"), 5);
    /// });
    /// ```
    #[cfg_attr(feature = "persistence", serde(skip))]
    pub caches: crate::util::cache::CacheStorage,

    // ------------------------------------------
    /// new fonts that will be applied at the start of the next frame
    #[cfg_attr(feature = "persistence", serde(skip))]
    pub(crate) new_font_definitions: Option<epaint::text::FontDefinitions>,

    // Current active viewport
    #[cfg_attr(feature = "persistence", serde(skip))]
    pub(crate) viewport_id: ViewportId,

    #[cfg_attr(feature = "persistence", serde(skip))]
    pub(crate) drag_value: crate::widgets::drag_value::MonoState,

    /// Which popup-window is open (if any)?
    /// Could be a combo box, color picker, menu etc.
    #[cfg_attr(feature = "persistence", serde(skip))]
    popup: Option<Id>,

    #[cfg_attr(feature = "persistence", serde(skip))]
    everything_is_visible: bool,

    // -------------------------------------------------
    // Per-viewport:
    areas: ViewportIdMap<Areas>,

    #[cfg_attr(feature = "persistence", serde(skip))]
    pub(crate) interactions: ViewportIdMap<Interaction>,

    #[cfg_attr(feature = "persistence", serde(skip))]
    window_interactions: ViewportIdMap<window::WindowInteraction>,
}

impl Default for Memory {
    fn default() -> Self {
        let mut slf = Self {
            options: Default::default(),
            data: Default::default(),
            caches: Default::default(),
            new_font_definitions: Default::default(),
            interactions: Default::default(),
            viewport_id: Default::default(),
            window_interactions: Default::default(),
            drag_value: Default::default(),
            areas: Default::default(),
            popup: Default::default(),
            everything_is_visible: Default::default(),
        };
        slf.interactions.entry(slf.viewport_id).or_default();
        slf.areas.entry(slf.viewport_id).or_default();
        slf
    }
}

#[derive(Clone, Copy, Debug, Default, PartialEq, Eq)]
enum FocusDirection {
    /// Select the widget closest above the current focused widget.
    Up,

    /// Select the widget to the right of the current focused widget.
    Right,

    /// Select the widget below the current focused widget.
    Down,

    /// Select the widget to the left of the the current focused widget.
    Left,

    /// Select the previous widget that had focus.
    Previous,

    /// Select the next widget that wants focus.
    Next,

    /// Don't change focus.
    #[default]
    None,
}

impl FocusDirection {
    fn is_cardinal(&self) -> bool {
        match self {
            FocusDirection::Up
            | FocusDirection::Right
            | FocusDirection::Down
            | FocusDirection::Left => true,

            FocusDirection::Previous | FocusDirection::Next | FocusDirection::None => false,
        }
    }
}

// ----------------------------------------------------------------------------

/// Some global options that you can read and write.
#[derive(Clone, Debug)]
#[cfg_attr(feature = "serde", derive(serde::Deserialize, serde::Serialize))]
#[cfg_attr(feature = "serde", serde(default))]
pub struct Options {
    /// The default style for new [`Ui`](crate::Ui):s.
    #[cfg_attr(feature = "serde", serde(skip))]
    pub(crate) style: std::sync::Arc<Style>,

    /// Global zoom factor of the UI.
    ///
    /// This is used to calculate the `pixels_per_point`
    /// for the UI as `pixels_per_point = zoom_fator * native_pixels_per_point`.
    ///
    /// The default is 1.0.
    /// Make larger to make everything larger.
    ///
    /// Please call [`crate::Context::set_zoom_factor`]
    /// instead of modifying this directly!
    pub zoom_factor: f32,

    /// If `true`, egui will change the scale of the ui ([`crate::Context::zoom_factor`]) when the user
    /// presses Cmd+Plus, Cmd+Minus or Cmd+0, just like in a browser.
    ///
    /// This is `true` by default.
    #[cfg_attr(feature = "serde", serde(skip))]
    pub zoom_with_keyboard: bool,

    /// Controls the tessellator.
    pub tessellation_options: epaint::TessellationOptions,

    /// This is a signal to any backend that we want the [`crate::PlatformOutput::events`] read out loud.
    ///
    /// The only change to egui is that labels can be focused by pressing tab.
    ///
    /// Screen readers is an experimental feature of egui, and not supported on all platforms.
    ///
    /// `eframe` supports it only on web,
    /// but you should consider using [AccessKit](https://github.com/AccessKit/accesskit) instead,
    /// which `eframe` supports.
    pub screen_reader: bool,

    /// If true, the most common glyphs (ASCII) are pre-rendered to the texture atlas.
    ///
    /// Only the fonts in [`Style::text_styles`] will be pre-cached.
    ///
    /// This can lead to fewer texture operations, but may use up the texture atlas quicker
    /// if you are changing [`Style::text_styles`], of have a lot of text styles.
    pub preload_font_glyphs: bool,

    /// Check reusing of [`Id`]s, and show a visual warning on screen when one is found.
    ///
    /// By default this is `true` in debug builds.
    pub warn_on_id_clash: bool,
}

impl Default for Options {
    fn default() -> Self {
        Self {
            style: Default::default(),
            zoom_factor: 1.0,
            zoom_with_keyboard: true,
            tessellation_options: Default::default(),
            screen_reader: false,
            preload_font_glyphs: true,
            warn_on_id_clash: cfg!(debug_assertions),
        }
    }
}

// ----------------------------------------------------------------------------

/// Say there is a button in a scroll area.
/// If the user clicks the button, the button should click.
/// If the user drags the button we should scroll the scroll area.
/// So what we do is that when the mouse is pressed we register both the button
/// and the scroll area (as `click_id`/`drag_id`).
/// If the user releases the button without moving the mouse we register it as a click on `click_id`.
/// If the cursor moves too much we clear the `click_id` and start passing move events to `drag_id`.
#[derive(Clone, Debug, Default)]
pub(crate) struct Interaction {
    /// A widget interested in clicks that has a mouse press on it.
    pub click_id: Option<Id>,

    /// A widget interested in drags that has a mouse press on it.
    pub drag_id: Option<Id>,

    pub focus: Focus,

    /// HACK: windows have low priority on dragging.
    /// This is so that if you drag a slider in a window,
    /// the slider will steal the drag away from the window.
    /// This is needed because we do window interaction first (to prevent frame delay),
    /// and then do content layout.
    pub drag_is_window: bool,

    /// Any interest in catching clicks this frame?
    /// Cleared to false at start of each frame.
    pub click_interest: bool,

    /// Any interest in catching clicks this frame?
    /// Cleared to false at start of each frame.
    pub drag_interest: bool,
}

/// Keeps tracks of what widget has keyboard focus
#[derive(Clone, Debug, Default)]
pub(crate) struct Focus {
    /// The widget with keyboard focus (i.e. a text input field).
    focused_widget: Option<FocusWidget>,

    /// What had keyboard focus previous frame?
    id_previous_frame: Option<Id>,

    /// Give focus to this widget next frame
    id_next_frame: Option<Id>,

    #[cfg(feature = "accesskit")]
    id_requested_by_accesskit: Option<accesskit::NodeId>,

    /// If set, the next widget that is interested in focus will automatically get it.
    /// Probably because the user pressed Tab.
    give_to_next: bool,

    /// The last widget interested in focus.
    last_interested: Option<Id>,

    /// Set when looking for widget with navigational keys like arrows, tab, shift+tab
    focus_direction: FocusDirection,

    /// A cache of widget ids that are interested in focus with their corresponding rectangles.
    focus_widgets_cache: IdMap<Rect>,
}

/// The widget with focus.
#[derive(Clone, Copy, Debug)]
struct FocusWidget {
    pub id: Id,
    pub filter: EventFilter,
}

impl FocusWidget {
    pub fn new(id: Id) -> Self {
        Self {
            id,
            filter: Default::default(),
        }
    }
}

impl Interaction {
    /// Are we currently clicking or dragging an egui widget?
    pub fn is_using_pointer(&self) -> bool {
        self.click_id.is_some() || self.drag_id.is_some()
    }

    fn begin_frame(
        &mut self,
        prev_input: &crate::input_state::InputState,
        new_input: &crate::data::input::RawInput,
    ) {
        self.click_interest = false;
        self.drag_interest = false;

        if !prev_input.pointer.could_any_button_be_click() {
            self.click_id = None;
        }

        if !prev_input.pointer.any_down() || prev_input.pointer.latest_pos().is_none() {
            // pointer button was not down last frame
            self.click_id = None;
            self.drag_id = None;
        }

        self.focus.begin_frame(new_input);
    }
}

impl Focus {
    /// Which widget currently has keyboard focus?
    pub fn focused(&self) -> Option<Id> {
        self.focused_widget.as_ref().map(|w| w.id)
    }

    fn begin_frame(&mut self, new_input: &crate::data::input::RawInput) {
        self.id_previous_frame = self.focused();
        if let Some(id) = self.id_next_frame.take() {
            self.focused_widget = Some(FocusWidget::new(id));
        }
        let event_filter = self.focused_widget.map(|w| w.filter).unwrap_or_default();

        #[cfg(feature = "accesskit")]
        {
            self.id_requested_by_accesskit = None;
        }

        self.focus_direction = FocusDirection::None;

        for event in &new_input.events {
            if !event_filter.matches(event) {
                if let crate::Event::Key {
                    key,
                    pressed: true,
                    modifiers,
                    ..
                } = event
                {
                    if let Some(cardinality) = match key {
                        crate::Key::ArrowUp => Some(FocusDirection::Up),
                        crate::Key::ArrowRight => Some(FocusDirection::Right),
                        crate::Key::ArrowDown => Some(FocusDirection::Down),
                        crate::Key::ArrowLeft => Some(FocusDirection::Left),

                        crate::Key::Tab => {
                            if modifiers.shift {
                                Some(FocusDirection::Previous)
                            } else {
                                Some(FocusDirection::Next)
                            }
                        }
                        crate::Key::Escape => {
                            self.focused_widget = None;
                            Some(FocusDirection::None)
                        }
                        _ => None,
                    } {
                        self.focus_direction = cardinality;
                    }
                }
            }

            #[cfg(feature = "accesskit")]
            {
                if let crate::Event::AccessKitActionRequest(accesskit::ActionRequest {
                    action: accesskit::Action::Focus,
                    target,
                    data: None,
                }) = event
                {
                    self.id_requested_by_accesskit = Some(*target);
                }
            }
        }
    }

    pub(crate) fn end_frame(&mut self, used_ids: &IdMap<Rect>) {
        if self.focus_direction.is_cardinal() {
            if let Some(found_widget) = self.find_widget_in_direction(used_ids) {
                self.focused_widget = Some(FocusWidget::new(found_widget));
            }
        }

        if let Some(focused_widget) = self.focused_widget {
            // Allow calling `request_focus` one frame and not using it until next frame
            let recently_gained_focus = self.id_previous_frame != Some(focused_widget.id);

            if !recently_gained_focus && !used_ids.contains_key(&focused_widget.id) {
                // Dead-mans-switch: the widget with focus has disappeared!
                self.focused_widget = None;
            }
        }
    }

    pub(crate) fn had_focus_last_frame(&self, id: Id) -> bool {
        self.id_previous_frame == Some(id)
    }

    fn interested_in_focus(&mut self, id: Id) {
        #[cfg(feature = "accesskit")]
        {
            if self.id_requested_by_accesskit == Some(id.accesskit_id()) {
                self.focused_widget = Some(FocusWidget::new(id));
                self.id_requested_by_accesskit = None;
                self.give_to_next = false;
                self.reset_focus();
            }
        }

        // The rect is updated at the end of the frame.
        self.focus_widgets_cache
            .entry(id)
            .or_insert(Rect::EVERYTHING);

        if self.give_to_next && !self.had_focus_last_frame(id) {
            self.focused_widget = Some(FocusWidget::new(id));
            self.give_to_next = false;
        } else if self.focused() == Some(id) {
            if self.focus_direction == FocusDirection::Next {
                self.focused_widget = None;
                self.give_to_next = true;
                self.reset_focus();
            } else if self.focus_direction == FocusDirection::Previous {
                self.id_next_frame = self.last_interested; // frame-delay so gained_focus works
                self.reset_focus();
            }
        } else if self.focus_direction == FocusDirection::Next
            && self.focused_widget.is_none()
            && !self.give_to_next
        {
            // nothing has focus and the user pressed tab - give focus to the first widgets that wants it:
            self.focused_widget = Some(FocusWidget::new(id));
            self.reset_focus();
        } else if self.focus_direction == FocusDirection::Previous
            && self.focused_widget.is_none()
            && !self.give_to_next
        {
            // nothing has focus and the user pressed Shift+Tab - give focus to the last widgets that wants it:
            self.focused_widget = self.last_interested.map(FocusWidget::new);
            self.reset_focus();
        }

        self.last_interested = Some(id);
    }

    fn reset_focus(&mut self) {
        self.focus_direction = FocusDirection::None;
    }

    fn find_widget_in_direction(&mut self, new_rects: &IdMap<Rect>) -> Option<Id> {
        // NOTE: `new_rects` here include some widgets _not_ interested in focus.

        /// * negative if `a` is left of `b`
        /// * positive if `a` is right of `b`
        /// * zero if the ranges overlap significantly
        fn range_diff(a: Rangef, b: Rangef) -> f32 {
            let has_significant_overlap = a.intersection(b).span() >= 0.5 * b.span().min(a.span());
            if has_significant_overlap {
                0.0
            } else {
                a.center() - b.center()
            }
        }

        let Some(current_focused) = self.focused_widget else {
            return None;
        };

        // In what direction we are looking for the next widget.
        let search_direction = match self.focus_direction {
            FocusDirection::Up => Vec2::UP,
            FocusDirection::Right => Vec2::RIGHT,
            FocusDirection::Down => Vec2::DOWN,
            FocusDirection::Left => Vec2::LEFT,
            _ => {
                return None;
            }
        };

        // Update cache with new rects
        self.focus_widgets_cache.retain(|id, old_rect| {
            if let Some(new_rect) = new_rects.get(id) {
                *old_rect = *new_rect;
                true // Keep the item
            } else {
                false // Remove the item
            }
        });

        let Some(current_rect) = self.focus_widgets_cache.get(&current_focused.id) else {
            return None;
        };

        let mut best_score = std::f32::INFINITY;
        let mut best_id = None;

        for (candidate_id, candidate_rect) in &self.focus_widgets_cache {
            if *candidate_id == current_focused.id {
                continue;
            }

            // There is a lot of room for improvement here.
            let to_candidate = vec2(
                range_diff(candidate_rect.x_range(), current_rect.x_range()),
                range_diff(candidate_rect.y_range(), current_rect.y_range()),
            );

            let acos_angle = to_candidate.normalized().dot(search_direction);

            // Only interested in widgets that fall in a 90° cone (±45°)
            // of the search direction.
            let is_in_search_cone = 0.5_f32.sqrt() <= acos_angle;
            if is_in_search_cone {
                let distance = to_candidate.length();

                // There is a lot of room for improvement here.
                let score = distance / (acos_angle * acos_angle);

                if score < best_score {
                    best_score = score;
                    best_id = Some(*candidate_id);
                }
            }
        }

        best_id
    }
}

impl Memory {
    pub(crate) fn begin_frame(
        &mut self,
        prev_input: &crate::input_state::InputState,
        new_input: &crate::data::input::RawInput,
        viewports: &ViewportIdSet,
    ) {
        crate::profile_function!();

        // Cleanup
        self.interactions.retain(|id, _| viewports.contains(id));
        self.areas.retain(|id, _| viewports.contains(id));
        self.window_interactions
            .retain(|id, _| viewports.contains(id));

        self.viewport_id = new_input.viewport_id;
        self.interactions
            .entry(self.viewport_id)
            .or_default()
            .begin_frame(prev_input, new_input);
        self.areas.entry(self.viewport_id).or_default();

        if !prev_input.pointer.any_down() {
            self.window_interactions.remove(&self.viewport_id);
        }
    }

    pub(crate) fn end_frame(&mut self, input: &InputState, used_ids: &IdMap<Rect>) {
        self.caches.update();
        self.areas_mut().end_frame();
        self.interaction_mut().focus.end_frame(used_ids);
        self.drag_value.end_frame(input);
    }

    pub(crate) fn set_viewport_id(&mut self, viewport_id: ViewportId) {
        self.viewport_id = viewport_id;
    }

    /// Access memory of the [`Area`](crate::containers::area::Area)s, such as `Window`s.
    pub fn areas(&self) -> &Areas {
        self.areas
            .get(&self.viewport_id)
            .expect("Memory broken: no area for the current viewport")
    }

    /// Access memory of the [`Area`](crate::containers::area::Area)s, such as `Window`s.
    pub fn areas_mut(&mut self) -> &mut Areas {
        self.areas.entry(self.viewport_id).or_default()
    }

    /// Top-most layer at the given position.
    pub fn layer_id_at(&self, pos: Pos2, resize_interact_radius_side: f32) -> Option<LayerId> {
        self.areas().layer_id_at(pos, resize_interact_radius_side)
    }

    /// An iterator over all layers. Back-to-front. Top is last.
    pub fn layer_ids(&self) -> impl ExactSizeIterator<Item = LayerId> + '_ {
        self.areas().order().iter().copied()
    }

    pub(crate) fn had_focus_last_frame(&self, id: Id) -> bool {
        self.interaction().focus.id_previous_frame == Some(id)
    }

    /// True if the given widget had keyboard focus last frame, but not this one.
    pub(crate) fn lost_focus(&self, id: Id) -> bool {
        self.had_focus_last_frame(id) && !self.has_focus(id)
    }

    /// True if the given widget has keyboard focus this frame, but didn't last frame.
    pub(crate) fn gained_focus(&self, id: Id) -> bool {
        !self.had_focus_last_frame(id) && self.has_focus(id)
    }

    /// Does this widget have keyboard focus?
    ///
    /// This function does not consider whether the UI as a whole (e.g. window)
    /// has the keyboard focus. That makes this function suitable for deciding
    /// widget state that should not be disrupted if the user moves away
    /// from the window and back.
    #[inline(always)]
    pub fn has_focus(&self, id: Id) -> bool {
        self.interaction().focus.focused() == Some(id)
    }

    /// Which widget has keyboard focus?
    pub fn focus(&self) -> Option<Id> {
        self.interaction().focus.focused()
    }

    /// Set an event filter for a widget.
    ///
    /// This allows you to control whether the widget will loose focus
    /// when the user presses tab, arrow keys, or escape.
    ///
    /// You must first give focus to the widget before calling this.
    pub fn set_focus_lock_filter(&mut self, id: Id, event_filter: EventFilter) {
        if self.had_focus_last_frame(id) && self.has_focus(id) {
            if let Some(focused) = &mut self.interaction_mut().focus.focused_widget {
                if focused.id == id {
                    focused.filter = event_filter;
                }
            }
        }
    }

<<<<<<< HEAD
    /// Set an event filter for a widget.
    ///
    /// You must first give focus to the widget before calling this.
    #[deprecated = "Use set_focus_lock_filter instead"]
    pub fn lock_focus(&mut self, id: Id, lock_focus: bool) {
        self.set_focus_lock_filter(
            id,
            EventFilter {
                tab: lock_focus,
                horizontal_arrows: lock_focus,
                vertical_arrows: lock_focus,
                escape: false,
            },
        );
    }

=======
>>>>>>> 1efa6601
    /// Give keyboard focus to a specific widget.
    /// See also [`crate::Response::request_focus`].
    #[inline(always)]
    pub fn request_focus(&mut self, id: Id) {
        self.interaction_mut().focus.focused_widget = Some(FocusWidget::new(id));
    }

    /// Surrender keyboard focus for a specific widget.
    /// See also [`crate::Response::surrender_focus`].
    #[inline(always)]
    pub fn surrender_focus(&mut self, id: Id) {
        let interaction = self.interaction_mut();
        if interaction.focus.focused() == Some(id) {
            interaction.focus.focused_widget = None;
        }
    }

    /// Register this widget as being interested in getting keyboard focus.
    /// This will allow the user to select it with tab and shift-tab.
    /// This is normally done automatically when handling interactions,
    /// but it is sometimes useful to pre-register interest in focus,
    /// e.g. before deciding which type of underlying widget to use,
    /// as in the [`crate::DragValue`] widget, so a widget can be focused
    /// and rendered correctly in a single frame.
    #[inline(always)]
    pub fn interested_in_focus(&mut self, id: Id) {
        self.interaction_mut().focus.interested_in_focus(id);
    }

    /// Stop editing of active [`TextEdit`](crate::TextEdit) (if any).
    #[inline(always)]
    pub fn stop_text_input(&mut self) {
        self.interaction_mut().focus.focused_widget = None;
    }

    /// Is any widget being dragged?
    #[inline(always)]
    pub fn is_anything_being_dragged(&self) -> bool {
        self.interaction().drag_id.is_some()
    }

    /// Is this specific widget being dragged?
    #[inline(always)]
    pub fn is_being_dragged(&self, id: Id) -> bool {
        self.interaction().drag_id == Some(id)
    }

    /// Set which widget is being dragged.
    #[inline(always)]
    pub fn set_dragged_id(&mut self, id: Id) {
        self.interaction_mut().drag_id = Some(id);
    }

    /// Stop dragging any widget.
    #[inline(always)]
    pub fn stop_dragging(&mut self) {
        self.interaction_mut().drag_id = None;
    }

    /// Forget window positions, sizes etc.
    /// Can be used to auto-layout windows.
    pub fn reset_areas(&mut self) {
        for area in self.areas.values_mut() {
            *area = Default::default();
        }
    }

    /// Obtain the previous rectangle of an area.
    pub fn area_rect(&self, id: impl Into<Id>) -> Option<Rect> {
        self.areas().get(id.into()).map(|state| state.rect())
    }

    pub(crate) fn window_interaction(&self) -> Option<WindowInteraction> {
        self.window_interactions.get(&self.viewport_id).copied()
    }

    pub(crate) fn set_window_interaction(&mut self, wi: Option<WindowInteraction>) {
        if let Some(wi) = wi {
            self.window_interactions.insert(self.viewport_id, wi);
        } else {
            self.window_interactions.remove(&self.viewport_id);
        }
    }

    pub(crate) fn interaction(&self) -> &Interaction {
        self.interactions
            .get(&self.viewport_id)
            .expect("Failed to get interaction")
    }

    pub(crate) fn interaction_mut(&mut self) -> &mut Interaction {
        self.interactions.entry(self.viewport_id).or_default()
    }
}

/// ## Popups
/// Popups are things like combo-boxes, color pickers, menus etc.
/// Only one can be be open at a time.
impl Memory {
    /// Is the given popup open?
    pub fn is_popup_open(&self, popup_id: Id) -> bool {
        self.popup == Some(popup_id) || self.everything_is_visible()
    }

    /// Is any popup open?
    pub fn any_popup_open(&self) -> bool {
        self.popup.is_some() || self.everything_is_visible()
    }

    /// Open the given popup, and close all other.
    pub fn open_popup(&mut self, popup_id: Id) {
        self.popup = Some(popup_id);
    }

    /// Close the open popup, if any.
    pub fn close_popup(&mut self) {
        self.popup = None;
    }

    /// Toggle the given popup between closed and open.
    ///
    /// Note: at most one popup can be open at one time.
    pub fn toggle_popup(&mut self, popup_id: Id) {
        if self.is_popup_open(popup_id) {
            self.close_popup();
        } else {
            self.open_popup(popup_id);
        }
    }

    /// If true, all windows, menus, tooltips etc are to be visible at once.
    ///
    /// This is useful for testing, benchmarking, pre-caching, etc.
    ///
    /// Experimental feature!
    #[inline(always)]
    pub fn everything_is_visible(&self) -> bool {
        self.everything_is_visible
    }

    /// If true, all windows, menus, tooltips etc are to be visible at once.
    ///
    /// This is useful for testing, benchmarking, pre-caching, etc.
    ///
    /// Experimental feature!
    pub fn set_everything_is_visible(&mut self, value: bool) {
        self.everything_is_visible = value;
    }
}

// ----------------------------------------------------------------------------

/// Keeps track of [`Area`](crate::containers::area::Area)s, which are free-floating [`Ui`](crate::Ui)s.
/// These [`Area`](crate::containers::area::Area)s can be in any [`Order`](crate::Order).
#[derive(Clone, Debug, Default)]
#[cfg_attr(feature = "serde", derive(serde::Deserialize, serde::Serialize))]
#[cfg_attr(feature = "serde", serde(default))]
pub struct Areas {
    areas: IdMap<area::State>,

    /// Back-to-front. Top is last.
    order: Vec<LayerId>,

    visible_last_frame: ahash::HashSet<LayerId>,
    visible_current_frame: ahash::HashSet<LayerId>,

    /// When an area want to be on top, it is put in here.
    /// At the end of the frame, this is used to reorder the layers.
    /// This means if several layers want to be on top, they will keep their relative order.
    /// So if you close three windows and then reopen them all in one frame,
    /// they will all be sent to the top, but keep their previous internal order.
    wants_to_be_on_top: ahash::HashSet<LayerId>,
}

impl Areas {
    pub(crate) fn count(&self) -> usize {
        self.areas.len()
    }

    pub(crate) fn get(&self, id: Id) -> Option<&area::State> {
        self.areas.get(&id)
    }

    /// Back-to-front. Top is last.
    pub(crate) fn order(&self) -> &[LayerId] {
        &self.order
    }

    pub(crate) fn set_state(&mut self, layer_id: LayerId, state: area::State) {
        self.visible_current_frame.insert(layer_id);
        self.areas.insert(layer_id.id, state);
        if !self.order.iter().any(|x| *x == layer_id) {
            self.order.push(layer_id);
        }
    }

    /// Top-most layer at the given position.
    pub fn layer_id_at(&self, pos: Pos2, resize_interact_radius_side: f32) -> Option<LayerId> {
        for layer in self.order.iter().rev() {
            if self.is_visible(layer) {
                if let Some(state) = self.areas.get(&layer.id) {
                    let mut rect = state.rect();
                    if state.interactable {
                        // Allow us to resize by dragging just outside the window:
                        rect = rect.expand(resize_interact_radius_side);
                        if rect.contains(pos) {
                            return Some(*layer);
                        }
                    }
                }
            }
        }
        None
    }

    pub fn visible_last_frame(&self, layer_id: &LayerId) -> bool {
        self.visible_last_frame.contains(layer_id)
    }

    pub fn is_visible(&self, layer_id: &LayerId) -> bool {
        self.visible_last_frame.contains(layer_id) || self.visible_current_frame.contains(layer_id)
    }

    pub fn visible_layer_ids(&self) -> ahash::HashSet<LayerId> {
        self.visible_last_frame
            .iter()
            .copied()
            .chain(self.visible_current_frame.iter().copied())
            .collect()
    }

    pub(crate) fn visible_windows(&self) -> Vec<&area::State> {
        self.visible_layer_ids()
            .iter()
            .filter(|layer| layer.order == crate::Order::Middle)
            .filter_map(|layer| self.get(layer.id))
            .collect()
    }

    pub fn move_to_top(&mut self, layer_id: LayerId) {
        self.visible_current_frame.insert(layer_id);
        self.wants_to_be_on_top.insert(layer_id);

        if !self.order.iter().any(|x| *x == layer_id) {
            self.order.push(layer_id);
        }
    }

    pub(crate) fn end_frame(&mut self) {
        let Self {
            visible_last_frame,
            visible_current_frame,
            order,
            wants_to_be_on_top,
            ..
        } = self;

        std::mem::swap(visible_last_frame, visible_current_frame);
        visible_current_frame.clear();
        order.sort_by_key(|layer| (layer.order, wants_to_be_on_top.contains(layer)));
        wants_to_be_on_top.clear();
    }
}

// ----------------------------------------------------------------------------

#[test]
fn memory_impl_send_sync() {
    fn assert_send_sync<T: Send + Sync>() {}
    assert_send_sync::<Memory>();
}<|MERGE_RESOLUTION|>--- conflicted
+++ resolved
@@ -666,25 +666,6 @@
         }
     }
 
-<<<<<<< HEAD
-    /// Set an event filter for a widget.
-    ///
-    /// You must first give focus to the widget before calling this.
-    #[deprecated = "Use set_focus_lock_filter instead"]
-    pub fn lock_focus(&mut self, id: Id, lock_focus: bool) {
-        self.set_focus_lock_filter(
-            id,
-            EventFilter {
-                tab: lock_focus,
-                horizontal_arrows: lock_focus,
-                vertical_arrows: lock_focus,
-                escape: false,
-            },
-        );
-    }
-
-=======
->>>>>>> 1efa6601
     /// Give keyboard focus to a specific widget.
     /// See also [`crate::Response::request_focus`].
     #[inline(always)]
