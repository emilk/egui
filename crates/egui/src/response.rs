use crate::{
    emath::{Align, Pos2, Rect, Vec2},
    menu, Context, CursorIcon, Id, LayerId, PointerButton, Sense, Ui, WidgetText,
    NUM_POINTER_BUTTONS,
};

// ----------------------------------------------------------------------------

/// The result of adding a widget to a [`Ui`].
///
/// A [`Response`] lets you know whether or not a widget is being hovered, clicked or dragged.
/// It also lets you easily show a tooltip on hover.
///
/// Whenever something gets added to a [`Ui`], a [`Response`] object is returned.
/// [`ui.add`] returns a [`Response`], as does [`ui.button`], and all similar shortcuts.
#[derive(Clone)]
pub struct Response {
    // CONTEXT:
    /// Used for optionally showing a tooltip and checking for more interactions.
    pub ctx: Context,

    // IN:
    /// Which layer the widget is part of.
    pub layer_id: LayerId,

    /// The [`Id`] of the widget/area this response pertains.
    pub id: Id,

    /// The area of the screen we are talking about.
    pub rect: Rect,

    /// The senses (click and/or drag) that the widget was interested in (if any).
    pub sense: Sense,

    /// Was the widget enabled?
    /// If `false`, there was no interaction attempted (not even hover).
    #[doc(hidden)]
    pub enabled: bool,

    // OUT:
    /// The pointer is hovering above this widget or the widget was clicked/tapped this frame.
    #[doc(hidden)]
    pub hovered: bool,

    /// The pointer clicked this thing this frame.
    #[doc(hidden)]
    pub clicked: [bool; NUM_POINTER_BUTTONS],

    // TODO(emilk): `released` for sliders
    /// The thing was double-clicked.
    #[doc(hidden)]
    pub double_clicked: [bool; NUM_POINTER_BUTTONS],

    /// The thing was triple-clicked.
    pub(crate) triple_clicked: [bool; NUM_POINTER_BUTTONS],

    /// The widgets is being dragged
    #[doc(hidden)]
    pub dragged: bool,

    /// The widget was being dragged, but now it has been released.
    #[doc(hidden)]
    pub drag_released: bool,

    /// Is the pointer button currently down on this widget?
    /// This is true if the pointer is pressing down or dragging a widget
    #[doc(hidden)]
    pub is_pointer_button_down_on: bool,

    /// Where the pointer (mouse/touch) were when when this widget was clicked or dragged.
    /// `None` if the widget is not being interacted with.
    #[doc(hidden)]
    pub interact_pointer_pos: Option<Pos2>,

    /// What the underlying data changed?
    ///
    /// e.g. the slider was dragged, text was entered in a [`TextEdit`](crate::TextEdit) etc.
    /// Always `false` for something like a [`Button`](crate::Button).
    #[doc(hidden)]
    pub changed: bool,
}

impl std::fmt::Debug for Response {
    fn fmt(&self, f: &mut std::fmt::Formatter<'_>) -> std::fmt::Result {
        let Self {
            ctx: _,
            layer_id,
            id,
            rect,
            sense,
            enabled,
            hovered,
            clicked,
            double_clicked,
            triple_clicked,
            dragged,
            drag_released,
            is_pointer_button_down_on,
            interact_pointer_pos,
            changed,
        } = self;
        f.debug_struct("Response")
            .field("layer_id", layer_id)
            .field("id", id)
            .field("rect", rect)
            .field("sense", sense)
            .field("enabled", enabled)
            .field("hovered", hovered)
            .field("clicked", clicked)
            .field("double_clicked", double_clicked)
            .field("triple_clicked", triple_clicked)
            .field("dragged", dragged)
            .field("drag_released", drag_released)
            .field("is_pointer_button_down_on", is_pointer_button_down_on)
            .field("interact_pointer_pos", interact_pointer_pos)
            .field("changed", changed)
            .finish()
    }
}

impl Response {
    /// Returns true if this widget was clicked this frame by the primary button.
    ///
    /// A click is registered when the mouse or touch is released within
    /// a certain amount of time and distance from when and where it was pressed.
    ///
    /// Note that the widget must be sensing clicks with [`Sense::click`].
    /// [`crate::Button`] senses clicks; [`crate::Label`] does not (unless you call [`crate::Label::sense`]).
    ///
    /// You can use [`Self::interact`] to sense more things *after* adding a widget.
    #[inline(always)]
    pub fn clicked(&self) -> bool {
        self.clicked[PointerButton::Primary as usize]
    }

    /// Returns true if this widget was clicked this frame by the given button.
    pub fn clicked_by(&self, button: PointerButton) -> bool {
        self.clicked[button as usize]
    }

    /// Returns true if this widget was clicked this frame by the secondary mouse button (e.g. the right mouse button).
    pub fn secondary_clicked(&self) -> bool {
        self.clicked[PointerButton::Secondary as usize]
    }

    /// Returns true if this widget was clicked this frame by the middle mouse button.
    pub fn middle_clicked(&self) -> bool {
        self.clicked[PointerButton::Middle as usize]
    }

    /// Returns true if this widget was double-clicked this frame by the primary button.
    pub fn double_clicked(&self) -> bool {
        self.double_clicked[PointerButton::Primary as usize]
    }

    /// Returns true if this widget was triple-clicked this frame by the primary button.
    pub fn triple_clicked(&self) -> bool {
        self.triple_clicked[PointerButton::Primary as usize]
    }

    /// Returns true if this widget was double-clicked this frame by the given button.
    pub fn double_clicked_by(&self, button: PointerButton) -> bool {
        self.double_clicked[button as usize]
    }

    /// Returns true if this widget was triple-clicked this frame by the given button.
    pub fn triple_clicked_by(&self, button: PointerButton) -> bool {
        self.triple_clicked[button as usize]
    }

    /// `true` if there was a click *outside* this widget this frame.
    pub fn clicked_elsewhere(&self) -> bool {
        // We do not use self.clicked(), because we want to catch all clicks within our frame,
        // even if we aren't clickable (or even enabled).
        // This is important for windows and such that should close then the user clicks elsewhere.
        self.ctx.input(|i| {
            let pointer = &i.pointer;

            if pointer.any_click() {
                // We detect clicks/hover on a "interact_rect" that is slightly larger than
                // self.rect. See Context::interact.
                // This means we can be hovered and clicked even though `!self.rect.contains(pos)` is true,
                // hence the extra complexity here.
                if self.hovered() {
                    false
                } else if let Some(pos) = pointer.interact_pos() {
                    !self.rect.contains(pos)
                } else {
                    false // clicked without a pointer, weird
                }
            } else {
                false
            }
        })
    }

    /// Was the widget enabled?
    /// If false, there was no interaction attempted
    /// and the widget should be drawn in a gray disabled look.
    #[inline(always)]
    pub fn enabled(&self) -> bool {
        self.enabled
    }

    /// The pointer is hovering above this widget or the widget was clicked/tapped this frame.
    ///
    /// Note that this is slightly different from checking `response.rect.contains(pointer_pos)`.
    /// For one, the hover rectangle is slightly larger, by half of the current item spacing
    /// (to make it easier to click things). But `hovered` also checks that no other area
    /// is covering this response rectangle.
    #[inline(always)]
    pub fn hovered(&self) -> bool {
        self.hovered
    }

    /// This widget has the keyboard focus (i.e. is receiving key presses).
    ///
    /// This function only returns true if the UI as a whole (e.g. window)
    /// also has the keyboard focus. That makes this function suitable
    /// for style choices, e.g. a thicker border around focused widgets.
    pub fn has_focus(&self) -> bool {
        self.ctx.input(|i| i.raw.has_focus) && self.ctx.memory(|mem| mem.has_focus(self.id))
    }

    /// True if this widget has keyboard focus this frame, but didn't last frame.
    pub fn gained_focus(&self) -> bool {
        self.ctx.memory(|mem| mem.gained_focus(self.id))
    }

    /// The widget had keyboard focus and lost it,
    /// either because the user pressed tab or clicked somewhere else,
    /// or (in case of a [`crate::TextEdit`]) because the user pressed enter.
    ///
    /// ```
    /// # egui::__run_test_ui(|ui| {
    /// # let mut my_text = String::new();
    /// # fn do_request(_: &str) {}
    /// let response = ui.text_edit_singleline(&mut my_text);
    /// if response.lost_focus() && ui.input(|i| i.key_pressed(egui::Key::Enter)) {
    ///     do_request(&my_text);
    /// }
    /// # });
    /// ```
    pub fn lost_focus(&self) -> bool {
        self.ctx.memory(|mem| mem.lost_focus(self.id))
    }

    /// Request that this widget get keyboard focus.
    pub fn request_focus(&self) {
        self.ctx.memory_mut(|mem| mem.request_focus(self.id));
    }

    /// Surrender keyboard focus for this widget.
    pub fn surrender_focus(&self) {
        self.ctx.memory_mut(|mem| mem.surrender_focus(self.id));
    }

    /// The widgets is being dragged.
    ///
    /// To find out which button(s), query [`crate::PointerState::button_down`]
    /// (`ui.input(|i| i.pointer.button_down(…))`).
    ///
    /// Note that the widget must be sensing drags with [`Sense::drag`].
    /// [`crate::DragValue`] senses drags; [`crate::Label`] does not (unless you call [`crate::Label::sense`]).
    ///
    /// You can use [`Self::interact`] to sense more things *after* adding a widget.
    #[inline(always)]
    pub fn dragged(&self) -> bool {
        self.dragged
    }

    pub fn dragged_by(&self, button: PointerButton) -> bool {
        self.dragged() && self.ctx.input(|i| i.pointer.button_down(button))
    }

    /// Did a drag on this widgets begin this frame?
    pub fn drag_started(&self) -> bool {
        self.dragged && self.ctx.input(|i| i.pointer.any_pressed())
    }

    /// Did a drag on this widgets by the button begin this frame?
    pub fn drag_started_by(&self, button: PointerButton) -> bool {
        self.drag_started() && self.ctx.input(|i| i.pointer.button_pressed(button))
    }

    /// The widget was being dragged, but now it has been released.
    pub fn drag_released(&self) -> bool {
        self.drag_released
    }

    /// The widget was being dragged by the button, but now it has been released.
    pub fn drag_released_by(&self, button: PointerButton) -> bool {
        self.drag_released() && self.ctx.input(|i| i.pointer.button_released(button))
    }

    /// If dragged, how many points were we dragged and in what direction?
    pub fn drag_delta(&self) -> Vec2 {
        if self.dragged() {
            self.ctx.input(|i| i.pointer.delta())
        } else {
            Vec2::ZERO
        }
    }

    /// Where the pointer (mouse/touch) were when when this widget was clicked or dragged.
    /// `None` if the widget is not being interacted with.
    pub fn interact_pointer_pos(&self) -> Option<Pos2> {
        self.interact_pointer_pos
    }

    /// If it is a good idea to show a tooltip, where is pointer?
    /// None if the pointer is outside the response area.
    pub fn hover_pos(&self) -> Option<Pos2> {
        if self.hovered() {
            self.ctx.input(|i| i.pointer.hover_pos())
        } else {
            None
        }
    }

    /// Is the pointer button currently down on this widget?
    /// This is true if the pointer is pressing down or dragging a widget
    #[inline(always)]
    pub fn is_pointer_button_down_on(&self) -> bool {
        self.is_pointer_button_down_on
    }

    /// What the underlying data changed?
    ///
    /// e.g. the slider was dragged, text was entered in a [`TextEdit`](crate::TextEdit) etc.
    /// Always `false` for something like a [`Button`](crate::Button).
    ///
    /// Can sometimes be `true` even though the data didn't changed
    /// (e.g. if the user entered a character and erased it the same frame).
    ///
    /// This is not set if the *view* of the data was changed.
    /// For instance, moving the cursor in a [`TextEdit`](crate::TextEdit) does not set this to `true`.
    #[inline(always)]
    pub fn changed(&self) -> bool {
        self.changed
    }

    /// Report the data shown by this widget changed.
    ///
    /// This must be called by widgets that represent some mutable data,
    /// e.g. checkboxes, sliders etc.
    ///
    /// This should be called when the *content* changes, but not when the view does.
    /// So we call this when the text of a [`crate::TextEdit`], but not when the cursors changes.
    #[inline(always)]
    pub fn mark_changed(&mut self) {
        self.changed = true;
    }

    /// Show this UI if the widget was hovered (i.e. a tooltip).
    ///
    /// The text will not be visible if the widget is not enabled.
    /// For that, use [`Self::on_disabled_hover_ui`] instead.
    ///
    /// If you call this multiple times the tooltips will stack underneath the previous ones.
    #[doc(alias = "tooltip")]
    pub fn on_hover_ui(self, add_contents: impl FnOnce(&mut Ui)) -> Self {
        if self.should_show_hover_ui() {
            crate::containers::show_tooltip_for(
                &self.ctx,
                self.id.with("__tooltip"),
                &self.rect,
                add_contents,
            );
        }
        self
    }

    /// Show this UI when hovering if the widget is disabled.
    pub fn on_disabled_hover_ui(self, add_contents: impl FnOnce(&mut Ui)) -> Self {
        if !self.enabled && self.ctx.rect_contains_pointer(self.layer_id, self.rect) {
            crate::containers::show_tooltip_for(
                &self.ctx,
                self.id.with("__tooltip"),
                &self.rect,
                add_contents,
            );
        }
        self
    }

    /// Like `on_hover_ui`, but show the ui next to cursor.
    pub fn on_hover_ui_at_pointer(self, add_contents: impl FnOnce(&mut Ui)) -> Self {
        if self.should_show_hover_ui() {
            crate::containers::show_tooltip_at_pointer(
                &self.ctx,
                self.id.with("__tooltip"),
                add_contents,
            );
        }
        self
    }

    /// Was the tooltip open last frame?
    pub fn is_tooltip_open(&self) -> bool {
        crate::popup::was_tooltip_open_last_frame(&self.ctx, self.id.with("__tooltip"))
    }

    fn should_show_hover_ui(&self) -> bool {
        if self.ctx.memory(|mem| mem.everything_is_visible()) {
            return true;
        }

        if !self.hovered || !self.ctx.input(|i| i.pointer.has_pointer()) {
            return false;
        }

        if self.ctx.style().interaction.show_tooltips_only_when_still {
            // We only show the tooltip when the mouse pointer is still,
            // but once shown we keep showing it until the mouse leaves the parent.

            if !self.ctx.input(|i| i.pointer.is_still()) && !self.is_tooltip_open() {
                // wait for mouse to stop
                self.ctx.request_repaint();
                return false;
            }
        }

        // We don't want tooltips of things while we are dragging them,
        // but we do want tooltips while holding down on an item on a touch screen.
<<<<<<< HEAD
        let pointer_state = &self.ctx.input().pointer;
        if pointer_state.any_down() && pointer_state.has_moved_too_much_for_a_click {
=======
        if self
            .ctx
            .input(|i| i.pointer.any_down() && i.pointer.has_moved_too_much_for_a_click)
        {
>>>>>>> 8ce0e1c5
            return false;
        }

        true
    }

    /// Like `on_hover_text`, but show the text next to cursor.
    #[doc(alias = "tooltip")]
    pub fn on_hover_text_at_pointer(self, text: impl Into<WidgetText>) -> Self {
        self.on_hover_ui_at_pointer(|ui| {
            ui.add(crate::widgets::Label::new(text));
        })
    }

    /// Show this text if the widget was hovered (i.e. a tooltip).
    ///
    /// The text will not be visible if the widget is not enabled.
    /// For that, use [`Self::on_disabled_hover_text`] instead.
    ///
    /// If you call this multiple times the tooltips will stack underneath the previous ones.
    #[doc(alias = "tooltip")]
    pub fn on_hover_text(self, text: impl Into<WidgetText>) -> Self {
        self.on_hover_ui(|ui| {
            ui.add(crate::widgets::Label::new(text));
        })
    }

    /// Show this text when hovering if the widget is disabled.
    pub fn on_disabled_hover_text(self, text: impl Into<WidgetText>) -> Self {
        self.on_disabled_hover_ui(|ui| {
            ui.add(crate::widgets::Label::new(text));
        })
    }

    /// When hovered, use this icon for the mouse cursor.
    pub fn on_hover_cursor(self, cursor: CursorIcon) -> Self {
        if self.hovered() {
            self.ctx.set_cursor_icon(cursor);
        }
        self
    }

    /// When hovered or dragged, use this icon for the mouse cursor.
    pub fn on_hover_and_drag_cursor(self, cursor: CursorIcon) -> Self {
        if self.hovered() || self.dragged() {
            self.ctx.set_cursor_icon(cursor);
        }
        self
    }

    /// Check for more interactions (e.g. sense clicks on a [`Response`] returned from a label).
    ///
    /// Note that this call will not add any hover-effects to the widget, so when possible
    /// it is better to give the widget a [`Sense`] instead, e.g. using [`crate::Label::sense`].
    ///
    /// ```
    /// # egui::__run_test_ui(|ui| {
    /// let response = ui.label("hello");
    /// assert!(!response.clicked()); // labels don't sense clicks by default
    /// let response = response.interact(egui::Sense::click());
    /// if response.clicked() { /* … */ }
    /// # });
    /// ```
    #[must_use]
    pub fn interact(&self, sense: Sense) -> Self {
        self.ctx.interact_with_hovered(
            self.layer_id,
            self.id,
            self.rect,
            sense,
            self.enabled,
            self.hovered,
        )
    }

    /// Adjust the scroll position until this UI becomes visible.
    ///
    /// If `align` is `None`, it'll scroll enough to bring the UI into view.
    ///
    /// See also: [`Ui::scroll_to_cursor`], [`Ui::scroll_to_rect`]. [`Ui::scroll_with_delta`].
    ///
    /// ```
    /// # egui::__run_test_ui(|ui| {
    /// egui::ScrollArea::vertical().show(ui, |ui| {
    ///     for i in 0..1000 {
    ///         let response = ui.button("Scroll to me");
    ///         if response.clicked() {
    ///             response.scroll_to_me(Some(egui::Align::Center));
    ///         }
    ///     }
    /// });
    /// # });
    /// ```
    pub fn scroll_to_me(&self, align: Option<Align>) {
        self.ctx.frame_state_mut(|state| {
            state.scroll_target[0] = Some((self.rect.x_range(), align));
            state.scroll_target[1] = Some((self.rect.y_range(), align));
        });
    }

    /// For accessibility.
    ///
    /// Call after interacting and potential calls to [`Self::mark_changed`].
    pub fn widget_info(&self, make_info: impl Fn() -> crate::WidgetInfo) {
        use crate::output::OutputEvent;
        let event = if self.clicked() {
            Some(OutputEvent::Clicked(make_info()))
        } else if self.double_clicked() {
            Some(OutputEvent::DoubleClicked(make_info()))
        } else if self.triple_clicked() {
            Some(OutputEvent::TripleClicked(make_info()))
        } else if self.gained_focus() {
            Some(OutputEvent::FocusGained(make_info()))
        } else if self.changed {
            Some(OutputEvent::ValueChanged(make_info()))
        } else {
            None
        };
        if let Some(event) = event {
            self.output_event(event);
        } else {
            #[cfg(feature = "accesskit")]
            self.ctx.accesskit_node(self.id, |node| {
                self.fill_accesskit_node_from_widget_info(node, make_info());
            });
        }
    }

    pub fn output_event(&self, event: crate::output::OutputEvent) {
        #[cfg(feature = "accesskit")]
        self.ctx.accesskit_node(self.id, |node| {
            self.fill_accesskit_node_from_widget_info(node, event.widget_info().clone());
        });
        self.ctx.output_mut(|o| o.events.push(event));
    }

    #[cfg(feature = "accesskit")]
    pub(crate) fn fill_accesskit_node_common(&self, node: &mut accesskit::Node) {
        node.bounds = Some(accesskit::kurbo::Rect {
            x0: self.rect.min.x.into(),
            y0: self.rect.min.y.into(),
            x1: self.rect.max.x.into(),
            y1: self.rect.max.y.into(),
        });
        if self.sense.focusable {
            node.focusable = true;
        }
        if self.sense.click && node.default_action_verb.is_none() {
            node.default_action_verb = Some(accesskit::DefaultActionVerb::Click);
        }
    }

    #[cfg(feature = "accesskit")]
    fn fill_accesskit_node_from_widget_info(
        &self,
        node: &mut accesskit::Node,
        info: crate::WidgetInfo,
    ) {
        use crate::WidgetType;
        use accesskit::{CheckedState, Role};

        self.fill_accesskit_node_common(node);
        node.role = match info.typ {
            WidgetType::Label => Role::StaticText,
            WidgetType::Link => Role::Link,
            WidgetType::TextEdit => Role::TextField,
            WidgetType::Button | WidgetType::ImageButton | WidgetType::CollapsingHeader => {
                Role::Button
            }
            WidgetType::Checkbox => Role::CheckBox,
            WidgetType::RadioButton => Role::RadioButton,
            WidgetType::SelectableLabel => Role::ToggleButton,
            WidgetType::ComboBox => Role::PopupButton,
            WidgetType::Slider => Role::Slider,
            WidgetType::DragValue => Role::SpinButton,
            WidgetType::ColorButton => Role::ColorWell,
            WidgetType::Other => Role::Unknown,
        };
        if let Some(label) = info.label {
            node.name = Some(label.into());
        }
        if let Some(value) = info.current_text_value {
            node.value = Some(value.into());
        }
        if let Some(value) = info.value {
            node.numeric_value = Some(value);
        }
        if let Some(selected) = info.selected {
            node.checked_state = Some(if selected {
                CheckedState::True
            } else {
                CheckedState::False
            });
        }
    }

    /// Associate a label with a control for accessibility.
    ///
    /// # Example
    ///
    /// ```
    /// # egui::__run_test_ui(|ui| {
    /// # let mut text = "Arthur".to_string();
    /// ui.horizontal(|ui| {
    ///     let label = ui.label("Your name: ");
    ///     ui.text_edit_singleline(&mut text).labelled_by(label.id);
    /// });
    /// # });
    /// ```
    pub fn labelled_by(self, id: Id) -> Self {
        #[cfg(feature = "accesskit")]
        self.ctx
            .accesskit_node(self.id, |node| node.labelled_by.push(id.accesskit_id()));
        #[cfg(not(feature = "accesskit"))]
        {
            let _ = id;
        }

        self
    }

    /// Response to secondary clicks (right-clicks) by showing the given menu.
    ///
    /// ```
    /// # use egui::{Label, Sense};
    /// # egui::__run_test_ui(|ui| {
    /// let response = ui.add(Label::new("Right-click me!").sense(Sense::click()));
    /// response.context_menu(|ui| {
    ///     if ui.button("Close the menu").clicked() {
    ///         ui.close_menu();
    ///     }
    /// });
    /// # });
    /// ```
    ///
    /// See also: [`Ui::menu_button`] and [`Ui::close_menu`].
    pub fn context_menu(self, add_contents: impl FnOnce(&mut Ui)) -> Self {
        menu::context_menu(&self, add_contents);
        self
    }
}

impl Response {
    /// A logical "or" operation.
    /// For instance `a.union(b).hovered` means "was either a or b hovered?".
    ///
    /// The resulting [`Self::id`] will come from the first (`self`) argument.
    pub fn union(&self, other: Self) -> Self {
        assert!(self.ctx == other.ctx);
        crate::egui_assert!(
            self.layer_id == other.layer_id,
            "It makes no sense to combine Responses from two different layers"
        );
        Self {
            ctx: other.ctx,
            layer_id: self.layer_id,
            id: self.id,
            rect: self.rect.union(other.rect),
            sense: self.sense.union(other.sense),
            enabled: self.enabled || other.enabled,
            hovered: self.hovered || other.hovered,
            clicked: [
                self.clicked[0] || other.clicked[0],
                self.clicked[1] || other.clicked[1],
                self.clicked[2] || other.clicked[2],
                self.clicked[3] || other.clicked[3],
                self.clicked[4] || other.clicked[4],
            ],
            double_clicked: [
                self.double_clicked[0] || other.double_clicked[0],
                self.double_clicked[1] || other.double_clicked[1],
                self.double_clicked[2] || other.double_clicked[2],
                self.double_clicked[3] || other.double_clicked[3],
                self.double_clicked[4] || other.double_clicked[4],
            ],
            triple_clicked: [
                self.triple_clicked[0] || other.triple_clicked[0],
                self.triple_clicked[1] || other.triple_clicked[1],
                self.triple_clicked[2] || other.triple_clicked[2],
                self.triple_clicked[3] || other.triple_clicked[3],
                self.triple_clicked[4] || other.triple_clicked[4],
            ],
            dragged: self.dragged || other.dragged,
            drag_released: self.drag_released || other.drag_released,
            is_pointer_button_down_on: self.is_pointer_button_down_on
                || other.is_pointer_button_down_on,
            interact_pointer_pos: self.interact_pointer_pos.or(other.interact_pointer_pos),
            changed: self.changed || other.changed,
        }
    }
}

/// To summarize the response from many widgets you can use this pattern:
///
/// ```
/// use egui::*;
/// fn draw_vec2(ui: &mut Ui, v: &mut Vec2) -> Response {
///     ui.add(DragValue::new(&mut v.x)) | ui.add(DragValue::new(&mut v.y))
/// }
/// ```
///
/// Now `draw_vec2(ui, foo).hovered` is true if either [`DragValue`](crate::DragValue) were hovered.
impl std::ops::BitOr for Response {
    type Output = Self;

    fn bitor(self, rhs: Self) -> Self {
        self.union(rhs)
    }
}

/// To summarize the response from many widgets you can use this pattern:
///
/// ```
/// # egui::__run_test_ui(|ui| {
/// # let (widget_a, widget_b, widget_c) = (egui::Label::new("a"), egui::Label::new("b"), egui::Label::new("c"));
/// let mut response = ui.add(widget_a);
/// response |= ui.add(widget_b);
/// response |= ui.add(widget_c);
/// if response.hovered() { ui.label("You hovered at least one of the widgets"); }
/// # });
/// ```
impl std::ops::BitOrAssign for Response {
    fn bitor_assign(&mut self, rhs: Self) {
        *self = self.union(rhs);
    }
}

// ----------------------------------------------------------------------------

/// Returned when we wrap some ui-code and want to return both
/// the results of the inner function and the ui as a whole, e.g.:
///
/// ```
/// # egui::__run_test_ui(|ui| {
/// let inner_resp = ui.horizontal(|ui| {
///     ui.label("Blah blah");
///     42
/// });
/// inner_resp.response.on_hover_text("You hovered the horizontal layout");
/// assert_eq!(inner_resp.inner, 42);
/// # });
/// ```
#[derive(Debug)]
pub struct InnerResponse<R> {
    /// What the user closure returned.
    pub inner: R,

    /// The response of the area.
    pub response: Response,
}

impl<R> InnerResponse<R> {
    #[inline]
    pub fn new(inner: R, response: Response) -> Self {
        Self { inner, response }
    }
}<|MERGE_RESOLUTION|>--- conflicted
+++ resolved
@@ -423,15 +423,10 @@
 
         // We don't want tooltips of things while we are dragging them,
         // but we do want tooltips while holding down on an item on a touch screen.
-<<<<<<< HEAD
-        let pointer_state = &self.ctx.input().pointer;
-        if pointer_state.any_down() && pointer_state.has_moved_too_much_for_a_click {
-=======
         if self
             .ctx
             .input(|i| i.pointer.any_down() && i.pointer.has_moved_too_much_for_a_click)
         {
->>>>>>> 8ce0e1c5
             return false;
         }
 
