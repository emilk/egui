use std::{any::Any, sync::Arc};

use crate::{
    emath::{Align, Pos2, Rect, Vec2},
    pass_state, Context, CursorIcon, Id, LayerId, PointerButton, Popup, PopupKind, Sense, Tooltip,
    Ui, WidgetRect, WidgetText,
};
// ----------------------------------------------------------------------------

/// The result of adding a widget to a [`Ui`].
///
/// A [`Response`] lets you know whether a widget is being hovered, clicked or dragged.
/// It also lets you easily show a tooltip on hover.
///
/// Whenever something gets added to a [`Ui`], a [`Response`] object is returned.
/// [`ui.add`] returns a [`Response`], as does [`ui.button`], and all similar shortcuts.
///
/// ⚠️ The `Response` contains a clone of [`Context`], and many methods lock the `Context`.
/// It can therefore be a deadlock to use `Context` from within a context-locking closures,
/// such as [`Context::input`].
#[derive(Clone, Debug)]
pub struct Response {
    // CONTEXT:
    /// Used for optionally showing a tooltip and checking for more interactions.
    pub ctx: Context,

    // IN:
    /// Which layer the widget is part of.
    pub layer_id: LayerId,

    /// The [`Id`] of the widget/area this response pertains.
    pub id: Id,

    /// The area of the screen we are talking about.
    pub rect: Rect,

    /// The rectangle sensing interaction.
    ///
    /// This is sometimes smaller than [`Self::rect`] because of clipping
    /// (e.g. when inside a scroll area).
    pub interact_rect: Rect,

    /// The senses (click and/or drag) that the widget was interested in (if any).
    ///
    /// Note: if [`Self::enabled`] is `false`, then
    /// the widget _effectively_ doesn't sense anything,
    /// but can still have the same `Sense`.
    /// This is because the sense informs the styling of the widget,
    /// but we don't want to change the style when a widget is disabled
    /// (that is handled by the `Painter` directly).
    pub sense: Sense,

    // OUT:
    /// Where the pointer (mouse/touch) were when this widget was clicked or dragged.
    /// `None` if the widget is not being interacted with.
    #[doc(hidden)]
    pub interact_pointer_pos: Option<Pos2>,

    /// The intrinsic / desired size of the widget.
    ///
    /// For a button, this will be the size of the label + the frames padding,
    /// even if the button is laid out in a justified layout and the actual size will be larger.
    ///
    /// If this is `None`, use [`Self::rect`] instead.
    ///
    /// At the time of writing, this is only used by external crates
    /// for improved layouting.
    /// See for instance [`egui_flex`](https://github.com/lucasmerlin/hello_egui/tree/main/crates/egui_flex).
    pub intrinsic_size: Option<Vec2>,

    #[doc(hidden)]
    pub flags: Flags,
}

/// A bit set for various boolean properties of `Response`.
#[doc(hidden)]
#[derive(Copy, Clone, Debug)]
pub struct Flags(u16);

bitflags::bitflags! {
    impl Flags: u16 {
        /// Was the widget enabled?
        /// If `false`, there was no interaction attempted (not even hover).
        const ENABLED = 1<<0;

        /// The pointer is above this widget with no other blocking it.
        const CONTAINS_POINTER = 1<<1;

        /// The pointer is hovering above this widget or the widget was clicked/tapped this frame.
        const HOVERED = 1<<2;

        /// The widget is highlighted via a call to [`Response::highlight`] or
        /// [`Context::highlight_widget`].
        const HIGHLIGHTED = 1<<3;

        /// This widget was clicked this frame.
        ///
        /// Which pointer and how many times we don't know,
        /// and ask [`crate::InputState`] about at runtime.
        ///
        /// This is only set to true if the widget was clicked
        /// by an actual mouse.
        const CLICKED = 1<<4;

        /// This widget should act as if clicked due
        /// to something else than a click.
        ///
        /// This is set to true if the widget has keyboard focus and
        /// the user hit the Space or Enter key.
        const FAKE_PRIMARY_CLICKED = 1<<5;

        /// This widget was long-pressed on a touch screen to simulate a secondary click.
        const LONG_TOUCHED = 1<<6;

        /// The widget started being dragged this frame.
        const DRAG_STARTED = 1<<7;

        /// The widget is being dragged.
        const DRAGGED = 1<<8;

        /// The widget was being dragged, but now it has been released.
        const DRAG_STOPPED = 1<<9;

        /// Is the pointer button currently down on this widget?
        /// This is true if the pointer is pressing down or dragging a widget
        const IS_POINTER_BUTTON_DOWN_ON = 1<<10;

        /// Was the underlying data changed?
        ///
        /// e.g. the slider was dragged, text was entered in a [`TextEdit`](crate::TextEdit) etc.
        /// Always `false` for something like a [`Button`](crate::Button).
        ///
        /// Note that this can be `true` even if the user did not interact with the widget,
        /// for instance if an existing slider value was clamped to the given range.
        const CHANGED = 1<<11;

        /// Should this container be closed?
        const CLOSE = 1<<12;
    }
}

impl Response {
    /// Returns true if this widget was clicked this frame by the primary button.
    ///
    /// A click is registered when the mouse or touch is released within
    /// a certain amount of time and distance from when and where it was pressed.
    ///
    /// This will also return true if the widget was clicked via accessibility integration,
    /// or if the widget had keyboard focus and the use pressed Space/Enter.
    ///
    /// Note that the widget must be sensing clicks with [`Sense::click`].
    /// [`crate::Button`] senses clicks; [`crate::Label`] does not (unless you call [`crate::Label::sense`]).
    ///
    /// You can use [`Self::interact`] to sense more things *after* adding a widget.
    #[inline(always)]
    pub fn clicked(&self) -> bool {
        self.flags.contains(Flags::FAKE_PRIMARY_CLICKED) || self.clicked_by(PointerButton::Primary)
    }

    /// Returns true if this widget was clicked this frame by the given mouse button.
    ///
    /// This will NOT return true if the widget was "clicked" via
    /// some accessibility integration, or if the widget had keyboard focus and the
    /// user pressed Space/Enter. For that, use [`Self::clicked`] instead.
    ///
    /// This will likewise ignore the press-and-hold action on touch screens.
    /// Use [`Self::secondary_clicked`] instead to also detect that.
    #[inline]
    pub fn clicked_by(&self, button: PointerButton) -> bool {
        self.flags.contains(Flags::CLICKED) && self.ctx.input(|i| i.pointer.button_clicked(button))
    }

    /// Returns true if this widget was clicked this frame by the secondary mouse button (e.g. the right mouse button).
    ///
    /// This also returns true if the widget was pressed-and-held on a touch screen.
    #[inline]
    pub fn secondary_clicked(&self) -> bool {
        self.flags.contains(Flags::LONG_TOUCHED) || self.clicked_by(PointerButton::Secondary)
    }

    /// Was this long-pressed on a touch screen?
    ///
    /// Usually you want to check [`Self::secondary_clicked`] instead.
    #[inline]
    pub fn long_touched(&self) -> bool {
        self.flags.contains(Flags::LONG_TOUCHED)
    }

    /// Returns true if this widget was clicked this frame by the middle mouse button.
    #[inline]
    pub fn middle_clicked(&self) -> bool {
        self.clicked_by(PointerButton::Middle)
    }

    /// Returns true if this widget was double-clicked this frame by the primary button.
    #[inline]
    pub fn double_clicked(&self) -> bool {
        self.double_clicked_by(PointerButton::Primary)
    }

    /// Returns true if this widget was triple-clicked this frame by the primary button.
    #[inline]
    pub fn triple_clicked(&self) -> bool {
        self.triple_clicked_by(PointerButton::Primary)
    }

    /// Returns true if this widget was double-clicked this frame by the given button.
    #[inline]
    pub fn double_clicked_by(&self, button: PointerButton) -> bool {
        self.flags.contains(Flags::CLICKED)
            && self.ctx.input(|i| i.pointer.button_double_clicked(button))
    }

    /// Returns true if this widget was triple-clicked this frame by the given button.
    #[inline]
    pub fn triple_clicked_by(&self, button: PointerButton) -> bool {
        self.flags.contains(Flags::CLICKED)
            && self.ctx.input(|i| i.pointer.button_triple_clicked(button))
    }

    /// `true` if there was a click *outside* the rect of this widget.
    ///
    /// Clicks on widgets contained in this one counts as clicks inside this widget,
    /// so that clicking a button in an area will not be considered as clicking "elsewhere" from the area.
    pub fn clicked_elsewhere(&self) -> bool {
        // We do not use self.clicked(), because we want to catch all clicks within our frame,
        // even if we aren't clickable (or even enabled).
        // This is important for windows and such that should close then the user clicks elsewhere.
        self.ctx.input(|i| {
            let pointer = &i.pointer;

            if pointer.any_click() {
                if self.contains_pointer() || self.hovered() {
                    false
                } else if let Some(pos) = pointer.interact_pos() {
                    !self.interact_rect.contains(pos)
                } else {
                    false // clicked without a pointer, weird
                }
            } else {
                false
            }
        })
    }

    /// Was the widget enabled?
    /// If false, there was no interaction attempted
    /// and the widget should be drawn in a gray disabled look.
    #[inline(always)]
    pub fn enabled(&self) -> bool {
        self.flags.contains(Flags::ENABLED)
    }

    /// The pointer is hovering above this widget or the widget was clicked/tapped this frame.
    ///
    /// In contrast to [`Self::contains_pointer`], this will be `false` whenever some other widget is being dragged.
    /// `hovered` is always `false` for disabled widgets.
    #[inline(always)]
    pub fn hovered(&self) -> bool {
        self.flags.contains(Flags::HOVERED)
    }

    /// Returns true if the pointer is contained by the response rect, and no other widget is covering it.
    ///
    /// In contrast to [`Self::hovered`], this can be `true` even if some other widget is being dragged.
    /// This means it is useful for styling things like drag-and-drop targets.
    /// `contains_pointer` can also be `true` for disabled widgets.
    ///
    /// This is slightly different from [`Ui::rect_contains_pointer`] and [`Context::rect_contains_pointer`], in that
    /// [`Self::contains_pointer`] also checks that no other widget is covering this response rectangle.
    #[inline(always)]
    pub fn contains_pointer(&self) -> bool {
        self.flags.contains(Flags::CONTAINS_POINTER)
    }

    /// The widget is highlighted via a call to [`Self::highlight`] or [`Context::highlight_widget`].
    #[doc(hidden)]
    #[inline(always)]
    pub fn highlighted(&self) -> bool {
        self.flags.contains(Flags::HIGHLIGHTED)
    }

    /// This widget has the keyboard focus (i.e. is receiving key presses).
    ///
    /// This function only returns true if the UI as a whole (e.g. window)
    /// also has the keyboard focus. That makes this function suitable
    /// for style choices, e.g. a thicker border around focused widgets.
    pub fn has_focus(&self) -> bool {
        self.ctx.input(|i| i.focused) && self.ctx.memory(|mem| mem.has_focus(self.id))
    }

    /// True if this widget has keyboard focus this frame, but didn't last frame.
    pub fn gained_focus(&self) -> bool {
        self.ctx.memory(|mem| mem.gained_focus(self.id))
    }

    /// The widget had keyboard focus and lost it,
    /// either because the user pressed tab or clicked somewhere else,
    /// or (in case of a [`crate::TextEdit`]) because the user pressed enter.
    ///
    /// ```
    /// # egui::__run_test_ui(|ui| {
    /// # let mut my_text = String::new();
    /// # fn do_request(_: &str) {}
    /// let response = ui.text_edit_singleline(&mut my_text);
    /// if response.lost_focus() && ui.input(|i| i.key_pressed(egui::Key::Enter)) {
    ///     do_request(&my_text);
    /// }
    /// # });
    /// ```
    pub fn lost_focus(&self) -> bool {
        self.ctx.memory(|mem| mem.lost_focus(self.id))
    }

    /// Request that this widget get keyboard focus.
    pub fn request_focus(&self) {
        self.ctx.memory_mut(|mem| mem.request_focus(self.id));
    }

    /// Surrender keyboard focus for this widget.
    pub fn surrender_focus(&self) {
        self.ctx.memory_mut(|mem| mem.surrender_focus(self.id));
    }

    /// Did a drag on this widget begin this frame?
    ///
    /// This is only true if the widget sense drags.
    /// If the widget also senses clicks, this will only become true if the pointer has moved a bit.
    ///
    /// This will only be true for a single frame.
    #[inline]
    pub fn drag_started(&self) -> bool {
        self.flags.contains(Flags::DRAG_STARTED)
    }

    /// Did a drag on this widget by the button begin this frame?
    ///
    /// This is only true if the widget sense drags.
    /// If the widget also senses clicks, this will only become true if the pointer has moved a bit.
    ///
    /// This will only be true for a single frame.
    #[inline]
    pub fn drag_started_by(&self, button: PointerButton) -> bool {
        self.drag_started() && self.ctx.input(|i| i.pointer.button_down(button))
    }

    /// The widget is being dragged.
    ///
    /// To find out which button(s), use [`Self::dragged_by`].
    ///
    /// If the widget is only sensitive to drags, this is `true` as soon as the pointer presses down on it.
    /// If the widget also senses clicks, this won't be true until the pointer has moved a bit,
    /// or the user has pressed down for long enough.
    /// See [`crate::input_state::PointerState::is_decidedly_dragging`] for details.
    ///
    /// If you want to avoid the delay, use [`Self::is_pointer_button_down_on`] instead.
    ///
    /// If the widget is NOT sensitive to drags, this will always be `false`.
    /// [`crate::DragValue`] senses drags; [`crate::Label`] does not (unless you call [`crate::Label::sense`]).
    /// You can use [`Self::interact`] to sense more things *after* adding a widget.
    #[inline(always)]
    pub fn dragged(&self) -> bool {
        self.flags.contains(Flags::DRAGGED)
    }

    /// See [`Self::dragged`].
    #[inline]
    pub fn dragged_by(&self, button: PointerButton) -> bool {
        self.dragged() && self.ctx.input(|i| i.pointer.button_down(button))
    }

    /// The widget was being dragged, but now it has been released.
    #[inline]
    pub fn drag_stopped(&self) -> bool {
        self.flags.contains(Flags::DRAG_STOPPED)
    }

    /// The widget was being dragged by the button, but now it has been released.
    pub fn drag_stopped_by(&self, button: PointerButton) -> bool {
        self.drag_stopped() && self.ctx.input(|i| i.pointer.button_released(button))
    }

    /// The widget was being dragged, but now it has been released.
    #[inline]
    #[deprecated = "Renamed 'drag_stopped'"]
    pub fn drag_released(&self) -> bool {
        self.drag_stopped()
    }

    /// The widget was being dragged by the button, but now it has been released.
    #[deprecated = "Renamed 'drag_stopped_by'"]
    pub fn drag_released_by(&self, button: PointerButton) -> bool {
        self.drag_stopped_by(button)
    }

    /// If dragged, how many points were we dragged and in what direction?
    #[inline]
    pub fn drag_delta(&self) -> Vec2 {
        if self.dragged() {
            let mut delta = self.ctx.input(|i| i.pointer.delta());
            if let Some(from_global) = self.ctx.layer_transform_from_global(self.layer_id) {
                delta *= from_global.scaling;
            }
            delta
        } else {
            Vec2::ZERO
        }
    }

    /// If dragged, how far did the mouse move?
    /// This will use raw mouse movement if provided by the integration, otherwise will fall back to [`Response::drag_delta`]
    /// Raw mouse movement is unaccelerated and unclamped by screen boundaries, and does not relate to any position on the screen.
    /// This may be useful in certain situations such as draggable values and 3D cameras, where screen position does not matter.
    #[inline]
    pub fn drag_motion(&self) -> Vec2 {
        if self.dragged() {
            self.ctx
                .input(|i| i.pointer.motion().unwrap_or(i.pointer.delta()))
        } else {
            Vec2::ZERO
        }
    }

    /// If the user started dragging this widget this frame, store the payload for drag-and-drop.
    #[doc(alias = "drag and drop")]
    pub fn dnd_set_drag_payload<Payload: Any + Send + Sync>(&self, payload: Payload) {
        if self.drag_started() {
            crate::DragAndDrop::set_payload(&self.ctx, payload);
        }

        if self.hovered() && !self.sense.senses_click() {
            // Things that can be drag-dropped should use the Grab cursor icon,
            // but if the thing is _also_ clickable, that can be annoying.
            self.ctx.set_cursor_icon(CursorIcon::Grab);
        }
    }

    /// Drag-and-Drop: Return what is being held over this widget, if any.
    ///
    /// Only returns something if [`Self::contains_pointer`] is true,
    /// and the user is drag-dropping something of this type.
    #[doc(alias = "drag and drop")]
    pub fn dnd_hover_payload<Payload: Any + Send + Sync>(&self) -> Option<Arc<Payload>> {
        // NOTE: we use `response.contains_pointer` here instead of `hovered`, because
        // `hovered` is always false when another widget is being dragged.
        if self.contains_pointer() {
            crate::DragAndDrop::payload::<Payload>(&self.ctx)
        } else {
            None
        }
    }

    /// Drag-and-Drop: Return what is being dropped onto this widget, if any.
    ///
    /// Only returns something if [`Self::contains_pointer`] is true,
    /// the user is drag-dropping something of this type,
    /// and they released it this frame
    #[doc(alias = "drag and drop")]
    pub fn dnd_release_payload<Payload: Any + Send + Sync>(&self) -> Option<Arc<Payload>> {
        // NOTE: we use `response.contains_pointer` here instead of `hovered`, because
        // `hovered` is always false when another widget is being dragged.
        if self.contains_pointer() && self.ctx.input(|i| i.pointer.any_released()) {
            crate::DragAndDrop::take_payload::<Payload>(&self.ctx)
        } else {
            None
        }
    }

    /// Where the pointer (mouse/touch) were when this widget was clicked or dragged.
    ///
    /// `None` if the widget is not being interacted with.
    #[inline]
    pub fn interact_pointer_pos(&self) -> Option<Pos2> {
        self.interact_pointer_pos
    }

    /// If it is a good idea to show a tooltip, where is pointer?
    ///
    /// None if the pointer is outside the response area.
    #[inline]
    pub fn hover_pos(&self) -> Option<Pos2> {
        if self.hovered() {
            let mut pos = self.ctx.input(|i| i.pointer.hover_pos())?;
            if let Some(from_global) = self.ctx.layer_transform_from_global(self.layer_id) {
                pos = from_global * pos;
            }
            Some(pos)
        } else {
            None
        }
    }

    /// Is the pointer button currently down on this widget?
    ///
    /// This is true if the pointer is pressing down or dragging a widget,
    /// even when dragging outside the widget.
    ///
    /// This could also be thought of as "is this widget being interacted with?".
    #[inline(always)]
    pub fn is_pointer_button_down_on(&self) -> bool {
        self.flags.contains(Flags::IS_POINTER_BUTTON_DOWN_ON)
    }

    /// Was the underlying data changed?
    ///
    /// e.g. the slider was dragged, text was entered in a [`TextEdit`](crate::TextEdit) etc.
    /// Always `false` for something like a [`Button`](crate::Button).
    ///
    /// Can sometimes be `true` even though the data didn't changed
    /// (e.g. if the user entered a character and erased it the same frame).
    ///
    /// This is not set if the *view* of the data was changed.
    /// For instance, moving the cursor in a [`TextEdit`](crate::TextEdit) does not set this to `true`.
    ///
    /// Note that this can be `true` even if the user did not interact with the widget,
    /// for instance if an existing slider value was clamped to the given range.
    #[inline(always)]
    pub fn changed(&self) -> bool {
        self.flags.contains(Flags::CHANGED)
    }

    /// Report the data shown by this widget changed.
    ///
    /// This must be called by widgets that represent some mutable data,
    /// e.g. checkboxes, sliders etc.
    ///
    /// This should be called when the *content* changes, but not when the view does.
    /// So we call this when the text of a [`crate::TextEdit`], but not when the cursor changes.
    #[inline(always)]
    pub fn mark_changed(&mut self) {
        self.flags.set(Flags::CHANGED, true);
    }

<<<<<<< HEAD
=======
    /// Should the container be closed?
    ///
    /// Will e.g. be set by calling [`Ui::close`] in a child [`Ui`] or by calling
    /// [`Self::set_close`].
>>>>>>> f5b058b9
    pub fn should_close(&self) -> bool {
        self.flags.contains(Flags::CLOSE)
    }

<<<<<<< HEAD
=======
    /// Set the [`Flags::CLOSE`] flag.
    ///
    /// Can be used to e.g. signal that a container should be closed.
>>>>>>> f5b058b9
    pub fn set_close(&mut self) {
        self.flags.set(Flags::CLOSE, true);
    }

    /// Show this UI if the widget was hovered (i.e. a tooltip).
    ///
    /// The text will not be visible if the widget is not enabled.
    /// For that, use [`Self::on_disabled_hover_ui`] instead.
    ///
    /// If you call this multiple times the tooltips will stack underneath the previous ones.
    ///
    /// The widget can contain interactive widgets, such as buttons and links.
    /// If so, it will stay open as the user moves their pointer over it.
    /// By default, the text of a tooltip is NOT selectable (i.e. interactive),
    /// but you can change this by setting [`style::Interaction::selectable_labels` from within the tooltip:
    ///
    /// ```
    /// # egui::__run_test_ui(|ui| {
    /// ui.label("Hover me").on_hover_ui(|ui| {
    ///     ui.style_mut().interaction.selectable_labels = true;
    ///     ui.label("This text can be selected");
    /// });
    /// # });
    /// ```
    #[doc(alias = "tooltip")]
    pub fn on_hover_ui(self, add_contents: impl FnOnce(&mut Ui)) -> Self {
        Tooltip::for_enabled(&self).show(add_contents);
        self
    }

    /// Show this UI when hovering if the widget is disabled.
    pub fn on_disabled_hover_ui(self, add_contents: impl FnOnce(&mut Ui)) -> Self {
        Tooltip::for_disabled(&self).show(add_contents);
        self
    }

    /// Like `on_hover_ui`, but show the ui next to cursor.
    pub fn on_hover_ui_at_pointer(self, add_contents: impl FnOnce(&mut Ui)) -> Self {
        Tooltip::for_enabled(&self)
            .at_pointer()
            .gap(12.0)
            .show(add_contents);
        self
    }

    /// Always show this tooltip, even if disabled and the user isn't hovering it.
    ///
    /// This can be used to give attention to a widget during a tutorial.
    pub fn show_tooltip_ui(&self, add_contents: impl FnOnce(&mut Ui)) {
        Popup::from_response(self)
            .kind(PopupKind::Tooltip)
            .show(add_contents);
    }

    /// Always show this tooltip, even if disabled and the user isn't hovering it.
    ///
    /// This can be used to give attention to a widget during a tutorial.
    pub fn show_tooltip_text(&self, text: impl Into<WidgetText>) {
        self.show_tooltip_ui(|ui| {
            ui.label(text);
        });
    }

    /// Was the tooltip open last frame?
    pub fn is_tooltip_open(&self) -> bool {
        Tooltip::was_tooltip_open_last_frame(&self.ctx, self.id)
    }

    /// Like `on_hover_text`, but show the text next to cursor.
    #[doc(alias = "tooltip")]
    pub fn on_hover_text_at_pointer(self, text: impl Into<WidgetText>) -> Self {
        self.on_hover_ui_at_pointer(|ui| {
            // Prevent `Area` auto-sizing from shrinking tooltips with dynamic content.
            // See https://github.com/emilk/egui/issues/5167
            ui.set_max_width(ui.spacing().tooltip_width);

            ui.add(crate::widgets::Label::new(text));
        })
    }

    /// Show this text if the widget was hovered (i.e. a tooltip).
    ///
    /// The text will not be visible if the widget is not enabled.
    /// For that, use [`Self::on_disabled_hover_text`] instead.
    ///
    /// If you call this multiple times the tooltips will stack underneath the previous ones.
    #[doc(alias = "tooltip")]
    pub fn on_hover_text(self, text: impl Into<WidgetText>) -> Self {
        self.on_hover_ui(|ui| {
            // Prevent `Area` auto-sizing from shrinking tooltips with dynamic content.
            // See https://github.com/emilk/egui/issues/5167
            ui.set_max_width(ui.spacing().tooltip_width);

            ui.add(crate::widgets::Label::new(text));
        })
    }

    /// Highlight this widget, to make it look like it is hovered, even if it isn't.
    ///
    /// The highlight takes one frame to take effect if you call this after the widget has been fully rendered.
    ///
    /// See also [`Context::highlight_widget`].
    #[inline]
    pub fn highlight(mut self) -> Self {
        self.ctx.highlight_widget(self.id);
        self.flags.set(Flags::HIGHLIGHTED, true);
        self
    }

    /// Show this text when hovering if the widget is disabled.
    pub fn on_disabled_hover_text(self, text: impl Into<WidgetText>) -> Self {
        self.on_disabled_hover_ui(|ui| {
            // Prevent `Area` auto-sizing from shrinking tooltips with dynamic content.
            // See https://github.com/emilk/egui/issues/5167
            ui.set_max_width(ui.spacing().tooltip_width);

            ui.add(crate::widgets::Label::new(text));
        })
    }

    /// When hovered, use this icon for the mouse cursor.
    #[inline]
    pub fn on_hover_cursor(self, cursor: CursorIcon) -> Self {
        if self.hovered() {
            self.ctx.set_cursor_icon(cursor);
        }
        self
    }

    /// When hovered or dragged, use this icon for the mouse cursor.
    #[inline]
    pub fn on_hover_and_drag_cursor(self, cursor: CursorIcon) -> Self {
        if self.hovered() || self.dragged() {
            self.ctx.set_cursor_icon(cursor);
        }
        self
    }

    /// Sense more interactions (e.g. sense clicks on a [`Response`] returned from a label).
    ///
    /// The interaction will occur on the same plane as the original widget,
    /// i.e. if the response was from a widget behind button, the interaction will also be behind that button.
    /// egui gives priority to the _last_ added widget (the one on top gets clicked first).
    ///
    /// Note that this call will not add any hover-effects to the widget, so when possible
    /// it is better to give the widget a [`Sense`] instead, e.g. using [`crate::Label::sense`].
    ///
    /// Using this method on a `Response` that is the result of calling `union` on multiple `Response`s
    /// is undefined behavior.
    ///
    /// ```
    /// # egui::__run_test_ui(|ui| {
    /// let horiz_response = ui.horizontal(|ui| {
    ///     ui.label("hello");
    /// }).response;
    /// assert!(!horiz_response.clicked()); // ui's don't sense clicks by default
    /// let horiz_response = horiz_response.interact(egui::Sense::click());
    /// if horiz_response.clicked() {
    ///     // The background behind the label was clicked
    /// }
    /// # });
    /// ```
    #[must_use]
    pub fn interact(&self, sense: Sense) -> Self {
        if (self.sense | sense) == self.sense {
            // Early-out: we already sense everything we need to sense.
            return self.clone();
        }

        self.ctx.create_widget(
            WidgetRect {
                layer_id: self.layer_id,
                id: self.id,
                rect: self.rect,
                interact_rect: self.interact_rect,
                sense: self.sense | sense,
                enabled: self.enabled(),
            },
            true,
        )
    }

    /// Adjust the scroll position until this UI becomes visible.
    ///
    /// If `align` is [`Align::TOP`] it means "put the top of the rect at the top of the scroll area", etc.
    /// If `align` is `None`, it'll scroll enough to bring the UI into view.
    ///
    /// See also: [`Ui::scroll_to_cursor`], [`Ui::scroll_to_rect`]. [`Ui::scroll_with_delta`].
    ///
    /// ```
    /// # egui::__run_test_ui(|ui| {
    /// egui::ScrollArea::vertical().show(ui, |ui| {
    ///     for i in 0..1000 {
    ///         let response = ui.button("Scroll to me");
    ///         if response.clicked() {
    ///             response.scroll_to_me(Some(egui::Align::Center));
    ///         }
    ///     }
    /// });
    /// # });
    /// ```
    pub fn scroll_to_me(&self, align: Option<Align>) {
        self.scroll_to_me_animation(align, self.ctx.style().scroll_animation);
    }

    /// Like [`Self::scroll_to_me`], but allows you to specify the [`crate::style::ScrollAnimation`].
    pub fn scroll_to_me_animation(
        &self,
        align: Option<Align>,
        animation: crate::style::ScrollAnimation,
    ) {
        self.ctx.pass_state_mut(|state| {
            state.scroll_target[0] = Some(pass_state::ScrollTarget::new(
                self.rect.x_range(),
                align,
                animation,
            ));
            state.scroll_target[1] = Some(pass_state::ScrollTarget::new(
                self.rect.y_range(),
                align,
                animation,
            ));
        });
    }

    /// For accessibility.
    ///
    /// Call after interacting and potential calls to [`Self::mark_changed`].
    pub fn widget_info(&self, make_info: impl Fn() -> crate::WidgetInfo) {
        use crate::output::OutputEvent;

        let event = if self.clicked() {
            Some(OutputEvent::Clicked(make_info()))
        } else if self.double_clicked() {
            Some(OutputEvent::DoubleClicked(make_info()))
        } else if self.triple_clicked() {
            Some(OutputEvent::TripleClicked(make_info()))
        } else if self.gained_focus() {
            Some(OutputEvent::FocusGained(make_info()))
        } else if self.changed() {
            Some(OutputEvent::ValueChanged(make_info()))
        } else {
            None
        };

        if let Some(event) = event {
            self.output_event(event);
        } else {
            #[cfg(feature = "accesskit")]
            self.ctx.accesskit_node_builder(self.id, |builder| {
                self.fill_accesskit_node_from_widget_info(builder, make_info());
            });

            self.ctx.register_widget_info(self.id, make_info);
        }
    }

    pub fn output_event(&self, event: crate::output::OutputEvent) {
        #[cfg(feature = "accesskit")]
        self.ctx.accesskit_node_builder(self.id, |builder| {
            self.fill_accesskit_node_from_widget_info(builder, event.widget_info().clone());
        });

        self.ctx
            .register_widget_info(self.id, || event.widget_info().clone());

        self.ctx.output_mut(|o| o.events.push(event));
    }

    #[cfg(feature = "accesskit")]
    pub(crate) fn fill_accesskit_node_common(&self, builder: &mut accesskit::Node) {
        if !self.enabled() {
            builder.set_disabled();
        }
        builder.set_bounds(accesskit::Rect {
            x0: self.rect.min.x.into(),
            y0: self.rect.min.y.into(),
            x1: self.rect.max.x.into(),
            y1: self.rect.max.y.into(),
        });
        if self.sense.is_focusable() {
            builder.add_action(accesskit::Action::Focus);
        }
        if self.sense.senses_click() {
            builder.add_action(accesskit::Action::Click);
        }
    }

    #[cfg(feature = "accesskit")]
    fn fill_accesskit_node_from_widget_info(
        &self,
        builder: &mut accesskit::Node,
        info: crate::WidgetInfo,
    ) {
        use crate::WidgetType;
        use accesskit::{Role, Toggled};

        self.fill_accesskit_node_common(builder);
        builder.set_role(match info.typ {
            WidgetType::Label => Role::Label,
            WidgetType::Link => Role::Link,
            WidgetType::TextEdit => Role::TextInput,
            WidgetType::Button | WidgetType::ImageButton | WidgetType::CollapsingHeader => {
                Role::Button
            }
            WidgetType::Image => Role::Image,
            WidgetType::Checkbox => Role::CheckBox,
            WidgetType::RadioButton => Role::RadioButton,
            WidgetType::RadioGroup => Role::RadioGroup,
            WidgetType::SelectableLabel => Role::Button,
            WidgetType::ComboBox => Role::ComboBox,
            WidgetType::Slider => Role::Slider,
            WidgetType::DragValue => Role::SpinButton,
            WidgetType::ColorButton => Role::ColorWell,
            WidgetType::ProgressIndicator => Role::ProgressIndicator,
            WidgetType::Window => Role::Window,
            WidgetType::Other => Role::Unknown,
        });
        if !info.enabled {
            builder.set_disabled();
        }
        if let Some(label) = info.label {
            if matches!(builder.role(), Role::Label) {
                builder.set_value(label);
            } else {
                builder.set_label(label);
            }
        }
        if let Some(value) = info.current_text_value {
            builder.set_value(value);
        }
        if let Some(value) = info.value {
            builder.set_numeric_value(value);
        }
        if let Some(selected) = info.selected {
            builder.set_toggled(if selected {
                Toggled::True
            } else {
                Toggled::False
            });
        } else if matches!(info.typ, WidgetType::Checkbox) {
            // Indeterminate state
            builder.set_toggled(Toggled::Mixed);
        }
        if let Some(hint_text) = info.hint_text {
            builder.set_placeholder(hint_text);
        }
    }

    /// Associate a label with a control for accessibility.
    ///
    /// # Example
    ///
    /// ```
    /// # egui::__run_test_ui(|ui| {
    /// # let mut text = "Arthur".to_string();
    /// ui.horizontal(|ui| {
    ///     let label = ui.label("Your name: ");
    ///     ui.text_edit_singleline(&mut text).labelled_by(label.id);
    /// });
    /// # });
    /// ```
    pub fn labelled_by(self, id: Id) -> Self {
        #[cfg(feature = "accesskit")]
        self.ctx.accesskit_node_builder(self.id, |builder| {
            builder.push_labelled_by(id.accesskit_id());
        });
        #[cfg(not(feature = "accesskit"))]
        {
            let _ = id;
        }

        self
    }

    /// Response to secondary clicks (right-clicks) by showing the given menu.
    ///
    /// Make sure the widget senses clicks (e.g. [`crate::Button`] does, [`crate::Label`] does not).
    ///
    /// ```
    /// # use egui::{Label, Sense};
    /// # egui::__run_test_ui(|ui| {
    /// let response = ui.add(Label::new("Right-click me!").sense(Sense::click()));
    /// response.context_menu(|ui| {
    ///     if ui.button("Close the menu").clicked() {
    ///         ui.close();
    ///     }
    /// });
    /// # });
    /// ```
    ///
    /// See also: [`Ui::menu_button`] and [`Ui::close`].
    pub fn context_menu(&self, add_contents: impl FnOnce(&mut Ui)) -> Option<InnerResponse<()>> {
        Popup::context_menu(self).show(add_contents)
    }

    /// Returns whether a context menu is currently open for this widget.
    ///
    /// See [`Self::context_menu`].
    pub fn context_menu_opened(&self) -> bool {
        Popup::context_menu(self).is_open()
    }

    /// Draw a debug rectangle over the response displaying the response's id and whether it is
    /// enabled and/or hovered.
    ///
    /// This function is intended for debugging purpose and can be useful, for example, in case of
    /// widget id instability.
    ///
    /// Color code:
    /// - Blue: Enabled but not hovered
    /// - Green: Enabled and hovered
    /// - Red: Disabled
    pub fn paint_debug_info(&self) {
        self.ctx.debug_painter().debug_rect(
            self.rect,
            if self.hovered() {
                crate::Color32::DARK_GREEN
            } else if self.enabled() {
                crate::Color32::BLUE
            } else {
                crate::Color32::RED
            },
            format!("{:?}", self.id),
        );
    }
}

impl Response {
    /// A logical "or" operation.
    /// For instance `a.union(b).hovered` means "was either a or b hovered?".
    ///
    /// The resulting [`Self::id`] will come from the first (`self`) argument.
    ///
    /// You may not call [`Self::interact`] on the resulting `Response`.
    pub fn union(&self, other: Self) -> Self {
        assert!(self.ctx == other.ctx);
        debug_assert!(
            self.layer_id == other.layer_id,
            "It makes no sense to combine Responses from two different layers"
        );
        Self {
            ctx: other.ctx,
            layer_id: self.layer_id,
            id: self.id,
            rect: self.rect.union(other.rect),
            interact_rect: self.interact_rect.union(other.interact_rect),
            sense: self.sense.union(other.sense),
            flags: self.flags | other.flags,
            interact_pointer_pos: self.interact_pointer_pos.or(other.interact_pointer_pos),
            intrinsic_size: None,
        }
    }
}

impl Response {
    /// Returns a response with a modified [`Self::rect`].
    #[inline]
    pub fn with_new_rect(self, rect: Rect) -> Self {
        Self { rect, ..self }
    }
}

/// See [`Response::union`].
///
/// To summarize the response from many widgets you can use this pattern:
///
/// ```
/// use egui::*;
/// fn draw_vec2(ui: &mut Ui, v: &mut Vec2) -> Response {
///     ui.add(DragValue::new(&mut v.x)) | ui.add(DragValue::new(&mut v.y))
/// }
/// ```
///
/// Now `draw_vec2(ui, foo).hovered` is true if either [`DragValue`](crate::DragValue) were hovered.
impl std::ops::BitOr for Response {
    type Output = Self;

    fn bitor(self, rhs: Self) -> Self {
        self.union(rhs)
    }
}

/// See [`Response::union`].
///
/// To summarize the response from many widgets you can use this pattern:
///
/// ```
/// # egui::__run_test_ui(|ui| {
/// # let (widget_a, widget_b, widget_c) = (egui::Label::new("a"), egui::Label::new("b"), egui::Label::new("c"));
/// let mut response = ui.add(widget_a);
/// response |= ui.add(widget_b);
/// response |= ui.add(widget_c);
/// if response.hovered() { ui.label("You hovered at least one of the widgets"); }
/// # });
/// ```
impl std::ops::BitOrAssign for Response {
    fn bitor_assign(&mut self, rhs: Self) {
        *self = self.union(rhs);
    }
}

// ----------------------------------------------------------------------------

/// Returned when we wrap some ui-code and want to return both
/// the results of the inner function and the ui as a whole, e.g.:
///
/// ```
/// # egui::__run_test_ui(|ui| {
/// let inner_resp = ui.horizontal(|ui| {
///     ui.label("Blah blah");
///     42
/// });
/// inner_resp.response.on_hover_text("You hovered the horizontal layout");
/// assert_eq!(inner_resp.inner, 42);
/// # });
/// ```
#[derive(Debug)]
pub struct InnerResponse<R> {
    /// What the user closure returned.
    pub inner: R,

    /// The response of the area.
    pub response: Response,
}

impl<R> InnerResponse<R> {
    #[inline]
    pub fn new(inner: R, response: Response) -> Self {
        Self { inner, response }
    }
}<|MERGE_RESOLUTION|>--- conflicted
+++ resolved
@@ -531,23 +531,17 @@
         self.flags.set(Flags::CHANGED, true);
     }
 
-<<<<<<< HEAD
-=======
     /// Should the container be closed?
     ///
     /// Will e.g. be set by calling [`Ui::close`] in a child [`Ui`] or by calling
     /// [`Self::set_close`].
->>>>>>> f5b058b9
     pub fn should_close(&self) -> bool {
         self.flags.contains(Flags::CLOSE)
     }
 
-<<<<<<< HEAD
-=======
     /// Set the [`Flags::CLOSE`] flag.
     ///
     /// Can be used to e.g. signal that a container should be closed.
->>>>>>> f5b058b9
     pub fn set_close(&mut self) {
         self.flags.set(Flags::CLOSE, true);
     }
