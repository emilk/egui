--- conflicted
+++ resolved
@@ -87,63 +87,12 @@
     #[doc(hidden)]
     pub triple_clicked: [bool; NUM_POINTER_BUTTONS],
 
-<<<<<<< HEAD
-=======
-    /// The widget started being dragged this frame.
-    #[doc(hidden)]
-    pub drag_started: bool,
-
-    /// The widgets is being dragged.
-    #[doc(hidden)]
-    pub dragged: bool,
-
-    /// The widget was being dragged, but now it has been released.
-    #[doc(hidden)]
-    pub drag_released: bool,
-
-    /// Is the pointer button currently down on this widget?
-    /// This is true if the pointer is pressing down or dragging a widget
-    #[doc(hidden)]
-    pub is_pointer_button_down_on: bool,
-
->>>>>>> 5d0bc2bf
     /// Where the pointer (mouse/touch) were when when this widget was clicked or dragged.
     /// `None` if the widget is not being interacted with.
     #[doc(hidden)]
     pub interact_pointer_pos: Option<Pos2>,
 }
 
-<<<<<<< HEAD
-impl std::fmt::Debug for Response {
-    fn fmt(&self, f: &mut std::fmt::Formatter<'_>) -> std::fmt::Result {
-        let Self {
-            ctx: _,
-            layer_id,
-            id,
-            rect,
-            sense,
-            state,
-            clicked,
-            double_clicked,
-            triple_clicked,
-            interact_pointer_pos,
-        } = self;
-        f.debug_struct("Response")
-            .field("layer_id", layer_id)
-            .field("id", id)
-            .field("rect", rect)
-            .field("sense", sense)
-            .field("state", state)
-            .field("clicked", clicked)
-            .field("double_clicked", double_clicked)
-            .field("triple_clicked", triple_clicked)
-            .field("interact_pointer_pos", interact_pointer_pos)
-            .finish()
-    }
-}
-
-=======
->>>>>>> 5d0bc2bf
 impl Response {
     /// Returns true if this widget was clicked this frame by the primary button.
     ///
@@ -351,21 +300,6 @@
         self.dragged() && self.ctx.input(|i| i.pointer.button_down(button))
     }
 
-<<<<<<< HEAD
-    /// Did a drag on this widgets begin this frame?
-    #[inline]
-    pub fn drag_started(&self) -> bool {
-        self.dragged() && self.ctx.input(|i| i.pointer.any_pressed())
-    }
-
-    /// Did a drag on this widgets by the button begin this frame?
-    #[inline]
-    pub fn drag_started_by(&self, button: PointerButton) -> bool {
-        self.drag_started() && self.ctx.input(|i| i.pointer.button_pressed(button))
-    }
-
-=======
->>>>>>> 5d0bc2bf
     /// The widget was being dragged, but now it has been released.
     #[inline]
     pub fn drag_released(&self) -> bool {
@@ -829,14 +763,6 @@
                 self.triple_clicked[3] || other.triple_clicked[3],
                 self.triple_clicked[4] || other.triple_clicked[4],
             ],
-<<<<<<< HEAD
-=======
-            drag_started: self.drag_started || other.drag_started,
-            dragged: self.dragged || other.dragged,
-            drag_released: self.drag_released || other.drag_released,
-            is_pointer_button_down_on: self.is_pointer_button_down_on
-                || other.is_pointer_button_down_on,
->>>>>>> 5d0bc2bf
             interact_pointer_pos: self.interact_pointer_pos.or(other.interact_pointer_pos),
         }
     }
