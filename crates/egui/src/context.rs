#![warn(missing_docs)] // Let's keep `Context` well-documented.

<<<<<<< HEAD
use self::{hit_test::WidgetHits, interaction::InteractionSnapshot};
#[cfg(feature = "accesskit")]
use crate::IdMap;
use crate::input_state::SurrenderFocusOn;
use crate::plugin::TypedPluginHandle;
use crate::text_selection::LabelSelectionState;
=======
use std::{borrow::Cow, cell::RefCell, panic::Location, sync::Arc, time::Duration};

use emath::GuiRounding as _;
use epaint::{
    ClippedPrimitive, ClippedShape, Color32, ImageData, Pos2, Rect, StrokeKind,
    TessellationOptions, TextureId, Vec2,
    emath::{self, TSTransform},
    mutex::RwLock,
    stats::PaintStats,
    tessellator,
    text::{FontInsert, FontPriority, Fonts, FontsView},
    vec2,
};

>>>>>>> 226bdc4c
use crate::{
    Align2, CursorIcon, DeferredViewportUiCallback, FontDefinitions, Grid, Id, ImmediateViewport,
    ImmediateViewportRendererCallback, Key, KeyboardShortcut, Label, LayerId, Memory,
    ModifierNames, Modifiers, NumExt as _, Order, Painter, Plugin, RawInput, Response, RichText,
    ScrollArea, Sense, Style, TextStyle, TextureHandle, TextureOptions, Ui, ViewportBuilder,
    ViewportCommand, ViewportId, ViewportIdMap, ViewportIdPair, ViewportIdSet, ViewportOutput,
    Widget as _, WidgetRect, WidgetText,
    animation_manager::AnimationManager,
    containers::{self, area::AreaState},
    data::output::PlatformOutput,
    epaint, hit_test,
    input_state::{InputState, MultiTouchInfo, PointerEvent},
    interaction,
    layers::GraphicLayers,
    load::{self, Bytes, Loaders, SizedTexture},
    memory::{Options, Theme},
    os::OperatingSystem,
    output::FullOutput,
    pass_state::PassState,
    plugin, resize, response, scroll_area,
    util::IdTypeMap,
    viewport::ViewportClass,
};
use emath::{GuiRounding as _, OrderedFloat};
use epaint::{
    ClippedPrimitive, ClippedShape, Color32, ImageData, ImageDelta, Pos2, Rect, StrokeKind,
    TessellationOptions, TextureAtlas, TextureId, Vec2,
    emath::{self, TSTransform},
    mutex::RwLock,
    stats::PaintStats,
    tessellator,
    text::{FontInsert, FontPriority, Fonts},
    vec2,
};
use std::any::TypeId;
use std::{borrow::Cow, cell::RefCell, panic::Location, sync::Arc, time::Duration};

/// Information given to the backend about when it is time to repaint the ui.
///
/// This is given in the callback set by [`Context::set_request_repaint_callback`].
#[derive(Clone, Copy, Debug)]
pub struct RequestRepaintInfo {
    /// This is used to specify what viewport that should repaint.
    pub viewport_id: ViewportId,

    /// Repaint after this duration. If zero, repaint as soon as possible.
    pub delay: Duration,

    /// The number of fully completed passes, of the entire lifetime of the [`Context`].
    ///
    /// This can be compared to [`Context::cumulative_pass_nr`] to see if we we still
    /// need another repaint (ui pass / frame), or if one has already happened.
    pub current_cumulative_pass_nr: u64,
}

// ----------------------------------------------------------------------------

thread_local! {
    static IMMEDIATE_VIEWPORT_RENDERER: RefCell<Option<Box<ImmediateViewportRendererCallback>>> = Default::default();
}

// ----------------------------------------------------------------------------

struct WrappedTextureManager(Arc<RwLock<epaint::TextureManager>>);

impl Default for WrappedTextureManager {
    fn default() -> Self {
        let mut tex_mngr = epaint::textures::TextureManager::default();

        // Will be filled in later
        let font_id = tex_mngr.alloc(
            "egui_font_texture".into(),
            epaint::ColorImage::filled([0, 0], Color32::TRANSPARENT).into(),
            Default::default(),
        );
        assert_eq!(
            font_id,
            TextureId::default(),
            "font id should be equal to TextureId::default(), but was {font_id:?}",
        );

        Self(Arc::new(RwLock::new(tex_mngr)))
    }
}

// ----------------------------------------------------------------------------

/// Repaint-logic
impl ContextImpl {
    /// This is where we update the repaint logic.
    fn begin_pass_repaint_logic(&mut self, viewport_id: ViewportId) {
        let viewport = self.viewports.entry(viewport_id).or_default();

        std::mem::swap(
            &mut viewport.repaint.prev_causes,
            &mut viewport.repaint.causes,
        );
        viewport.repaint.causes.clear();

        viewport.repaint.prev_pass_paint_delay = viewport.repaint.repaint_delay;

        if viewport.repaint.outstanding == 0 {
            // We are repainting now, so we can wait a while for the next repaint.
            viewport.repaint.repaint_delay = Duration::MAX;
        } else {
            viewport.repaint.repaint_delay = Duration::ZERO;
            viewport.repaint.outstanding -= 1;
            if let Some(callback) = &self.request_repaint_callback {
                (callback)(RequestRepaintInfo {
                    viewport_id,
                    delay: Duration::ZERO,
                    current_cumulative_pass_nr: viewport.repaint.cumulative_pass_nr,
                });
            }
        }
    }

    fn request_repaint(&mut self, viewport_id: ViewportId, cause: RepaintCause) {
        self.request_repaint_after(Duration::ZERO, viewport_id, cause);
    }

    fn request_repaint_after(
        &mut self,
        mut delay: Duration,
        viewport_id: ViewportId,
        cause: RepaintCause,
    ) {
        let viewport = self.viewports.entry(viewport_id).or_default();

        if delay == Duration::ZERO {
            // Each request results in two repaints, just to give some things time to settle.
            // This solves some corner-cases of missing repaints on frame-delayed responses.
            viewport.repaint.outstanding = 1;
        } else {
            // For non-zero delays, we only repaint once, because
            // otherwise we would just schedule an immediate repaint _now_,
            // which would then clear the delay and repaint again.
            // Hovering a tooltip is a good example of a case where we want to repaint after a delay.
        }

        if let Ok(predicted_frame_time) = Duration::try_from_secs_f32(viewport.input.predicted_dt) {
            // Make it less likely we over-shoot the target:
            delay = delay.saturating_sub(predicted_frame_time);
        }

        viewport.repaint.causes.push(cause);

        // We save some CPU time by only calling the callback if we need to.
        // If the new delay is greater or equal to the previous lowest,
        // it means we have already called the callback, and don't need to do it again.
        if delay < viewport.repaint.repaint_delay {
            viewport.repaint.repaint_delay = delay;

            if let Some(callback) = &self.request_repaint_callback {
                (callback)(RequestRepaintInfo {
                    viewport_id,
                    delay,
                    current_cumulative_pass_nr: viewport.repaint.cumulative_pass_nr,
                });
            }
        }
    }

    #[must_use]
    fn requested_immediate_repaint_prev_pass(&self, viewport_id: &ViewportId) -> bool {
        self.viewports
            .get(viewport_id)
            .is_some_and(|v| v.repaint.requested_immediate_repaint_prev_pass())
    }

    #[must_use]
    fn has_requested_repaint(&self, viewport_id: &ViewportId) -> bool {
        self.viewports
            .get(viewport_id)
            .is_some_and(|v| 0 < v.repaint.outstanding || v.repaint.repaint_delay < Duration::MAX)
    }
}

// ----------------------------------------------------------------------------

/// State stored per viewport.
///
/// Mostly for internal use.
/// Things here may move and change without warning.
#[derive(Default)]
pub struct ViewportState {
    /// The type of viewport.
    ///
    /// This will never be [`ViewportClass::Embedded`],
    /// since those don't result in real viewports.
    pub class: ViewportClass,

    /// The latest delta
    pub builder: ViewportBuilder,

    /// The user-code that shows the GUI, used for deferred viewports.
    ///
    /// `None` for immediate viewports.
    pub viewport_ui_cb: Option<Arc<DeferredViewportUiCallback>>,

    pub input: InputState,

    /// State that is collected during a pass and then cleared.
    pub this_pass: PassState,

    /// The final [`PassState`] from last pass.
    ///
    /// Only read from.
    pub prev_pass: PassState,

    /// Has this viewport been updated this pass?
    pub used: bool,

    /// State related to repaint scheduling.
    repaint: ViewportRepaintInfo,

    // ----------------------
    // Updated at the start of the pass:
    //
    /// Which widgets are under the pointer?
    pub hits: WidgetHits,

    /// What widgets are being interacted with this pass?
    ///
    /// Based on the widgets from last pass, and input in this pass.
    pub interact_widgets: InteractionSnapshot,

    // ----------------------
    // The output of a pass:
    //
    pub graphics: GraphicLayers,
    // Most of the things in `PlatformOutput` are not actually viewport dependent.
    pub output: PlatformOutput,
    pub commands: Vec<ViewportCommand>,

    // ----------------------
    // Cross-frame statistics:
    pub num_multipass_in_row: usize,
}

/// What called [`Context::request_repaint`] or [`Context::request_discard`]?
#[derive(Clone, PartialEq, Eq, Hash)]
pub struct RepaintCause {
    /// What file had the call that requested the repaint?
    pub file: &'static str,

    /// What line number of the call that requested the repaint?
    pub line: u32,

    /// Explicit reason; human readable.
    pub reason: Cow<'static, str>,
}

impl std::fmt::Debug for RepaintCause {
    fn fmt(&self, f: &mut std::fmt::Formatter<'_>) -> std::fmt::Result {
        write!(f, "{}:{} {}", self.file, self.line, self.reason)
    }
}

impl std::fmt::Display for RepaintCause {
    fn fmt(&self, f: &mut std::fmt::Formatter<'_>) -> std::fmt::Result {
        write!(f, "{}:{} {}", self.file, self.line, self.reason)
    }
}

impl RepaintCause {
    /// Capture the file and line number of the call site.
    #[expect(clippy::new_without_default)]
    #[track_caller]
    pub fn new() -> Self {
        let caller = Location::caller();
        Self {
            file: caller.file(),
            line: caller.line(),
            reason: "".into(),
        }
    }

    /// Capture the file and line number of the call site,
    /// as well as add a reason.
    #[track_caller]
    pub fn new_reason(reason: impl Into<Cow<'static, str>>) -> Self {
        let caller = Location::caller();
        Self {
            file: caller.file(),
            line: caller.line(),
            reason: reason.into(),
        }
    }
}

/// Per-viewport state related to repaint scheduling.
struct ViewportRepaintInfo {
    /// Monotonically increasing counter.
    ///
    /// Incremented at the end of [`Context::run`].
    /// This can be smaller than [`Self::cumulative_pass_nr`],
    /// but never larger.
    cumulative_frame_nr: u64,

    /// Monotonically increasing counter, counting the number of passes.
    /// This can be larger than [`Self::cumulative_frame_nr`],
    /// but never smaller.
    cumulative_pass_nr: u64,

    /// The duration which the backend will poll for new events
    /// before forcing another egui update, even if there's no new events.
    ///
    /// Also used to suppress multiple calls to the repaint callback during the same pass.
    ///
    /// This is also returned in [`crate::ViewportOutput`].
    repaint_delay: Duration,

    /// While positive, keep requesting repaints. Decrement at the start of each pass.
    outstanding: u8,

    /// What caused repaints during this pass?
    causes: Vec<RepaintCause>,

    /// What triggered a repaint the previous pass?
    /// (i.e: why are we updating now?)
    prev_causes: Vec<RepaintCause>,

    /// What was the output of `repaint_delay` on the previous pass?
    ///
    /// If this was zero, we are repainting as quickly as possible
    /// (as far as we know).
    prev_pass_paint_delay: Duration,
}

impl Default for ViewportRepaintInfo {
    fn default() -> Self {
        Self {
            cumulative_frame_nr: 0,
            cumulative_pass_nr: 0,

            // We haven't scheduled a repaint yet.
            repaint_delay: Duration::MAX,

            // Let's run a couple of frames at the start, because why not.
            outstanding: 1,

            causes: Default::default(),
            prev_causes: Default::default(),

            prev_pass_paint_delay: Duration::MAX,
        }
    }
}

impl ViewportRepaintInfo {
    pub fn requested_immediate_repaint_prev_pass(&self) -> bool {
        self.prev_pass_paint_delay == Duration::ZERO
    }
}

// ----------------------------------------------------------------------------

#[derive(Default)]
struct ContextImpl {
    fonts: Option<Fonts>,
    font_definitions: FontDefinitions,

    memory: Memory,
    animation_manager: AnimationManager,

    plugins: plugin::Plugins,

    /// All viewports share the same texture manager and texture namespace.
    ///
    /// In all viewports, [`TextureId::default`] is special, and points to the font atlas.
    /// The font-atlas texture _may_ be different across viewports, as they may have different
    /// `pixels_per_point`, so we do special book-keeping for that.
    /// See <https://github.com/emilk/egui/issues/3664>.
    tex_manager: WrappedTextureManager,

    /// Set during the pass, becomes active at the start of the next pass.
    new_zoom_factor: Option<f32>,

    os: OperatingSystem,

    /// How deeply nested are we?
    viewport_stack: Vec<ViewportIdPair>,

    /// What is the last viewport rendered?
    last_viewport: ViewportId,

    paint_stats: PaintStats,

    request_repaint_callback: Option<Box<dyn Fn(RequestRepaintInfo) + Send + Sync>>,

    viewport_parents: ViewportIdMap<ViewportId>,
    viewports: ViewportIdMap<ViewportState>,

    embed_viewports: bool,

    #[cfg(feature = "accesskit")]
    is_accesskit_enabled: bool,

    loaders: Arc<Loaders>,
}

impl ContextImpl {
    fn begin_pass(&mut self, mut new_raw_input: RawInput) {
        let viewport_id = new_raw_input.viewport_id;
        let parent_id = new_raw_input
            .viewports
            .get(&viewport_id)
            .and_then(|v| v.parent)
            .unwrap_or_default();
        let ids = ViewportIdPair::from_self_and_parent(viewport_id, parent_id);

        let is_outermost_viewport = self.viewport_stack.is_empty(); // not necessarily root, just outermost immediate viewport
        self.viewport_stack.push(ids);

        self.begin_pass_repaint_logic(viewport_id);

        let viewport = self.viewports.entry(viewport_id).or_default();

        if is_outermost_viewport {
            if let Some(new_zoom_factor) = self.new_zoom_factor.take() {
                let ratio = self.memory.options.zoom_factor / new_zoom_factor;
                self.memory.options.zoom_factor = new_zoom_factor;

                let input = &viewport.input;
                // This is a bit hacky, but is required to avoid jitter:
                let mut rect = input.screen_rect;
                rect.min = (ratio * rect.min.to_vec2()).to_pos2();
                rect.max = (ratio * rect.max.to_vec2()).to_pos2();
                new_raw_input.screen_rect = Some(rect);
                // We should really scale everything else in the input too,
                // but the `screen_rect` is the most important part.
            }
        }
        let native_pixels_per_point = new_raw_input
            .viewport()
            .native_pixels_per_point
            .unwrap_or(1.0);
        let pixels_per_point = self.memory.options.zoom_factor * native_pixels_per_point;

        let all_viewport_ids: ViewportIdSet = self.all_viewport_ids();

        let viewport = self.viewports.entry(self.viewport_id()).or_default();

        self.memory.begin_pass(&new_raw_input, &all_viewport_ids);

        viewport.input = std::mem::take(&mut viewport.input).begin_pass(
            new_raw_input,
            viewport.repaint.requested_immediate_repaint_prev_pass(),
            pixels_per_point,
            self.memory.options.input_options,
        );
        let repaint_after = viewport.input.wants_repaint_after();

        let screen_rect = viewport.input.screen_rect;

        viewport.this_pass.begin_pass(screen_rect);

        {
            let mut layers: Vec<LayerId> = viewport.prev_pass.widgets.layer_ids().collect();
            layers.sort_by(|&a, &b| self.memory.areas().compare_order(a, b));

            viewport.hits = if let Some(pos) = viewport.input.pointer.interact_pos() {
                let interact_radius = self.memory.options.style().interaction.interact_radius;

                crate::hit_test::hit_test(
                    &viewport.prev_pass.widgets,
                    &layers,
                    &self.memory.to_global,
                    pos,
                    interact_radius,
                )
            } else {
                WidgetHits::default()
            };

            viewport.interact_widgets = crate::interaction::interact(
                &viewport.interact_widgets,
                &viewport.prev_pass.widgets,
                &viewport.hits,
                &viewport.input,
                self.memory.interaction_mut(),
            );
        }

        // Ensure we register the background area so panels and background ui can catch clicks:
        self.memory.areas_mut().set_state(
            LayerId::background(),
            AreaState {
                pivot_pos: Some(screen_rect.left_top()),
                pivot: Align2::LEFT_TOP,
                size: Some(screen_rect.size()),
                interactable: true,
                last_became_visible_at: None,
            },
        );

        #[cfg(feature = "accesskit")]
        if self.is_accesskit_enabled {
            profiling::scope!("accesskit");
            use crate::pass_state::AccessKitPassState;
            let id = crate::accesskit_root_id();
            let mut root_node = accesskit::Node::new(accesskit::Role::Window);
            let pixels_per_point = viewport.input.pixels_per_point();
            root_node.set_transform(accesskit::Affine::scale(pixels_per_point.into()));
            let mut nodes = IdMap::default();
            nodes.insert(id, root_node);
            viewport.this_pass.accesskit_state = Some(AccessKitPassState {
                nodes,
                parent_stack: vec![id],
            });
        }

        self.update_fonts_mut();

        if let Some(delay) = repaint_after {
            self.request_repaint_after(delay, viewport_id, RepaintCause::new());
        }
    }

    /// Load fonts unless already loaded.
    fn update_fonts_mut(&mut self) {
        profiling::function_scope!();
        let input = &self.viewport().input;
        let max_texture_side = input.max_texture_side;

        if let Some(font_definitions) = self.memory.new_font_definitions.take() {
            // New font definition loaded, so we need to reload all fonts.
            self.fonts = None;
            self.font_definitions = font_definitions;
            #[cfg(feature = "log")]
            log::trace!("Loading new font definitions");
        }

        if !self.memory.add_fonts.is_empty() {
            let fonts = self.memory.add_fonts.drain(..);
            for font in fonts {
                self.fonts = None; // recreate all the fonts
                for family in font.families {
                    let fam = self
                        .font_definitions
                        .families
                        .entry(family.family)
                        .or_default();
                    match family.priority {
                        FontPriority::Highest => fam.insert(0, font.name.clone()),
                        FontPriority::Lowest => fam.push(font.name.clone()),
                    }
                }
                self.font_definitions
                    .font_data
                    .insert(font.name, Arc::new(font.data));
            }

            #[cfg(feature = "log")]
            log::trace!("Adding new fonts");
        }

        let text_alpha_from_coverage = self.memory.options.style().visuals.text_alpha_from_coverage;

        let mut is_new = false;

        let fonts = self.fonts.get_or_insert_with(|| {
            #[cfg(feature = "log")]
            log::trace!("Creating new Fonts");

            is_new = true;
            profiling::scope!("Fonts::new");
            Fonts::new(
                max_texture_side,
                text_alpha_from_coverage,
                self.font_definitions.clone(),
            )
        });

        {
            profiling::scope!("Fonts::begin_pass");
            fonts.begin_pass(max_texture_side, text_alpha_from_coverage);
        }
    }

    #[cfg(feature = "accesskit")]
    fn accesskit_node_builder(&mut self, id: Id) -> &mut accesskit::Node {
        let state = self.viewport().this_pass.accesskit_state.as_mut().unwrap();
        let builders = &mut state.nodes;
        if let std::collections::hash_map::Entry::Vacant(entry) = builders.entry(id) {
            entry.insert(Default::default());
            let parent_id = state.parent_stack.last().unwrap();
            let parent_builder = builders.get_mut(parent_id).unwrap();
            parent_builder.push_child(id.accesskit_id());
        }
        builders.get_mut(&id).unwrap()
    }

    fn pixels_per_point(&mut self) -> f32 {
        self.viewport().input.pixels_per_point
    }

    /// Return the `ViewportId` of the current viewport.
    ///
    /// For the root viewport this will return [`ViewportId::ROOT`].
    pub(crate) fn viewport_id(&self) -> ViewportId {
        self.viewport_stack.last().copied().unwrap_or_default().this
    }

    /// Return the `ViewportId` of his parent.
    ///
    /// For the root viewport this will return [`ViewportId::ROOT`].
    pub(crate) fn parent_viewport_id(&self) -> ViewportId {
        let viewport_id = self.viewport_id();
        *self
            .viewport_parents
            .get(&viewport_id)
            .unwrap_or(&ViewportId::ROOT)
    }

    fn all_viewport_ids(&self) -> ViewportIdSet {
        self.viewports
            .keys()
            .copied()
            .chain([ViewportId::ROOT])
            .collect()
    }

    /// The current active viewport
    pub(crate) fn viewport(&mut self) -> &mut ViewportState {
        self.viewports.entry(self.viewport_id()).or_default()
    }

    fn viewport_for(&mut self, viewport_id: ViewportId) -> &mut ViewportState {
        self.viewports.entry(viewport_id).or_default()
    }
}

// ----------------------------------------------------------------------------

/// Your handle to egui.
///
/// This is the first thing you need when working with egui.
/// Contains the [`InputState`], [`Memory`], [`PlatformOutput`], and more.
///
/// [`Context`] is cheap to clone, and any clones refers to the same mutable data
/// ([`Context`] uses refcounting internally).
///
/// ## Locking
/// All methods are marked `&self`; [`Context`] has interior mutability protected by an [`RwLock`].
///
/// To access parts of a `Context` you need to use some of the helper functions that take closures:
///
/// ```
/// # let ctx = egui::Context::default();
/// if ctx.input(|i| i.key_pressed(egui::Key::A)) {
///     ctx.copy_text("Hello!".to_owned());
/// }
/// ```
///
/// Within such a closure you may NOT recursively lock the same [`Context`], as that can lead to a deadlock.
/// Therefore it is important that any lock of [`Context`] is short-lived.
///
/// These are effectively transactional accesses.
///
/// [`Ui`] has many of the same accessor functions, and the same applies there.
///
/// ## Example:
///
/// ``` no_run
/// # fn handle_platform_output(_: egui::PlatformOutput) {}
/// # fn paint(textures_delta: egui::TexturesDelta, _: Vec<egui::ClippedPrimitive>) {}
/// let mut ctx = egui::Context::default();
///
/// // Game loop:
/// loop {
///     let raw_input = egui::RawInput::default();
///     let full_output = ctx.run(raw_input, |ctx| {
///         egui::CentralPanel::default().show(&ctx, |ui| {
///             ui.label("Hello world!");
///             if ui.button("Click me").clicked() {
///                 // take some action here
///             }
///         });
///     });
///     handle_platform_output(full_output.platform_output);
///     let clipped_primitives = ctx.tessellate(full_output.shapes, full_output.pixels_per_point);
///     paint(full_output.textures_delta, clipped_primitives);
/// }
/// ```
#[derive(Clone)]
pub struct Context(Arc<RwLock<ContextImpl>>);

impl std::fmt::Debug for Context {
    fn fmt(&self, f: &mut std::fmt::Formatter<'_>) -> std::fmt::Result {
        f.debug_struct("Context").finish_non_exhaustive()
    }
}

impl std::cmp::PartialEq for Context {
    fn eq(&self, other: &Self) -> bool {
        Arc::ptr_eq(&self.0, &other.0)
    }
}

impl Default for Context {
    fn default() -> Self {
        let ctx_impl = ContextImpl {
            embed_viewports: true,
            viewports: std::iter::once((ViewportId::ROOT, ViewportState::default())).collect(),
            ..Default::default()
        };
        let ctx = Self(Arc::new(RwLock::new(ctx_impl)));

        ctx.add_plugin(crate::plugin::CallbackPlugin::default());

        // Register built-in plugins:
        ctx.add_plugin(crate::debug_text::DebugTextPlugin::default());
        ctx.add_plugin(LabelSelectionState::default());
        ctx.add_plugin(crate::DragAndDrop::default());

        ctx
    }
}

impl Context {
    /// Do read-only (shared access) transaction on Context
    fn read<R>(&self, reader: impl FnOnce(&ContextImpl) -> R) -> R {
        reader(&self.0.read())
    }

    /// Do read-write (exclusive access) transaction on Context
    fn write<R>(&self, writer: impl FnOnce(&mut ContextImpl) -> R) -> R {
        writer(&mut self.0.write())
    }

    /// Run the ui code for one frame.
    ///
    /// At most [`Options::max_passes`] calls will be issued to `run_ui`,
    /// and only on the rare occasion that [`Context::request_discard`] is called.
    /// Usually, it `run_ui` will only be called once.
    ///
    /// Put your widgets into a [`crate::SidePanel`], [`crate::TopBottomPanel`], [`crate::CentralPanel`], [`crate::Window`] or [`crate::Area`].
    ///
    /// Instead of calling `run`, you can alternatively use [`Self::begin_pass`] and [`Context::end_pass`].
    ///
    /// ```
    /// // One egui context that you keep reusing:
    /// let mut ctx = egui::Context::default();
    ///
    /// // Each frame:
    /// let input = egui::RawInput::default();
    /// let full_output = ctx.run(input, |ctx| {
    ///     egui::CentralPanel::default().show(&ctx, |ui| {
    ///         ui.label("Hello egui!");
    ///     });
    /// });
    /// // handle full_output
    /// ```
    #[must_use]
    pub fn run(&self, mut new_input: RawInput, mut run_ui: impl FnMut(&Self)) -> FullOutput {
        profiling::function_scope!();
        let viewport_id = new_input.viewport_id;
        let max_passes = self.write(|ctx| ctx.memory.options.max_passes.get());

        let mut output = FullOutput::default();
        debug_assert_eq!(
            output.platform_output.num_completed_passes, 0,
            "output must be fresh, but had {} passes",
            output.platform_output.num_completed_passes
        );

        loop {
            profiling::scope!(
                "pass",
                output
                    .platform_output
                    .num_completed_passes
                    .to_string()
                    .as_str()
            );

            // We must move the `num_passes` (back) to the viewport output so that [`Self::will_discard`]
            // has access to the latest pass count.
            self.write(|ctx| {
                let viewport = ctx.viewport_for(viewport_id);
                viewport.output.num_completed_passes =
                    std::mem::take(&mut output.platform_output.num_completed_passes);
                output.platform_output.request_discard_reasons.clear();
            });

            self.begin_pass(new_input.take());
            run_ui(self);
            output.append(self.end_pass());
            debug_assert!(
                0 < output.platform_output.num_completed_passes,
                "Completed passes was lower than 0, was {}",
                output.platform_output.num_completed_passes
            );

            if !output.platform_output.requested_discard() {
                break; // no need for another pass
            }

            if max_passes <= output.platform_output.num_completed_passes {
                #[cfg(feature = "log")]
                log::debug!(
                    "Ignoring call request_discard, because max_passes={max_passes}. Requested from {:?}",
                    output.platform_output.request_discard_reasons
                );

                break;
            }
        }

        self.write(|ctx| {
            let did_multipass = 1 < output.platform_output.num_completed_passes;
            let viewport = ctx.viewport_for(viewport_id);
            if did_multipass {
                viewport.num_multipass_in_row += 1;
            } else {
                viewport.num_multipass_in_row = 0;
            }
            viewport.repaint.cumulative_frame_nr += 1;
        });

        output
    }

    /// An alternative to calling [`Self::run`].
    ///
    /// It is usually better to use [`Self::run`], because
    /// `run` supports multi-pass layout using [`Self::request_discard`].
    ///
    /// ```
    /// // One egui context that you keep reusing:
    /// let mut ctx = egui::Context::default();
    ///
    /// // Each frame:
    /// let input = egui::RawInput::default();
    /// ctx.begin_pass(input);
    ///
    /// egui::CentralPanel::default().show(&ctx, |ui| {
    ///     ui.label("Hello egui!");
    /// });
    ///
    /// let full_output = ctx.end_pass();
    /// // handle full_output
    /// ```
    pub fn begin_pass(&self, mut new_input: RawInput) {
        profiling::function_scope!();

        let plugins = self.read(|ctx| ctx.plugins.ordered_plugins());
        plugins.on_input(&mut new_input);

        self.write(|ctx| ctx.begin_pass(new_input));

        // Plugins run just after the pass starts:
        plugins.on_begin_pass(self);
    }

    /// See [`Self::begin_pass`].
    #[deprecated = "Renamed begin_pass"]
    pub fn begin_frame(&self, new_input: RawInput) {
        self.begin_pass(new_input);
    }
}

/// ## Borrows parts of [`Context`]
/// These functions all lock the [`Context`].
/// Please see the documentation of [`Context`] for how locking works!
impl Context {
    /// Read-only access to [`InputState`].
    ///
    /// Note that this locks the [`Context`].
    ///
    /// ```
    /// # let mut ctx = egui::Context::default();
    /// ctx.input(|i| {
    ///     // ⚠️ Using `ctx` (even from other `Arc` reference) again here will lead to a deadlock!
    /// });
    ///
    /// if let Some(pos) = ctx.input(|i| i.pointer.hover_pos()) {
    ///     // This is fine!
    /// }
    /// ```
    #[inline]
    pub fn input<R>(&self, reader: impl FnOnce(&InputState) -> R) -> R {
        self.write(move |ctx| reader(&ctx.viewport().input))
    }

    /// This will create a `InputState::default()` if there is no input state for that viewport
    #[inline]
    pub fn input_for<R>(&self, id: ViewportId, reader: impl FnOnce(&InputState) -> R) -> R {
        self.write(move |ctx| reader(&ctx.viewport_for(id).input))
    }

    /// Read-write access to [`InputState`].
    #[inline]
    pub fn input_mut<R>(&self, writer: impl FnOnce(&mut InputState) -> R) -> R {
        self.input_mut_for(self.viewport_id(), writer)
    }

    /// This will create a `InputState::default()` if there is no input state for that viewport
    #[inline]
    pub fn input_mut_for<R>(&self, id: ViewportId, writer: impl FnOnce(&mut InputState) -> R) -> R {
        self.write(move |ctx| writer(&mut ctx.viewport_for(id).input))
    }

    /// Read-only access to [`Memory`].
    #[inline]
    pub fn memory<R>(&self, reader: impl FnOnce(&Memory) -> R) -> R {
        self.read(move |ctx| reader(&ctx.memory))
    }

    /// Read-write access to [`Memory`].
    #[inline]
    pub fn memory_mut<R>(&self, writer: impl FnOnce(&mut Memory) -> R) -> R {
        self.write(move |ctx| writer(&mut ctx.memory))
    }

    /// Read-only access to [`IdTypeMap`], which stores superficial widget state.
    #[inline]
    pub fn data<R>(&self, reader: impl FnOnce(&IdTypeMap) -> R) -> R {
        self.read(move |ctx| reader(&ctx.memory.data))
    }

    /// Read-write access to [`IdTypeMap`], which stores superficial widget state.
    #[inline]
    pub fn data_mut<R>(&self, writer: impl FnOnce(&mut IdTypeMap) -> R) -> R {
        self.write(move |ctx| writer(&mut ctx.memory.data))
    }

    /// Read-write access to [`GraphicLayers`], where painted [`crate::Shape`]s are written to.
    #[inline]
    pub fn graphics_mut<R>(&self, writer: impl FnOnce(&mut GraphicLayers) -> R) -> R {
        self.write(move |ctx| writer(&mut ctx.viewport().graphics))
    }

    /// Read-only access to [`GraphicLayers`], where painted [`crate::Shape`]s are written to.
    #[inline]
    pub fn graphics<R>(&self, reader: impl FnOnce(&GraphicLayers) -> R) -> R {
        self.write(move |ctx| reader(&ctx.viewport().graphics))
    }

    /// Read-only access to [`PlatformOutput`].
    ///
    /// This is what egui outputs each pass and frame.
    ///
    /// ```
    /// # let mut ctx = egui::Context::default();
    /// ctx.output_mut(|o| o.cursor_icon = egui::CursorIcon::Progress);
    /// ```
    #[inline]
    pub fn output<R>(&self, reader: impl FnOnce(&PlatformOutput) -> R) -> R {
        self.write(move |ctx| reader(&ctx.viewport().output))
    }

    /// Read-write access to [`PlatformOutput`].
    #[inline]
    pub fn output_mut<R>(&self, writer: impl FnOnce(&mut PlatformOutput) -> R) -> R {
        self.write(move |ctx| writer(&mut ctx.viewport().output))
    }

    /// Read-only access to [`PassState`].
    ///
    /// This is only valid during the call to [`Self::run`] (between [`Self::begin_pass`] and [`Self::end_pass`]).
    #[inline]
    pub(crate) fn pass_state<R>(&self, reader: impl FnOnce(&PassState) -> R) -> R {
        self.write(move |ctx| reader(&ctx.viewport().this_pass))
    }

    /// Read-write access to [`PassState`].
    ///
    /// This is only valid during the call to [`Self::run`] (between [`Self::begin_pass`] and [`Self::end_pass`]).
    #[inline]
    pub(crate) fn pass_state_mut<R>(&self, writer: impl FnOnce(&mut PassState) -> R) -> R {
        self.write(move |ctx| writer(&mut ctx.viewport().this_pass))
    }

    /// Read-only access to the [`PassState`] from the previous pass.
    ///
    /// This is swapped at the end of each pass.
    #[inline]
    pub(crate) fn prev_pass_state<R>(&self, reader: impl FnOnce(&PassState) -> R) -> R {
        self.write(move |ctx| reader(&ctx.viewport().prev_pass))
    }

    /// Read-only access to [`Fonts`].
    ///
    /// Not valid until first call to [`Context::run()`].
    /// That's because since we don't know the proper `pixels_per_point` until then.
    #[inline]
    pub fn fonts<R>(&self, reader: impl FnOnce(&FontsView<'_>) -> R) -> R {
        self.write(move |ctx| {
            let pixels_per_point = ctx.pixels_per_point();
            reader(
                &ctx.fonts
                    .as_mut()
                    .expect("No fonts available until first call to Context::run()")
                    .with_pixels_per_point(pixels_per_point),
            )
        })
    }

    /// Read-write access to [`Fonts`].
    ///
    /// Not valid until first call to [`Context::run()`].
    /// That's because since we don't know the proper `pixels_per_point` until then.
    #[inline]
    pub fn fonts_mut<R>(&self, reader: impl FnOnce(&mut FontsView<'_>) -> R) -> R {
        self.write(move |ctx| {
            let pixels_per_point = ctx.pixels_per_point();
            reader(
                &mut ctx
                    .fonts
                    .as_mut()
                    .expect("No fonts available until first call to Context::run()")
                    .with_pixels_per_point(pixels_per_point),
            )
        })
    }

    /// Read-only access to [`Options`].
    #[inline]
    pub fn options<R>(&self, reader: impl FnOnce(&Options) -> R) -> R {
        self.read(move |ctx| reader(&ctx.memory.options))
    }

    /// Read-write access to [`Options`].
    #[inline]
    pub fn options_mut<R>(&self, writer: impl FnOnce(&mut Options) -> R) -> R {
        self.write(move |ctx| writer(&mut ctx.memory.options))
    }

    /// Read-only access to [`TessellationOptions`].
    #[inline]
    pub fn tessellation_options<R>(&self, reader: impl FnOnce(&TessellationOptions) -> R) -> R {
        self.read(move |ctx| reader(&ctx.memory.options.tessellation_options))
    }

    /// Read-write access to [`TessellationOptions`].
    #[inline]
    pub fn tessellation_options_mut<R>(
        &self,
        writer: impl FnOnce(&mut TessellationOptions) -> R,
    ) -> R {
        self.write(move |ctx| writer(&mut ctx.memory.options.tessellation_options))
    }

    /// If the given [`Id`] has been used previously the same pass at different position,
    /// then an error will be printed on screen.
    ///
    /// This function is already called for all widgets that do any interaction,
    /// but you can call this from widgets that store state but that does not interact.
    ///
    /// The given [`Rect`] should be approximately where the widget will be.
    /// The most important thing is that [`Rect::min`] is approximately correct,
    /// because that's where the warning will be painted. If you don't know what size to pick, just pick [`Vec2::ZERO`].
    pub fn check_for_id_clash(&self, id: Id, new_rect: Rect, what: &str) {
        let prev_rect = self.pass_state_mut(move |state| state.used_ids.insert(id, new_rect));

        if !self.options(|opt| opt.warn_on_id_clash) {
            return;
        }

        let Some(prev_rect) = prev_rect else { return };

        // It is ok to reuse the same ID for e.g. a frame around a widget,
        // or to check for interaction with the same widget twice:
        let is_same_rect = prev_rect.expand(0.1).contains_rect(new_rect)
            || new_rect.expand(0.1).contains_rect(prev_rect);
        if is_same_rect {
            return;
        }

        let show_error = |widget_rect: Rect, text: String| {
            let screen_rect = self.screen_rect();

            let text = format!("🔥 {text}");
            let color = self.style().visuals.error_fg_color;
            let painter = self.debug_painter();
            painter.rect_stroke(widget_rect, 0.0, (1.0, color), StrokeKind::Outside);

            let below = widget_rect.bottom() + 32.0 < screen_rect.bottom();

            let text_rect = if below {
                painter.debug_text(
                    widget_rect.left_bottom() + vec2(0.0, 2.0),
                    Align2::LEFT_TOP,
                    color,
                    text,
                )
            } else {
                painter.debug_text(
                    widget_rect.left_top() - vec2(0.0, 2.0),
                    Align2::LEFT_BOTTOM,
                    color,
                    text,
                )
            };

            if let Some(pointer_pos) = self.pointer_hover_pos() {
                if text_rect.contains(pointer_pos) {
                    let tooltip_pos = if below {
                        text_rect.left_bottom() + vec2(2.0, 4.0)
                    } else {
                        text_rect.left_top() + vec2(2.0, -4.0)
                    };

                    painter.error(
                        tooltip_pos,
                        format!("Widget is {} this text.\n\n\
                             ID clashes happens when things like Windows or CollapsingHeaders share names,\n\
                             or when things like Plot and Grid:s aren't given unique id_salt:s.\n\n\
                             Sometimes the solution is to use ui.push_id.",
                                if below { "above" } else { "below" }),
                    );
                }
            }
        };

        let id_str = id.short_debug_format();

        if prev_rect.min.distance(new_rect.min) < 4.0 {
            show_error(new_rect, format!("Double use of {what} ID {id_str}"));
        } else {
            show_error(prev_rect, format!("First use of {what} ID {id_str}"));
            show_error(new_rect, format!("Second use of {what} ID {id_str}"));
        }
    }

    // ---------------------------------------------------------------------

    /// Create a widget and check for interaction.
    ///
    /// If this is not called, the widget doesn't exist.
    ///
    /// You should use [`Ui::interact`] instead.
    ///
    /// If the widget already exists, its state (sense, Rect, etc) will be updated.
    ///
    /// `allow_focus` should usually be true, unless you call this function multiple times with the
    /// same widget, then `allow_focus` should only be true once (like in [`Ui::new`] (true) and [`Ui::remember_min_rect`] (false)).
    pub(crate) fn create_widget(&self, w: WidgetRect, allow_focus: bool) -> Response {
        let interested_in_focus = w.enabled
            && w.sense.is_focusable()
            && self.memory(|mem| mem.allows_interaction(w.layer_id));

        // Remember this widget
        self.write(|ctx| {
            let viewport = ctx.viewport();

            // We add all widgets here, even non-interactive ones,
            // because we need this list not only for checking for blocking widgets,
            // but also to know when we have reached the widget we are checking for cover.
            viewport.this_pass.widgets.insert(w.layer_id, w);

            if allow_focus && interested_in_focus {
                ctx.memory.interested_in_focus(w.id, w.layer_id);
            }
        });

        if allow_focus && !interested_in_focus {
            // Not interested or allowed input:
            self.memory_mut(|mem| mem.surrender_focus(w.id));
        }

        if w.sense.interactive() || w.sense.is_focusable() {
            self.check_for_id_clash(w.id, w.rect, "widget");
        }

        #[allow(clippy::let_and_return, clippy::allow_attributes)]
        let res = self.get_response(w);

        #[cfg(feature = "accesskit")]
        if allow_focus && w.sense.is_focusable() {
            // Make sure anything that can receive focus has an AccessKit node.
            // TODO(mwcampbell): For nodes that are filled from widget info,
            // some information is written to the node twice.
            self.accesskit_node_builder(w.id, |builder| res.fill_accesskit_node_common(builder));
        }

        #[cfg(feature = "accesskit")]
        self.write(|ctx| {
            use crate::{Align, pass_state::ScrollTarget, style::ScrollAnimation};
            let viewport = ctx.viewport_for(ctx.viewport_id());

            viewport
                .input
                .consume_accesskit_action_requests(res.id, |request| {
                    // TODO(lucasmerlin): Correctly handle the scroll unit:
                    // https://github.com/AccessKit/accesskit/blob/e639c0e0d8ccbfd9dff302d972fa06f9766d608e/common/src/lib.rs#L2621
                    const DISTANCE: f32 = 100.0;

                    match &request.action {
                        accesskit::Action::ScrollIntoView => {
                            viewport.this_pass.scroll_target = [
                                Some(ScrollTarget::new(
                                    res.rect.x_range(),
                                    Some(Align::Center),
                                    ScrollAnimation::none(),
                                )),
                                Some(ScrollTarget::new(
                                    res.rect.y_range(),
                                    Some(Align::Center),
                                    ScrollAnimation::none(),
                                )),
                            ];
                        }
                        accesskit::Action::ScrollDown => {
                            viewport.this_pass.scroll_delta.0 += DISTANCE * Vec2::UP;
                        }
                        accesskit::Action::ScrollUp => {
                            viewport.this_pass.scroll_delta.0 += DISTANCE * Vec2::DOWN;
                        }
                        accesskit::Action::ScrollLeft => {
                            viewport.this_pass.scroll_delta.0 += DISTANCE * Vec2::LEFT;
                        }
                        accesskit::Action::ScrollRight => {
                            viewport.this_pass.scroll_delta.0 += DISTANCE * Vec2::RIGHT;
                        }
                        _ => return false,
                    }
                    true
                });
        });

        res
    }

    /// Read the response of some widget, which may be called _before_ creating the widget (!).
    ///
    /// This is because widget interaction happens at the start of the pass, using the widget rects from the previous pass.
    ///
    /// If the widget was not visible the previous pass (or this pass), this will return `None`.
    ///
    /// If you try to read a [`Ui`]'s response, while still inside, this will return the [`Rect`] from the previous frame.
    pub fn read_response(&self, id: Id) -> Option<Response> {
        self.write(|ctx| {
            let viewport = ctx.viewport();
            let widget_rect = viewport
                .this_pass
                .widgets
                .get(id)
                .or_else(|| viewport.prev_pass.widgets.get(id))
                .copied();
            widget_rect.map(|mut rect| {
                // If the Rect is invalid the Ui hasn't registered its final Rect yet.
                // We return the Rect from last frame instead.
                if !(rect.rect.is_positive() && rect.rect.is_finite()) {
                    if let Some(prev_rect) = viewport.prev_pass.widgets.get(id) {
                        rect.rect = prev_rect.rect;
                    }
                }
                rect
            })
        })
        .map(|widget_rect| self.get_response(widget_rect))
    }

    /// Do all interaction for an existing widget, without (re-)registering it.
    pub(crate) fn get_response(&self, widget_rect: WidgetRect) -> Response {
        use response::Flags;

        let WidgetRect {
            id,
            layer_id,
            rect,
            interact_rect,
            sense,
            enabled,
        } = widget_rect;

        // previous pass + "highlight next pass" == "highlight this pass"
        let highlighted = self.prev_pass_state(|fs| fs.highlight_next_pass.contains(&id));

        let mut res = Response {
            ctx: self.clone(),
            layer_id,
            id,
            rect,
            interact_rect,
            sense,
            flags: Flags::empty(),
            interact_pointer_pos: None,
            intrinsic_size: None,
        };

        res.flags.set(Flags::ENABLED, enabled);
        res.flags.set(Flags::HIGHLIGHTED, highlighted);

        self.write(|ctx| {
            let viewport = ctx.viewports.entry(ctx.viewport_id()).or_default();

            res.flags.set(
                Flags::CONTAINS_POINTER,
                viewport.interact_widgets.contains_pointer.contains(&id),
            );

            let input = &viewport.input;
            let memory = &mut ctx.memory;

            if enabled
                && sense.senses_click()
                && memory.has_focus(id)
                && (input.key_pressed(Key::Space) || input.key_pressed(Key::Enter))
            {
                // Space/enter works like a primary click for e.g. selected buttons
                res.flags.set(Flags::FAKE_PRIMARY_CLICKED, true);
            }

            #[cfg(feature = "accesskit")]
            if enabled
                && sense.senses_click()
                && input.has_accesskit_action_request(id, accesskit::Action::Click)
            {
                res.flags.set(Flags::FAKE_PRIMARY_CLICKED, true);
            }

            if enabled && sense.senses_click() && Some(id) == viewport.interact_widgets.long_touched
            {
                res.flags.set(Flags::LONG_TOUCHED, true);
            }

            let interaction = memory.interaction();

            res.flags.set(
                Flags::IS_POINTER_BUTTON_DOWN_ON,
                interaction.potential_click_id == Some(id)
                    || interaction.potential_drag_id == Some(id),
            );

            if res.enabled() {
                res.flags.set(
                    Flags::HOVERED,
                    viewport.interact_widgets.hovered.contains(&id),
                );
                res.flags.set(
                    Flags::DRAGGED,
                    Some(id) == viewport.interact_widgets.dragged,
                );
                res.flags.set(
                    Flags::DRAG_STARTED,
                    Some(id) == viewport.interact_widgets.drag_started,
                );
                res.flags.set(
                    Flags::DRAG_STOPPED,
                    Some(id) == viewport.interact_widgets.drag_stopped,
                );
            }

            let clicked = Some(id) == viewport.interact_widgets.clicked;
            let mut any_press = false;

            for pointer_event in &input.pointer.pointer_events {
                match pointer_event {
                    PointerEvent::Moved(_) => {}
                    PointerEvent::Pressed { .. } => {
                        any_press = true;
                    }
                    PointerEvent::Released { click, .. } => {
                        if enabled && sense.senses_click() && clicked && click.is_some() {
                            res.flags.set(Flags::CLICKED, true);
                        }

                        res.flags.set(Flags::IS_POINTER_BUTTON_DOWN_ON, false);
                        res.flags.set(Flags::DRAGGED, false);
                    }
                }
            }

            // is_pointer_button_down_on is false when released, but we want interact_pointer_pos
            // to still work.
            let is_interacted_with = res.is_pointer_button_down_on()
                || res.long_touched()
                || clicked
                || res.drag_stopped();
            if is_interacted_with {
                res.interact_pointer_pos = input.pointer.interact_pos();
                if let (Some(to_global), Some(pos)) = (
                    memory.to_global.get(&res.layer_id),
                    &mut res.interact_pointer_pos,
                ) {
                    *pos = to_global.inverse() * *pos;
                }
            }

            if input.pointer.any_down() && !is_interacted_with {
                // We don't hover widgets while interacting with *other* widgets:
                res.flags.set(Flags::HOVERED, false);
            }

            let should_surrender_focus = match memory.options.input_options.surrender_focus_on {
                SurrenderFocusOn::Presses => any_press,
                SurrenderFocusOn::Clicks => input.pointer.any_click(),
                SurrenderFocusOn::Never => false,
            };

            let pointer_clicked_elsewhere = should_surrender_focus && !res.hovered();
            if pointer_clicked_elsewhere && memory.has_focus(id) {
                memory.surrender_focus(id);
            }
        });

        res
    }

    /// This is called by [`Response::widget_info`], but can also be called directly.
    ///
    /// With some debug flags it will store the widget info in [`crate::WidgetRects`] for later display.
    #[inline]
    pub fn register_widget_info(&self, id: Id, make_info: impl Fn() -> crate::WidgetInfo) {
        #[cfg(debug_assertions)]
        self.write(|ctx| {
            if ctx.memory.options.style().debug.show_interactive_widgets {
                ctx.viewport().this_pass.widgets.set_info(id, make_info());
            }
        });

        #[cfg(not(debug_assertions))]
        {
            _ = (self, id, make_info);
        }
    }

    /// Get a full-screen painter for a new or existing layer
    pub fn layer_painter(&self, layer_id: LayerId) -> Painter {
        let screen_rect = self.screen_rect();
        Painter::new(self.clone(), layer_id, screen_rect)
    }

    /// Paint on top of everything else
    pub fn debug_painter(&self) -> Painter {
        Self::layer_painter(self, LayerId::debug())
    }

    /// Print this text next to the cursor at the end of the pass.
    ///
    /// If you call this multiple times, the text will be appended.
    ///
    /// This only works if compiled with `debug_assertions`.
    ///
    /// ```
    /// # let ctx = egui::Context::default();
    /// # let state = true;
    /// ctx.debug_text(format!("State: {state:?}"));
    /// ```
    ///
    /// This is just a convenience for calling [`crate::debug_text::print`].
    #[track_caller]
    pub fn debug_text(&self, text: impl Into<WidgetText>) {
        crate::debug_text::print(self, text);
    }

    /// What operating system are we running on?
    ///
    /// When compiling natively, this is
    /// figured out from the `target_os`.
    ///
    /// For web, this can be figured out from the user-agent,
    /// and is done so by [`eframe`](https://github.com/emilk/egui/tree/main/crates/eframe).
    pub fn os(&self) -> OperatingSystem {
        self.read(|ctx| ctx.os)
    }

    /// Set the operating system we are running on.
    ///
    /// If you are writing wasm-based integration for egui you
    /// may want to set this based on e.g. the user-agent.
    pub fn set_os(&self, os: OperatingSystem) {
        self.write(|ctx| ctx.os = os);
    }

    /// Set the cursor icon.
    ///
    /// Equivalent to:
    /// ```
    /// # let ctx = egui::Context::default();
    /// ctx.output_mut(|o| o.cursor_icon = egui::CursorIcon::PointingHand);
    /// ```
    pub fn set_cursor_icon(&self, cursor_icon: CursorIcon) {
        self.output_mut(|o| o.cursor_icon = cursor_icon);
    }

    /// Add a command to [`PlatformOutput::commands`],
    /// for the integration to execute at the end of the frame.
    pub fn send_cmd(&self, cmd: crate::OutputCommand) {
        self.output_mut(|o| o.commands.push(cmd));
    }

    /// Open an URL in a browser.
    ///
    /// Equivalent to:
    /// ```
    /// # let ctx = egui::Context::default();
    /// # let open_url = egui::OpenUrl::same_tab("http://www.example.com");
    /// ctx.send_cmd(egui::OutputCommand::OpenUrl(open_url));
    /// ```
    pub fn open_url(&self, open_url: crate::OpenUrl) {
        self.send_cmd(crate::OutputCommand::OpenUrl(open_url));
    }

    /// Copy the given text to the system clipboard.
    ///
    /// Note that in web applications, the clipboard is only accessible in secure contexts (e.g.,
    /// HTTPS or localhost). If this method is used outside of a secure context, it will log an
    /// error and do nothing. See <https://developer.mozilla.org/en-US/docs/Web/Security/Secure_Contexts>.
    pub fn copy_text(&self, text: String) {
        self.send_cmd(crate::OutputCommand::CopyText(text));
    }

    /// Copy the given image to the system clipboard.
    ///
    /// Note that in web applications, the clipboard is only accessible in secure contexts (e.g.,
    /// HTTPS or localhost). If this method is used outside of a secure context, it will log an
    /// error and do nothing. See <https://developer.mozilla.org/en-US/docs/Web/Security/Secure_Contexts>.
    pub fn copy_image(&self, image: crate::ColorImage) {
        self.send_cmd(crate::OutputCommand::CopyImage(image));
    }

    fn can_show_modifier_symbols(&self) -> bool {
        let ModifierNames {
            alt,
            ctrl,
            shift,
            mac_cmd,
            ..
        } = ModifierNames::SYMBOLS;

        let font_id = TextStyle::Body.resolve(&self.style());
        self.fonts_mut(|f| {
            let mut font = f.fonts.font(&font_id.family);
            font.has_glyphs(alt)
                && font.has_glyphs(ctrl)
                && font.has_glyphs(shift)
                && font.has_glyphs(mac_cmd)
        })
    }

    /// Format the given modifiers in a human-readable way (e.g. `Ctrl+Shift+X`).
    pub fn format_modifiers(&self, modifiers: Modifiers) -> String {
        let os = self.os();

        let is_mac = os.is_mac();

        if is_mac && self.can_show_modifier_symbols() {
            ModifierNames::SYMBOLS.format(&modifiers, is_mac)
        } else {
            ModifierNames::NAMES.format(&modifiers, is_mac)
        }
    }

    /// Format the given shortcut in a human-readable way (e.g. `Ctrl+Shift+X`).
    ///
    /// Can be used to get the text for [`crate::Button::shortcut_text`].
    pub fn format_shortcut(&self, shortcut: &KeyboardShortcut) -> String {
        let os = self.os();

        let is_mac = os.is_mac();

        if is_mac && self.can_show_modifier_symbols() {
            shortcut.format(&ModifierNames::SYMBOLS, is_mac)
        } else {
            shortcut.format(&ModifierNames::NAMES, is_mac)
        }
    }

    /// The total number of completed frames.
    ///
    /// Starts at zero, and is incremented once at the end of each call to [`Self::run`].
    ///
    /// This is always smaller or equal to [`Self::cumulative_pass_nr`].
    pub fn cumulative_frame_nr(&self) -> u64 {
        self.cumulative_frame_nr_for(self.viewport_id())
    }

    /// The total number of completed frames.
    ///
    /// Starts at zero, and is incremented once at the end of each call to [`Self::run`].
    ///
    /// This is always smaller or equal to [`Self::cumulative_pass_nr_for`].
    pub fn cumulative_frame_nr_for(&self, id: ViewportId) -> u64 {
        self.read(|ctx| {
            ctx.viewports
                .get(&id)
                .map(|v| v.repaint.cumulative_frame_nr)
                .unwrap_or_else(|| {
                    if cfg!(debug_assertions) {
                        panic!("cumulative_frame_nr_for failed to find the viewport {id:?}");
                    } else {
                        0
                    }
                })
        })
    }

    /// The total number of completed passes (usually there is one pass per rendered frame).
    ///
    /// Starts at zero, and is incremented for each completed pass inside of [`Self::run`] (usually once).
    ///
    /// If you instead want to know which pass index this is within the current frame,
    /// use [`Self::current_pass_index`].
    pub fn cumulative_pass_nr(&self) -> u64 {
        self.cumulative_pass_nr_for(self.viewport_id())
    }

    /// The total number of completed passes (usually there is one pass per rendered frame).
    ///
    /// Starts at zero, and is incremented for each completed pass inside of [`Self::run`] (usually once).
    pub fn cumulative_pass_nr_for(&self, id: ViewportId) -> u64 {
        self.read(|ctx| {
            ctx.viewports
                .get(&id)
                .map_or(0, |v| v.repaint.cumulative_pass_nr)
        })
    }

    /// The index of the current pass in the current frame, starting at zero.
    ///
    /// Usually this is zero, but if something called [`Self::request_discard`] to do multi-pass layout,
    /// then this will be incremented for each pass.
    ///
    /// This just reads the value of [`PlatformOutput::num_completed_passes`].
    ///
    /// To know the total number of passes ever completed, use [`Self::cumulative_pass_nr`].
    pub fn current_pass_index(&self) -> usize {
        self.output(|o| o.num_completed_passes)
    }

    /// Call this if there is need to repaint the UI, i.e. if you are showing an animation.
    ///
    /// If this is called at least once in a frame, then there will be another frame right after this.
    /// Call as many times as you wish, only one repaint will be issued.
    ///
    /// To request repaint with a delay, use [`Self::request_repaint_after`].
    ///
    /// If called from outside the UI thread, the UI thread will wake up and run,
    /// provided the egui integration has set that up via [`Self::set_request_repaint_callback`]
    /// (this will work on `eframe`).
    ///
    /// This will repaint the current viewport.
    #[track_caller]
    pub fn request_repaint(&self) {
        self.request_repaint_of(self.viewport_id());
    }

    /// Call this if there is need to repaint the UI, i.e. if you are showing an animation.
    ///
    /// If this is called at least once in a frame, then there will be another frame right after this.
    /// Call as many times as you wish, only one repaint will be issued.
    ///
    /// To request repaint with a delay, use [`Self::request_repaint_after_for`].
    ///
    /// If called from outside the UI thread, the UI thread will wake up and run,
    /// provided the egui integration has set that up via [`Self::set_request_repaint_callback`]
    /// (this will work on `eframe`).
    ///
    /// This will repaint the specified viewport.
    #[track_caller]
    pub fn request_repaint_of(&self, id: ViewportId) {
        let cause = RepaintCause::new();
        self.write(|ctx| ctx.request_repaint(id, cause));
    }

    /// Request repaint after at most the specified duration elapses.
    ///
    /// The backend can chose to repaint sooner, for instance if some other code called
    /// this method with a lower duration, or if new events arrived.
    ///
    /// The function can be multiple times, but only the *smallest* duration will be considered.
    /// So, if the function is called two times with `1 second` and `2 seconds`, egui will repaint
    /// after `1 second`
    ///
    /// This is primarily useful for applications who would like to save battery by avoiding wasted
    /// redraws when the app is not in focus. But sometimes the GUI of the app might become stale
    /// and outdated if it is not updated for too long.
    ///
    /// Let's say, something like a stopwatch widget that displays the time in seconds. You would waste
    /// resources repainting multiple times within the same second (when you have no input),
    /// just calculate the difference of duration between current time and next second change,
    /// and call this function, to make sure that you are displaying the latest updated time, but
    /// not wasting resources on needless repaints within the same second.
    ///
    /// ### Quirk:
    /// Duration begins at the next frame. Let's say for example that it's a very inefficient app
    /// and takes 500 milliseconds per frame at 2 fps. The widget / user might want a repaint in
    /// next 500 milliseconds. Now, app takes 1000 ms per frame (1 fps) because the backend event
    /// timeout takes 500 milliseconds AFTER the vsync swap buffer.
    /// So, it's not that we are requesting repaint within X duration. We are rather timing out
    /// during app idle time where we are not receiving any new input events.
    ///
    /// This repaints the current viewport.
    #[track_caller]
    pub fn request_repaint_after(&self, duration: Duration) {
        self.request_repaint_after_for(duration, self.viewport_id());
    }

    /// Repaint after this many seconds.
    ///
    /// See [`Self::request_repaint_after`] for details.
    #[track_caller]
    pub fn request_repaint_after_secs(&self, seconds: f32) {
        if let Ok(duration) = std::time::Duration::try_from_secs_f32(seconds) {
            self.request_repaint_after(duration);
        }
    }

    /// Request repaint after at most the specified duration elapses.
    ///
    /// The backend can chose to repaint sooner, for instance if some other code called
    /// this method with a lower duration, or if new events arrived.
    ///
    /// The function can be multiple times, but only the *smallest* duration will be considered.
    /// So, if the function is called two times with `1 second` and `2 seconds`, egui will repaint
    /// after `1 second`
    ///
    /// This is primarily useful for applications who would like to save battery by avoiding wasted
    /// redraws when the app is not in focus. But sometimes the GUI of the app might become stale
    /// and outdated if it is not updated for too long.
    ///
    /// Let's say, something like a stopwatch widget that displays the time in seconds. You would waste
    /// resources repainting multiple times within the same second (when you have no input),
    /// just calculate the difference of duration between current time and next second change,
    /// and call this function, to make sure that you are displaying the latest updated time, but
    /// not wasting resources on needless repaints within the same second.
    ///
    /// ### Quirk:
    /// Duration begins at the next frame. Let's say for example that it's a very inefficient app
    /// and takes 500 milliseconds per frame at 2 fps. The widget / user might want a repaint in
    /// next 500 milliseconds. Now, app takes 1000 ms per frame (1 fps) because the backend event
    /// timeout takes 500 milliseconds AFTER the vsync swap buffer.
    /// So, it's not that we are requesting repaint within X duration. We are rather timing out
    /// during app idle time where we are not receiving any new input events.
    ///
    /// This repaints the specified viewport.
    #[track_caller]
    pub fn request_repaint_after_for(&self, duration: Duration, id: ViewportId) {
        let cause = RepaintCause::new();
        self.write(|ctx| ctx.request_repaint_after(duration, id, cause));
    }

    /// Was a repaint requested last pass for the current viewport?
    #[must_use]
    pub fn requested_repaint_last_pass(&self) -> bool {
        self.requested_repaint_last_pass_for(&self.viewport_id())
    }

    /// Was a repaint requested last pass for the given viewport?
    #[must_use]
    pub fn requested_repaint_last_pass_for(&self, viewport_id: &ViewportId) -> bool {
        self.read(|ctx| ctx.requested_immediate_repaint_prev_pass(viewport_id))
    }

    /// Has a repaint been requested for the current viewport?
    #[must_use]
    pub fn has_requested_repaint(&self) -> bool {
        self.has_requested_repaint_for(&self.viewport_id())
    }

    /// Has a repaint been requested for the given viewport?
    #[must_use]
    pub fn has_requested_repaint_for(&self, viewport_id: &ViewportId) -> bool {
        self.read(|ctx| ctx.has_requested_repaint(viewport_id))
    }

    /// Why are we repainting?
    ///
    /// This can be helpful in debugging why egui is constantly repainting.
    pub fn repaint_causes(&self) -> Vec<RepaintCause> {
        self.read(|ctx| {
            ctx.viewports
                .get(&ctx.viewport_id())
                .map(|v| v.repaint.prev_causes.clone())
        })
        .unwrap_or_default()
    }

    /// For integrations: this callback will be called when an egui user calls [`Self::request_repaint`] or [`Self::request_repaint_after`].
    ///
    /// This lets you wake up a sleeping UI thread.
    ///
    /// Note that only one callback can be set. Any new call overrides the previous callback.
    pub fn set_request_repaint_callback(
        &self,
        callback: impl Fn(RequestRepaintInfo) + Send + Sync + 'static,
    ) {
        let callback = Box::new(callback);
        self.write(|ctx| ctx.request_repaint_callback = Some(callback));
    }

    /// Request to discard the visual output of this pass,
    /// and to immediately do another one.
    ///
    /// This can be called to cover up visual glitches during a "sizing pass".
    /// For instance, when a [`crate::Grid`] is first shown we don't yet know the
    /// width and heights of its columns and rows. egui will do a best guess,
    /// but it will likely be wrong. Next pass it can read the sizes from the previous
    /// pass, and from there on the widths will be stable.
    /// This means the first pass will look glitchy, and ideally should not be shown to the user.
    /// So [`crate::Grid`] calls [`Self::request_discard`] to cover up this glitches.
    ///
    /// There is a limit to how many passes egui will perform, set by [`Options::max_passes`] (default=2).
    /// Therefore, the request might be declined.
    ///
    /// You can check if the current pass will be discarded with [`Self::will_discard`].
    ///
    /// You should be very conservative with when you call [`Self::request_discard`],
    /// as it will cause an extra ui pass, potentially leading to extra CPU use and frame judder.
    ///
    /// The given reason should be a human-readable string that explains why `request_discard`
    /// was called. This will be shown in certain debug situations, to help you figure out
    /// why a pass was discarded.
    #[track_caller]
    pub fn request_discard(&self, reason: impl Into<Cow<'static, str>>) {
        let cause = RepaintCause::new_reason(reason);
        self.output_mut(|o| o.request_discard_reasons.push(cause));

        #[cfg(feature = "log")]
        log::trace!(
            "request_discard: {}",
            if self.will_discard() {
                "allowed"
            } else {
                "denied"
            }
        );
    }

    /// Will the visual output of this pass be discarded?
    ///
    /// If true, you can early-out from expensive graphics operations.
    ///
    /// See [`Self::request_discard`] for more.
    pub fn will_discard(&self) -> bool {
        self.write(|ctx| {
            let vp = ctx.viewport();
            // NOTE: `num_passes` is incremented
            vp.output.requested_discard()
                && vp.output.num_completed_passes + 1 < ctx.memory.options.max_passes.get()
        })
    }
}

/// Callbacks
impl Context {
    /// Call the given callback at the start of each pass of each viewport.
    ///
    /// This is a convenience wrapper around [`Self::add_plugin`].
    pub fn on_begin_pass(&self, debug_name: &'static str, cb: plugin::ContextCallback) {
        self.with_plugin(|p: &mut crate::plugin::CallbackPlugin| {
            p.on_begin_plugins.push((debug_name, cb));
        });
    }

    /// Call the given callback at the end of each pass of each viewport.
    ///
    /// This is a convenience wrapper around [`Self::add_plugin`].
    pub fn on_end_pass(&self, debug_name: &'static str, cb: plugin::ContextCallback) {
        self.with_plugin(|p: &mut crate::plugin::CallbackPlugin| {
            p.on_end_plugins.push((debug_name, cb));
        });
    }

    /// Register a [`Plugin`]
    ///
    /// Plugins are called in the order they are added.
    ///
    /// A plugin of the same type can only be added once (further calls with the same type will be ignored).
    /// This way it's convenient to add plugins in `eframe::run_simple_native`.
    pub fn add_plugin(&self, plugin: impl Plugin + 'static) {
        let handle = plugin::PluginHandle::new(plugin);

        let added = self.write(|ctx| ctx.plugins.add(handle.clone()));

        if added {
            handle.lock().dyn_plugin_mut().setup(self);
        }
    }

    /// Call the provided closure with the plugin of type `T`, if it was registered.
    ///
    /// Returns `None` if the plugin was not registered.
    pub fn with_plugin<T: Plugin + 'static, R>(&self, f: impl FnOnce(&mut T) -> R) -> Option<R> {
        let plugin = self.read(|ctx| ctx.plugins.get(TypeId::of::<T>()));
        plugin.map(|plugin| f(plugin.lock().typed_plugin_mut()))
    }

    /// Get a handle to the plugin of type `T`.
    ///
    /// ## Panics
    /// If the plugin of type `T` was not registered, this will panic.
    pub fn plugin<T: Plugin>(&self) -> TypedPluginHandle<T> {
        if let Some(plugin) = self.plugin_opt() {
            plugin
        } else {
            panic!("Plugin of type {:?} not found", std::any::type_name::<T>());
        }
    }

    /// Get a handle to the plugin of type `T`, if it was registered.
    pub fn plugin_opt<T: Plugin>(&self) -> Option<TypedPluginHandle<T>> {
        let plugin = self.read(|ctx| ctx.plugins.get(TypeId::of::<T>()));
        plugin.map(TypedPluginHandle::new)
    }

    /// Get a handle to the plugin of type `T`, or insert its default.
    pub fn plugin_or_default<T: Plugin + Default>(&self) -> TypedPluginHandle<T> {
        if let Some(plugin) = self.plugin_opt() {
            plugin
        } else {
            let default_plugin = T::default();
            self.add_plugin(default_plugin);
            self.plugin()
        }
    }
}

impl Context {
    /// Tell `egui` which fonts to use.
    ///
    /// The default `egui` fonts only support latin and cyrillic alphabets,
    /// but you can call this to install additional fonts that support e.g. korean characters.
    ///
    /// The new fonts will become active at the start of the next pass.
    /// This will overwrite the existing fonts.
    pub fn set_fonts(&self, font_definitions: FontDefinitions) {
        profiling::function_scope!();

        let mut update_fonts = true;

        self.read(|ctx| {
            if let Some(current_fonts) = ctx.fonts.as_ref() {
                // NOTE: this comparison is expensive since it checks TTF data for equality
                if current_fonts.definitions() == &font_definitions {
                    update_fonts = false; // no need to update
                }
            }
        });

        if update_fonts {
            self.memory_mut(|mem| mem.new_font_definitions = Some(font_definitions));
        }
    }

    /// Tell `egui` which fonts to use.
    ///
    /// The default `egui` fonts only support latin and cyrillic alphabets,
    /// but you can call this to install additional fonts that support e.g. korean characters.
    ///
    /// The new font will become active at the start of the next pass.
    /// This will keep the existing fonts.
    pub fn add_font(&self, new_font: FontInsert) {
        profiling::function_scope!();

        let mut update_fonts = true;

        self.read(|ctx| {
            if let Some(current_fonts) = ctx.fonts.as_ref() {
                if current_fonts
                    .definitions()
                    .font_data
                    .contains_key(&new_font.name)
                {
                    update_fonts = false; // no need to update
                }
            }
        });

        if update_fonts {
            self.memory_mut(|mem| mem.add_fonts.push(new_font));
        }
    }

    /// Does the OS use dark or light mode?
    /// This is used when the theme preference is set to [`crate::ThemePreference::System`].
    pub fn system_theme(&self) -> Option<Theme> {
        self.memory(|mem| mem.options.system_theme)
    }

    /// The [`Theme`] used to select the appropriate [`Style`] (dark or light)
    /// used by all subsequent windows, panels etc.
    pub fn theme(&self) -> Theme {
        self.options(|opt| opt.theme())
    }

    /// The [`Theme`] used to select between dark and light [`Self::style`]
    /// as the active style used by all subsequent windows, panels etc.
    ///
    /// Example:
    /// ```
    /// # let mut ctx = egui::Context::default();
    /// ctx.set_theme(egui::Theme::Light); // Switch to light mode
    /// ```
    pub fn set_theme(&self, theme_preference: impl Into<crate::ThemePreference>) {
        self.options_mut(|opt| opt.theme_preference = theme_preference.into());
    }

    /// The currently active [`Style`] used by all subsequent windows, panels etc.
    pub fn style(&self) -> Arc<Style> {
        self.options(|opt| opt.style().clone())
    }

    /// Mutate the currently active [`Style`] used by all subsequent windows, panels etc.
    /// Use [`Self::all_styles_mut`] to mutate both dark and light mode styles.
    ///
    /// Example:
    /// ```
    /// # let mut ctx = egui::Context::default();
    /// ctx.style_mut(|style| {
    ///     style.spacing.item_spacing = egui::vec2(10.0, 20.0);
    /// });
    /// ```
    pub fn style_mut(&self, mutate_style: impl FnOnce(&mut Style)) {
        self.options_mut(|opt| mutate_style(Arc::make_mut(opt.style_mut())));
    }

    /// The currently active [`Style`] used by all new windows, panels etc.
    ///
    /// Use [`Self::all_styles_mut`] to mutate both dark and light mode styles.
    ///
    /// You can also change this using [`Self::style_mut`].
    ///
    /// You can use [`Ui::style_mut`] to change the style of a single [`Ui`].
    pub fn set_style(&self, style: impl Into<Arc<Style>>) {
        self.options_mut(|opt| *opt.style_mut() = style.into());
    }

    /// Mutate the [`Style`]s used by all subsequent windows, panels etc. in both dark and light mode.
    ///
    /// Example:
    /// ```
    /// # let mut ctx = egui::Context::default();
    /// ctx.all_styles_mut(|style| {
    ///     style.spacing.item_spacing = egui::vec2(10.0, 20.0);
    /// });
    /// ```
    pub fn all_styles_mut(&self, mut mutate_style: impl FnMut(&mut Style)) {
        self.options_mut(|opt| {
            mutate_style(Arc::make_mut(&mut opt.dark_style));
            mutate_style(Arc::make_mut(&mut opt.light_style));
        });
    }

    /// The [`Style`] used by all subsequent windows, panels etc.
    pub fn style_of(&self, theme: Theme) -> Arc<Style> {
        self.options(|opt| match theme {
            Theme::Dark => opt.dark_style.clone(),
            Theme::Light => opt.light_style.clone(),
        })
    }

    /// Mutate the [`Style`] used by all subsequent windows, panels etc.
    ///
    /// Example:
    /// ```
    /// # let mut ctx = egui::Context::default();
    /// ctx.style_mut_of(egui::Theme::Dark, |style| {
    ///     style.spacing.item_spacing = egui::vec2(10.0, 20.0);
    /// });
    /// ```
    pub fn style_mut_of(&self, theme: Theme, mutate_style: impl FnOnce(&mut Style)) {
        self.options_mut(|opt| match theme {
            Theme::Dark => mutate_style(Arc::make_mut(&mut opt.dark_style)),
            Theme::Light => mutate_style(Arc::make_mut(&mut opt.light_style)),
        });
    }

    /// The [`Style`] used by all new windows, panels etc.
    /// Use [`Self::set_theme`] to choose between dark and light mode.
    ///
    /// You can also change this using [`Self::style_mut_of`].
    ///
    /// You can use [`Ui::style_mut`] to change the style of a single [`Ui`].
    pub fn set_style_of(&self, theme: Theme, style: impl Into<Arc<Style>>) {
        let style = style.into();
        self.options_mut(|opt| match theme {
            Theme::Dark => opt.dark_style = style,
            Theme::Light => opt.light_style = style,
        });
    }

    /// The [`crate::Visuals`] used by all subsequent windows, panels etc.
    ///
    /// You can also use [`Ui::visuals_mut`] to change the visuals of a single [`Ui`].
    ///
    /// Example:
    /// ```
    /// # let mut ctx = egui::Context::default();
    /// ctx.set_visuals_of(egui::Theme::Dark, egui::Visuals { panel_fill: egui::Color32::RED, ..Default::default() });
    /// ```
    pub fn set_visuals_of(&self, theme: Theme, visuals: crate::Visuals) {
        self.style_mut_of(theme, |style| style.visuals = visuals);
    }

    /// The [`crate::Visuals`] used by all subsequent windows, panels etc.
    ///
    /// You can also use [`Ui::visuals_mut`] to change the visuals of a single [`Ui`].
    ///
    /// Example:
    /// ```
    /// # let mut ctx = egui::Context::default();
    /// ctx.set_visuals(egui::Visuals { panel_fill: egui::Color32::RED, ..Default::default() });
    /// ```
    pub fn set_visuals(&self, visuals: crate::Visuals) {
        self.style_mut_of(self.theme(), |style| style.visuals = visuals);
    }

    /// The number of physical pixels for each logical point.
    ///
    /// This is calculated as [`Self::zoom_factor`] * [`Self::native_pixels_per_point`]
    #[inline(always)]
    pub fn pixels_per_point(&self) -> f32 {
        self.input(|i| i.pixels_per_point)
    }

    /// Set the number of physical pixels for each logical point.
    /// Will become active at the start of the next pass.
    ///
    /// This will actually translate to a call to [`Self::set_zoom_factor`].
    pub fn set_pixels_per_point(&self, pixels_per_point: f32) {
        if pixels_per_point != self.pixels_per_point() {
            self.set_zoom_factor(pixels_per_point / self.native_pixels_per_point().unwrap_or(1.0));
        }
    }

    /// The number of physical pixels for each logical point on this monitor.
    ///
    /// This is given as input to egui via [`crate::ViewportInfo::native_pixels_per_point`]
    /// and cannot be changed.
    #[inline(always)]
    pub fn native_pixels_per_point(&self) -> Option<f32> {
        self.input(|i| i.viewport().native_pixels_per_point)
    }

    /// Global zoom factor of the UI.
    ///
    /// This is used to calculate the `pixels_per_point`
    /// for the UI as `pixels_per_point = zoom_factor * native_pixels_per_point`.
    ///
    /// The default is 1.0.
    /// Make larger to make everything larger.
    #[inline(always)]
    pub fn zoom_factor(&self) -> f32 {
        self.options(|o| o.zoom_factor)
    }

    /// Sets zoom factor of the UI.
    /// Will become active at the start of the next pass.
    ///
    /// Note that calling this will not update [`Self::zoom_factor`] until the end of the pass.
    ///
    /// This is used to calculate the `pixels_per_point`
    /// for the UI as `pixels_per_point = zoom_fator * native_pixels_per_point`.
    ///
    /// The default is 1.0.
    /// Make larger to make everything larger.
    ///
    /// It is better to call this than modifying
    /// [`Options::zoom_factor`].
    #[inline(always)]
    pub fn set_zoom_factor(&self, zoom_factor: f32) {
        let cause = RepaintCause::new();
        self.write(|ctx| {
            if ctx.memory.options.zoom_factor != zoom_factor {
                ctx.new_zoom_factor = Some(zoom_factor);
                #[expect(clippy::iter_over_hash_type)]
                for viewport_id in ctx.all_viewport_ids() {
                    ctx.request_repaint(viewport_id, cause.clone());
                }
            }
        });
    }

    /// Allocate a texture.
    ///
    /// This is for advanced users.
    /// Most users should use [`crate::Ui::image`] or [`Self::try_load_texture`]
    /// instead.
    ///
    /// In order to display an image you must convert it to a texture using this function.
    /// The function will hand over the image data to the egui backend, which will
    /// upload it to the GPU.
    ///
    /// ⚠️ Make sure to only call this ONCE for each image, i.e. NOT in your main GUI code.
    /// The call is NOT immediate safe.
    ///
    /// The given name can be useful for later debugging, and will be visible if you call [`Self::texture_ui`].
    ///
    /// For how to load an image, see [`crate::ImageData`] and [`crate::ColorImage::from_rgba_unmultiplied`].
    ///
    /// ```
    /// struct MyImage {
    ///     texture: Option<egui::TextureHandle>,
    /// }
    ///
    /// impl MyImage {
    ///     fn ui(&mut self, ui: &mut egui::Ui) {
    ///         let texture: &egui::TextureHandle = self.texture.get_or_insert_with(|| {
    ///             // Load the texture only once.
    ///             ui.ctx().load_texture(
    ///                 "my-image",
    ///                 egui::ColorImage::example(),
    ///                 Default::default()
    ///             )
    ///         });
    ///
    ///         // Show the image:
    ///         ui.image((texture.id(), texture.size_vec2()));
    ///     }
    /// }
    /// ```
    ///
    /// See also [`crate::ImageData`], [`crate::Ui::image`] and [`crate::Image`].
    pub fn load_texture(
        &self,
        name: impl Into<String>,
        image: impl Into<ImageData>,
        options: TextureOptions,
    ) -> TextureHandle {
        let name = name.into();
        let image = image.into();
        let max_texture_side = self.input(|i| i.max_texture_side);
        debug_assert!(
            image.width() <= max_texture_side && image.height() <= max_texture_side,
            "Texture {:?} has size {}x{}, but the maximum texture side is {}",
            name,
            image.width(),
            image.height(),
            max_texture_side
        );
        let tex_mngr = self.tex_manager();
        let tex_id = tex_mngr.write().alloc(name, image, options);
        TextureHandle::new(tex_mngr, tex_id)
    }

    /// Low-level texture manager.
    ///
    /// In general it is easier to use [`Self::load_texture`] and [`TextureHandle`].
    ///
    /// You can show stats about the allocated textures using [`Self::texture_ui`].
    pub fn tex_manager(&self) -> Arc<RwLock<epaint::textures::TextureManager>> {
        self.read(|ctx| ctx.tex_manager.0.clone())
    }

    // ---------------------------------------------------------------------

    /// Constrain the position of a window/area so it fits within the provided boundary.
    pub(crate) fn constrain_window_rect_to_area(window: Rect, area: Rect) -> Rect {
        let mut pos = window.min;

        // Constrain to screen, unless window is too large to fit:
        let margin_x = (window.width() - area.width()).at_least(0.0);
        let margin_y = (window.height() - area.height()).at_least(0.0);

        pos.x = pos.x.at_most(area.right() + margin_x - window.width()); // move left if needed
        pos.x = pos.x.at_least(area.left() - margin_x); // move right if needed
        pos.y = pos.y.at_most(area.bottom() + margin_y - window.height()); // move right if needed
        pos.y = pos.y.at_least(area.top() - margin_y); // move down if needed

        Rect::from_min_size(pos, window.size()).round_ui()
    }
}

impl Context {
    /// Call at the end of each frame if you called [`Context::begin_pass`].
    #[must_use]
    pub fn end_pass(&self) -> FullOutput {
        profiling::function_scope!();

        if self.options(|o| o.zoom_with_keyboard) {
            crate::gui_zoom::zoom_with_keyboard(self);
        }

        // Plugins run just before the pass ends.
        let plugins = self.read(|ctx| ctx.plugins.ordered_plugins());
        plugins.on_end_pass(self);

        #[cfg(debug_assertions)]
        self.debug_painting();

        let mut output = self.write(|ctx| ctx.end_pass());
        plugins.on_output(&mut output);
        output
    }

    /// Call at the end of each frame if you called [`Context::begin_pass`].
    #[must_use]
    #[deprecated = "Renamed end_pass"]
    pub fn end_frame(&self) -> FullOutput {
        self.end_pass()
    }

    /// Called at the end of the pass.
    #[cfg(debug_assertions)]
    fn debug_painting(&self) {
        #![expect(clippy::iter_over_hash_type)] // ok to be sloppy in debug painting

        let paint_widget = |widget: &WidgetRect, text: &str, color: Color32| {
            let rect = widget.interact_rect;
            if rect.is_positive() {
                let painter = Painter::new(self.clone(), widget.layer_id, Rect::EVERYTHING);
                painter.debug_rect(rect, color, text);
            }
        };

        let paint_widget_id = |id: Id, text: &str, color: Color32| {
            if let Some(widget) =
                self.write(|ctx| ctx.viewport().this_pass.widgets.get(id).copied())
            {
                paint_widget(&widget, text, color);
            }
        };

        if self.style().debug.show_interactive_widgets {
            // Show all interactive widgets:
            let rects = self.write(|ctx| ctx.viewport().this_pass.widgets.clone());
            for (layer_id, rects) in rects.layers() {
                let painter = Painter::new(self.clone(), *layer_id, Rect::EVERYTHING);
                for rect in rects {
                    if rect.sense.interactive() {
                        let (color, text) = if rect.sense.senses_click() && rect.sense.senses_drag()
                        {
                            (Color32::from_rgb(0x88, 0, 0x88), "click+drag")
                        } else if rect.sense.senses_click() {
                            (Color32::from_rgb(0x88, 0, 0), "click")
                        } else if rect.sense.senses_drag() {
                            (Color32::from_rgb(0, 0, 0x88), "drag")
                        } else {
                            // unreachable since we only show interactive
                            (Color32::from_rgb(0, 0, 0x88), "hover")
                        };
                        painter.debug_rect(rect.interact_rect, color, text);
                    }
                }
            }

            // Show the ones actually interacted with:
            {
                let interact_widgets = self.write(|ctx| ctx.viewport().interact_widgets.clone());
                let InteractionSnapshot {
                    clicked,
                    long_touched: _,
                    drag_started: _,
                    dragged,
                    drag_stopped: _,
                    contains_pointer,
                    hovered,
                } = interact_widgets;

                if true {
                    for &id in &contains_pointer {
                        paint_widget_id(id, "contains_pointer", Color32::BLUE);
                    }

                    let widget_rects = self.write(|w| w.viewport().this_pass.widgets.clone());

                    let mut contains_pointer: Vec<Id> = contains_pointer.iter().copied().collect();
                    contains_pointer.sort_by_key(|&id| {
                        widget_rects
                            .order(id)
                            .map(|(layer_id, order_in_layer)| (layer_id.order, order_in_layer))
                    });

                    let mut debug_text = "Widgets in order:\n".to_owned();
                    for id in contains_pointer {
                        let mut widget_text = format!("{id:?}");
                        if let Some(rect) = widget_rects.get(id) {
                            widget_text +=
                                &format!(" {:?} {:?} {:?}", rect.layer_id, rect.rect, rect.sense);
                        }
                        if let Some(info) = widget_rects.info(id) {
                            widget_text += &format!(" {info:?}");
                        }
                        debug_text += &format!("{widget_text}\n");
                    }
                    self.debug_text(debug_text);
                }
                if true {
                    for widget in hovered {
                        paint_widget_id(widget, "hovered", Color32::WHITE);
                    }
                }
                if let Some(widget) = clicked {
                    paint_widget_id(widget, "clicked", Color32::RED);
                }
                if let Some(widget) = dragged {
                    paint_widget_id(widget, "dragged", Color32::GREEN);
                }
            }
        }

        if self.style().debug.show_widget_hits {
            let hits = self.write(|ctx| ctx.viewport().hits.clone());
            let WidgetHits {
                close,
                contains_pointer,
                click,
                drag,
            } = hits;

            if false {
                for widget in &close {
                    paint_widget(widget, "close", Color32::from_gray(70));
                }
            }
            if true {
                for widget in &contains_pointer {
                    paint_widget(widget, "contains_pointer", Color32::BLUE);
                }
            }
            if let Some(widget) = &click {
                paint_widget(widget, "click", Color32::RED);
            }
            if let Some(widget) = &drag {
                paint_widget(widget, "drag", Color32::GREEN);
            }
        }

        if let Some(debug_rect) = self.pass_state_mut(|fs| fs.debug_rect.take()) {
            debug_rect.paint(&self.debug_painter());
        }

        let num_multipass_in_row = self.viewport(|vp| vp.num_multipass_in_row);
        if 3 <= num_multipass_in_row {
            // If you see this message, it means we've been paying the cost of multi-pass for multiple frames in a row.
            // This is likely a bug. `request_discard` should only be called in rare situations, when some layout changes.

            let mut warning = format!(
                "egui PERF WARNING: request_discard has been called {num_multipass_in_row} frames in a row"
            );
            self.viewport(|vp| {
                for reason in &vp.output.request_discard_reasons {
                    warning += &format!("\n  {reason}");
                }
            });

            self.debug_painter()
                .debug_text(Pos2::ZERO, Align2::LEFT_TOP, Color32::RED, warning);
        }
    }
}

impl ContextImpl {
    fn end_pass(&mut self) -> FullOutput {
        let ended_viewport_id = self.viewport_id();
        let viewport = self.viewports.entry(ended_viewport_id).or_default();
        let pixels_per_point = viewport.input.pixels_per_point;

        self.loaders.end_pass(viewport.repaint.cumulative_pass_nr);

        viewport.repaint.cumulative_pass_nr += 1;

        self.memory.end_pass(&viewport.this_pass.used_ids);

        if let Some(fonts) = self.fonts.as_mut() {
            let tex_mngr = &mut self.tex_manager.0.write();
            if let Some(font_image_delta) = fonts.font_image_delta() {
                // A partial font atlas update, e.g. a new glyph has been entered.
                tex_mngr.set(TextureId::default(), font_image_delta);
            }
        }

        // Inform the backend of all textures that have been updated (including font atlas).
        let textures_delta = self.tex_manager.0.write().take_delta();

        let mut platform_output: PlatformOutput = std::mem::take(&mut viewport.output);

        #[cfg(feature = "accesskit")]
        {
            profiling::scope!("accesskit");
            let state = viewport.this_pass.accesskit_state.take();
            if let Some(state) = state {
                let root_id = crate::accesskit_root_id().accesskit_id();
                let nodes = {
                    state
                        .nodes
                        .into_iter()
                        .map(|(id, node)| (id.accesskit_id(), node))
                        .collect()
                };
                let focus_id = self
                    .memory
                    .focused()
                    .map_or(root_id, |id| id.accesskit_id());
                platform_output.accesskit_update = Some(accesskit::TreeUpdate {
                    nodes,
                    tree: Some(accesskit::Tree::new(root_id)),
                    focus: focus_id,
                });
            }
        }

        let shapes = viewport
            .graphics
            .drain(self.memory.areas().order(), &self.memory.to_global);

        let mut repaint_needed = false;

        if self.memory.options.repaint_on_widget_change {
            profiling::scope!("compare-widget-rects");
            if viewport.prev_pass.widgets != viewport.this_pass.widgets {
                repaint_needed = true; // Some widget has moved
            }
        }

        std::mem::swap(&mut viewport.prev_pass, &mut viewport.this_pass);

        if repaint_needed {
            self.request_repaint(ended_viewport_id, RepaintCause::new());
        }
        //  -------------------

        let all_viewport_ids = self.all_viewport_ids();

        self.last_viewport = ended_viewport_id;

        self.viewports.retain(|&id, viewport| {
            if id == ViewportId::ROOT {
                return true; // never remove the root
            }

            let parent = *self.viewport_parents.entry(id).or_default();

            if !all_viewport_ids.contains(&parent) {
                #[cfg(feature = "log")]
                log::debug!(
                    "Removing viewport {:?} ({:?}): the parent is gone",
                    id,
                    viewport.builder.title
                );

                return false;
            }

            let is_our_child = parent == ended_viewport_id && id != ViewportId::ROOT;
            if is_our_child {
                if !viewport.used {
                    #[cfg(feature = "log")]
                    log::debug!(
                        "Removing viewport {:?} ({:?}): it was never used this pass",
                        id,
                        viewport.builder.title
                    );

                    return false; // Only keep children that have been updated this pass
                }

                viewport.used = false; // reset so we can check again next pass
            }

            true
        });

        // If we are an immediate viewport, this will resume the previous viewport.
        self.viewport_stack.pop();

        // The last viewport is not necessarily the root viewport,
        // just the top _immediate_ viewport.
        let is_last = self.viewport_stack.is_empty();

        let viewport_output = self
            .viewports
            .iter_mut()
            .map(|(&id, viewport)| {
                let parent = *self.viewport_parents.entry(id).or_default();
                let commands = if is_last {
                    // Let the primary immediate viewport handle the commands of its children too.
                    // This can make things easier for the backend, as otherwise we may get commands
                    // that affect a viewport while its egui logic is running.
                    std::mem::take(&mut viewport.commands)
                } else {
                    vec![]
                };

                (
                    id,
                    ViewportOutput {
                        parent,
                        class: viewport.class,
                        builder: viewport.builder.clone(),
                        viewport_ui_cb: viewport.viewport_ui_cb.clone(),
                        commands,
                        repaint_delay: viewport.repaint.repaint_delay,
                    },
                )
            })
            .collect();

        if is_last {
            // Remove dead viewports:
            self.viewports.retain(|id, _| all_viewport_ids.contains(id));
            debug_assert!(
                self.viewports.contains_key(&ViewportId::ROOT),
                "Bug in egui: we removed the root viewport"
            );
            self.viewport_parents
                .retain(|id, _| all_viewport_ids.contains(id));
        } else {
            let viewport_id = self.viewport_id();
            self.memory.set_viewport_id(viewport_id);
        }

        platform_output.num_completed_passes += 1;

        FullOutput {
            platform_output,
            textures_delta,
            shapes,
            pixels_per_point,
            viewport_output,
        }
    }
}

impl Context {
    /// Tessellate the given shapes into triangle meshes.
    ///
    /// `pixels_per_point` is used for feathering (anti-aliasing).
    /// For this you can use [`FullOutput::pixels_per_point`], [`Self::pixels_per_point`],
    /// or whatever is appropriate for your viewport.
    pub fn tessellate(
        &self,
        shapes: Vec<ClippedShape>,
        pixels_per_point: f32,
    ) -> Vec<ClippedPrimitive> {
        profiling::function_scope!();

        // A tempting optimization is to reuse the tessellation from last frame if the
        // shapes are the same, but just comparing the shapes takes about 50% of the time
        // it takes to tessellate them, so it is not a worth optimization.

        self.write(|ctx| {
            let tessellation_options = ctx.memory.options.tessellation_options;
            let texture_atlas = if let Some(fonts) = ctx.fonts.as_ref() {
                fonts.texture_atlas()
            } else {
                #[cfg(feature = "log")]
                log::warn!("No font size matching {pixels_per_point} pixels per point found.");
                ctx.fonts
                    .iter()
                    .next()
                    .expect("No fonts loaded")
                    .texture_atlas()
            };

            let paint_stats = PaintStats::from_shapes(&shapes);
            let clipped_primitives = {
                profiling::scope!("tessellator::tessellate_shapes");
                tessellator::Tessellator::new(
                    pixels_per_point,
                    tessellation_options,
                    texture_atlas.size(),
                    texture_atlas.prepared_discs(),
                )
                .tessellate_shapes(shapes)
            };
            ctx.paint_stats = paint_stats.with_clipped_primitives(&clipped_primitives);
            clipped_primitives
        })
    }

    // ---------------------------------------------------------------------

    /// Position and size of the egui area.
    pub fn screen_rect(&self) -> Rect {
        self.input(|i| i.screen_rect()).round_ui()
    }

    /// How much space is still available after panels have been added.
    pub fn available_rect(&self) -> Rect {
        self.pass_state(|s| s.available_rect()).round_ui()
    }

    /// How much space is used by panels and windows.
    pub fn used_rect(&self) -> Rect {
        self.write(|ctx| {
            let mut used = ctx.viewport().this_pass.used_by_panels;
            for (_id, window) in ctx.memory.areas().visible_windows() {
                used |= window.rect();
            }
            used.round_ui()
        })
    }

    /// How much space is used by panels and windows.
    ///
    /// You can shrink your egui area to this size and still fit all egui components.
    pub fn used_size(&self) -> Vec2 {
        (self.used_rect().max - Pos2::ZERO).round_ui()
    }

    // ---------------------------------------------------------------------

    /// Is the pointer (mouse/touch) over any egui area?
    pub fn is_pointer_over_area(&self) -> bool {
        let pointer_pos = self.input(|i| i.pointer.interact_pos());
        if let Some(pointer_pos) = pointer_pos {
            if let Some(layer) = self.layer_id_at(pointer_pos) {
                if layer.order == Order::Background {
                    !self.pass_state(|state| state.unused_rect.contains(pointer_pos))
                } else {
                    true
                }
            } else {
                false
            }
        } else {
            false
        }
    }

    /// True if egui is currently interested in the pointer (mouse or touch).
    ///
    /// Could be the pointer is hovering over a [`crate::Window`] or the user is dragging a widget.
    /// If `false`, the pointer is outside of any egui area and so
    /// you may be interested in what it is doing (e.g. controlling your game).
    /// Returns `false` if a drag started outside of egui and then moved over an egui area.
    pub fn wants_pointer_input(&self) -> bool {
        self.is_using_pointer()
            || (self.is_pointer_over_area() && !self.input(|i| i.pointer.any_down()))
    }

    /// Is egui currently using the pointer position (e.g. dragging a slider)?
    ///
    /// NOTE: this will return `false` if the pointer is just hovering over an egui area.
    pub fn is_using_pointer(&self) -> bool {
        self.memory(|m| m.interaction().is_using_pointer())
    }

    /// If `true`, egui is currently listening on text input (e.g. typing text in a [`crate::TextEdit`]).
    pub fn wants_keyboard_input(&self) -> bool {
        self.memory(|m| m.focused().is_some())
    }

    /// Highlight this widget, to make it look like it is hovered, even if it isn't.
    ///
    /// If you call this after the widget has been fully rendered,
    /// then it won't be highlighted until the next ui pass.
    ///
    /// See also [`Response::highlight`].
    pub fn highlight_widget(&self, id: Id) {
        self.pass_state_mut(|fs| fs.highlight_next_pass.insert(id));
    }

    /// Is an egui context menu open?
    ///
    /// This only works with the old, deprecated [`crate::menu`] API.
    #[expect(deprecated)]
    #[deprecated = "Use `is_popup_open` instead"]
    pub fn is_context_menu_open(&self) -> bool {
        self.data(|d| {
            d.get_temp::<crate::menu::BarState>(crate::menu::CONTEXT_MENU_ID_STR.into())
                .is_some_and(|state| state.has_root())
        })
    }

    /// Is a popup or (context) menu open?
    ///
    /// Will return false for [`crate::Tooltip`]s (which are technically popups as well).
    pub fn is_popup_open(&self) -> bool {
        self.pass_state_mut(|fs| {
            fs.layers
                .values()
                .any(|layer| !layer.open_popups.is_empty())
        })
    }
}

// Ergonomic methods to forward some calls often used in 'if let' without holding the borrow
impl Context {
    /// Latest reported pointer position.
    ///
    /// When tapping a touch screen, this will be `None`.
    #[inline(always)]
    pub fn pointer_latest_pos(&self) -> Option<Pos2> {
        self.input(|i| i.pointer.latest_pos())
    }

    /// If it is a good idea to show a tooltip, where is pointer?
    #[inline(always)]
    pub fn pointer_hover_pos(&self) -> Option<Pos2> {
        self.input(|i| i.pointer.hover_pos())
    }

    /// If you detect a click or drag and wants to know where it happened, use this.
    ///
    /// Latest position of the mouse, but ignoring any [`crate::Event::PointerGone`]
    /// if there were interactions this pass.
    /// When tapping a touch screen, this will be the location of the touch.
    #[inline(always)]
    pub fn pointer_interact_pos(&self) -> Option<Pos2> {
        self.input(|i| i.pointer.interact_pos())
    }

    /// Calls [`InputState::multi_touch`].
    pub fn multi_touch(&self) -> Option<MultiTouchInfo> {
        self.input(|i| i.multi_touch())
    }
}

impl Context {
    /// Transform the graphics of the given layer.
    ///
    /// This will also affect input.
    /// The direction of the given transform is "into the global coordinate system".
    ///
    /// This is a sticky setting, remembered from one frame to the next.
    ///
    /// Can be used to implement pan and zoom (see relevant demo).
    ///
    /// For a temporary transform, use [`Self::transform_layer_shapes`] or
    /// [`Ui::with_visual_transform`].
    pub fn set_transform_layer(&self, layer_id: LayerId, transform: TSTransform) {
        self.memory_mut(|m| {
            if transform == TSTransform::IDENTITY {
                m.to_global.remove(&layer_id)
            } else {
                m.to_global.insert(layer_id, transform)
            }
        });
    }

    /// Return how to transform the graphics of the given layer into the global coordinate system.
    ///
    /// Set this with [`Self::layer_transform_to_global`].
    pub fn layer_transform_to_global(&self, layer_id: LayerId) -> Option<TSTransform> {
        self.memory(|m| m.to_global.get(&layer_id).copied())
    }

    /// Return how to transform the graphics of the global coordinate system into the local coordinate system of the given layer.
    ///
    /// This returns the inverse of [`Self::layer_transform_to_global`].
    pub fn layer_transform_from_global(&self, layer_id: LayerId) -> Option<TSTransform> {
        self.layer_transform_to_global(layer_id)
            .map(|t| t.inverse())
    }

    /// Transform all the graphics at the given layer.
    ///
    /// Is used to implement drag-and-drop preview.
    ///
    /// This only applied to the existing graphics at the layer, not to new graphics added later.
    ///
    /// For a persistent transform, use [`Self::set_transform_layer`] instead.
    pub fn transform_layer_shapes(&self, layer_id: LayerId, transform: TSTransform) {
        if transform != TSTransform::IDENTITY {
            self.graphics_mut(|g| g.entry(layer_id).transform(transform));
        }
    }

    /// Top-most layer at the given position.
    pub fn layer_id_at(&self, pos: Pos2) -> Option<LayerId> {
        self.memory(|mem| mem.layer_id_at(pos))
    }

    /// Moves the given area to the top in its [`Order`].
    ///
    /// [`crate::Area`]:s and [`crate::Window`]:s also do this automatically when being clicked on or interacted with.
    pub fn move_to_top(&self, layer_id: LayerId) {
        self.memory_mut(|mem| mem.areas_mut().move_to_top(layer_id));
    }

    /// Mark the `child` layer as a sublayer of `parent`.
    ///
    /// Sublayers are moved directly above the parent layer at the end of the frame. This is mainly
    /// intended for adding a new [`crate::Area`] inside a [`crate::Window`].
    ///
    /// This currently only supports one level of nesting. If `parent` is a sublayer of another
    /// layer, the behavior is unspecified.
    pub fn set_sublayer(&self, parent: LayerId, child: LayerId) {
        self.memory_mut(|mem| mem.areas_mut().set_sublayer(parent, child));
    }

    /// Retrieve the [`LayerId`] of the top level windows.
    pub fn top_layer_id(&self) -> Option<LayerId> {
        self.memory(|mem| mem.areas().top_layer_id(Order::Middle))
    }

    /// Does the given rectangle contain the mouse pointer?
    ///
    /// Will return false if some other area is covering the given layer.
    ///
    /// The given rectangle is assumed to have been clipped by its parent clip rect.
    ///
    /// See also [`Response::contains_pointer`].
    pub fn rect_contains_pointer(&self, layer_id: LayerId, rect: Rect) -> bool {
        let rect = if let Some(to_global) = self.layer_transform_to_global(layer_id) {
            to_global * rect
        } else {
            rect
        };
        if !rect.is_positive() {
            return false;
        }

        let pointer_pos = self.input(|i| i.pointer.interact_pos());
        let Some(pointer_pos) = pointer_pos else {
            return false;
        };

        if !rect.contains(pointer_pos) {
            return false;
        }

        if self.layer_id_at(pointer_pos) != Some(layer_id) {
            return false;
        }

        true
    }

    // ---------------------------------------------------------------------

    /// Whether or not to debug widget layout on hover.
    #[cfg(debug_assertions)]
    pub fn debug_on_hover(&self) -> bool {
        self.options(|opt| opt.style().debug.debug_on_hover)
    }

    /// Turn on/off whether or not to debug widget layout on hover.
    #[cfg(debug_assertions)]
    pub fn set_debug_on_hover(&self, debug_on_hover: bool) {
        self.all_styles_mut(|style| style.debug.debug_on_hover = debug_on_hover);
    }
}

/// ## Animation
impl Context {
    /// Returns a value in the range [0, 1], to indicate "how on" this thing is.
    ///
    /// The first time called it will return `if value { 1.0 } else { 0.0 }`
    /// Calling this with `value = true` will always yield a number larger than zero, quickly going towards one.
    /// Calling this with `value = false` will always yield a number less than one, quickly going towards zero.
    ///
    /// The function will call [`Self::request_repaint()`] when appropriate.
    ///
    /// The animation time is taken from [`Style::animation_time`].
    #[track_caller] // To track repaint cause
    pub fn animate_bool(&self, id: Id, value: bool) -> f32 {
        let animation_time = self.style().animation_time;
        self.animate_bool_with_time_and_easing(id, value, animation_time, emath::easing::linear)
    }

    /// Like [`Self::animate_bool`], but uses an easing function that makes the value move
    /// quickly in the beginning and slow down towards the end.
    ///
    /// The exact easing function may come to change in future versions of egui.
    #[track_caller] // To track repaint cause
    pub fn animate_bool_responsive(&self, id: Id, value: bool) -> f32 {
        self.animate_bool_with_easing(id, value, emath::easing::cubic_out)
    }

    /// Like [`Self::animate_bool`] but allows you to control the easing function.
    #[track_caller] // To track repaint cause
    pub fn animate_bool_with_easing(&self, id: Id, value: bool, easing: fn(f32) -> f32) -> f32 {
        let animation_time = self.style().animation_time;
        self.animate_bool_with_time_and_easing(id, value, animation_time, easing)
    }

    /// Like [`Self::animate_bool`] but allows you to control the animation time.
    #[track_caller] // To track repaint cause
    pub fn animate_bool_with_time(&self, id: Id, target_value: bool, animation_time: f32) -> f32 {
        self.animate_bool_with_time_and_easing(
            id,
            target_value,
            animation_time,
            emath::easing::linear,
        )
    }

    /// Like [`Self::animate_bool`] but allows you to control the animation time and easing function.
    ///
    /// Use e.g. [`emath::easing::quadratic_out`]
    /// for a responsive start and a slow end.
    ///
    /// The easing function flips when `target_value` is `false`,
    /// so that when going back towards 0.0, we get
    #[track_caller] // To track repaint cause
    pub fn animate_bool_with_time_and_easing(
        &self,
        id: Id,
        target_value: bool,
        animation_time: f32,
        easing: fn(f32) -> f32,
    ) -> f32 {
        let animated_value = self.write(|ctx| {
            ctx.animation_manager.animate_bool(
                &ctx.viewports.entry(ctx.viewport_id()).or_default().input,
                animation_time,
                id,
                target_value,
            )
        });

        let animation_in_progress = 0.0 < animated_value && animated_value < 1.0;
        if animation_in_progress {
            self.request_repaint();
        }

        if target_value {
            easing(animated_value)
        } else {
            1.0 - easing(1.0 - animated_value)
        }
    }

    /// Smoothly animate an `f32` value.
    ///
    /// At the first call the value is written to memory.
    /// When it is called with a new value, it linearly interpolates to it in the given time.
    #[track_caller] // To track repaint cause
    pub fn animate_value_with_time(&self, id: Id, target_value: f32, animation_time: f32) -> f32 {
        let animated_value = self.write(|ctx| {
            ctx.animation_manager.animate_value(
                &ctx.viewports.entry(ctx.viewport_id()).or_default().input,
                animation_time,
                id,
                target_value,
            )
        });
        let animation_in_progress = animated_value != target_value;
        if animation_in_progress {
            self.request_repaint();
        }

        animated_value
    }

    /// Clear memory of any animations.
    pub fn clear_animations(&self) {
        self.write(|ctx| ctx.animation_manager = Default::default());
    }
}

impl Context {
    /// Show a ui for settings (style and tessellation options).
    pub fn settings_ui(&self, ui: &mut Ui) {
        let prev_options = self.options(|o| o.clone());
        let mut options = prev_options.clone();

        ui.collapsing("🔠 Font tweak", |ui| {
            self.fonts_tweak_ui(ui);
        });

        options.ui(ui);

        if options != prev_options {
            self.options_mut(move |o| *o = options);
        }
    }

    fn fonts_tweak_ui(&self, ui: &mut Ui) {
        let mut font_definitions = self.write(|ctx| ctx.font_definitions.clone());
        let mut changed = false;

        for (name, data) in &mut font_definitions.font_data {
            ui.collapsing(name, |ui| {
                let mut tweak = data.tweak;
                if tweak.ui(ui).changed() {
                    Arc::make_mut(data).tweak = tweak;
                    changed = true;
                }
            });
        }

        if changed {
            self.set_fonts(font_definitions);
        }
    }

    /// Show the state of egui, including its input and output.
    pub fn inspection_ui(&self, ui: &mut Ui) {
        use crate::containers::CollapsingHeader;

        crate::Grid::new("egui-inspection-grid")
            .num_columns(2)
            .striped(true)
            .show(ui, |ui| {
                ui.label("Total ui frames:");
                ui.monospace(ui.ctx().cumulative_frame_nr().to_string());
                ui.end_row();

                ui.label("Total ui passes:");
                ui.monospace(ui.ctx().cumulative_pass_nr().to_string());
                ui.end_row();

                ui.label("Is using pointer")
                    .on_hover_text("Is egui currently using the pointer actively (e.g. dragging a slider)?");
                ui.monospace(self.is_using_pointer().to_string());
                ui.end_row();

                ui.label("Wants pointer input")
                    .on_hover_text("Is egui currently interested in the location of the pointer (either because it is in use, or because it is hovering over a window).");
                ui.monospace(self.wants_pointer_input().to_string());
                ui.end_row();

                ui.label("Wants keyboard input").on_hover_text("Is egui currently listening for text input?");
                ui.monospace(self.wants_keyboard_input().to_string());
                ui.end_row();

                ui.label("Keyboard focus widget").on_hover_text("Is egui currently listening for text input?");
                ui.monospace(self.memory(|m| m.focused())
                    .as_ref()
                    .map(Id::short_debug_format)
                    .unwrap_or_default());
                ui.end_row();

                let pointer_pos = self
                    .pointer_hover_pos()
                    .map_or_else(String::new, |pos| format!("{pos:?}"));
                ui.label("Pointer pos");
                ui.monospace(pointer_pos);
                ui.end_row();

                let top_layer = self
                    .pointer_hover_pos()
                    .and_then(|pos| self.layer_id_at(pos))
                    .map_or_else(String::new, |layer| layer.short_debug_format());
                ui.label("Top layer under mouse");
                ui.monospace(top_layer);
                ui.end_row();
            });

        ui.add_space(16.0);

        ui.label(format!(
            "There are {} text galleys in the layout cache",
            self.fonts(|f| f.num_galleys_in_cache())
        ))
        .on_hover_text("This is approximately the number of text strings on screen");
        ui.add_space(16.0);

        CollapsingHeader::new("🔃 Repaint Causes")
            .default_open(false)
            .show(ui, |ui| {
                ui.set_min_height(120.0);
                ui.label("What caused egui to repaint:");
                ui.add_space(8.0);
                let causes = ui.ctx().repaint_causes();
                for cause in causes {
                    ui.label(cause.to_string());
                }
            });

        CollapsingHeader::new("📥 Input")
            .default_open(false)
            .show(ui, |ui| {
                let input = ui.input(|i| i.clone());
                input.ui(ui);
            });

        CollapsingHeader::new("📊 Paint stats")
            .default_open(false)
            .show(ui, |ui| {
                let paint_stats = self.read(|ctx| ctx.paint_stats);
                paint_stats.ui(ui);
            });

        CollapsingHeader::new("🖼 Textures")
            .default_open(false)
            .show(ui, |ui| {
                self.texture_ui(ui);
            });

        CollapsingHeader::new("🖼 Image loaders")
            .default_open(false)
            .show(ui, |ui| {
                self.loaders_ui(ui);
            });

        CollapsingHeader::new("🔠 Font texture")
            .default_open(false)
            .show(ui, |ui| {
                let font_image_size = self.fonts(|f| f.font_image_size());
                crate::introspection::font_texture_ui(ui, font_image_size);
            });

        CollapsingHeader::new("Label text selection state")
            .default_open(false)
            .show(ui, |ui| {
                ui.label(format!(
                    "{:#?}",
                    *ui.ctx().plugin::<LabelSelectionState>().lock()
                ));
            });

        CollapsingHeader::new("Interaction")
            .default_open(false)
            .show(ui, |ui| {
                let interact_widgets = self.write(|ctx| ctx.viewport().interact_widgets.clone());
                interact_widgets.ui(ui);
            });
    }

    /// Show stats about the allocated textures.
    pub fn texture_ui(&self, ui: &mut crate::Ui) {
        let tex_mngr = self.tex_manager();
        let tex_mngr = tex_mngr.read();

        let mut textures: Vec<_> = tex_mngr.allocated().collect();
        textures.sort_by_key(|(id, _)| *id);

        let mut bytes = 0;
        for (_, tex) in &textures {
            bytes += tex.bytes_used();
        }

        ui.label(format!(
            "{} allocated texture(s), using {:.1} MB",
            textures.len(),
            bytes as f64 * 1e-6
        ));
        let max_preview_size = vec2(48.0, 32.0);

        let pixels_per_point = self.pixels_per_point();

        ui.group(|ui| {
            ScrollArea::vertical()
                .max_height(300.0)
                .auto_shrink([false, true])
                .show(ui, |ui| {
                    ui.style_mut().override_text_style = Some(TextStyle::Monospace);
                    Grid::new("textures")
                        .striped(true)
                        .num_columns(4)
                        .spacing(vec2(16.0, 2.0))
                        .min_row_height(max_preview_size.y)
                        .show(ui, |ui| {
                            for (&texture_id, meta) in textures {
                                let [w, h] = meta.size;
                                let point_size = vec2(w as f32, h as f32) / pixels_per_point;

                                let mut size = point_size;
                                size *= (max_preview_size.x / size.x).min(1.0);
                                size *= (max_preview_size.y / size.y).min(1.0);
                                ui.image(SizedTexture::new(texture_id, size))
                                    .on_hover_ui(|ui| {
                                        // show larger on hover
                                        let max_size = 0.5 * ui.ctx().screen_rect().size();
                                        let mut size = point_size;
                                        size *= max_size.x / size.x.max(max_size.x);
                                        size *= max_size.y / size.y.max(max_size.y);
                                        ui.image(SizedTexture::new(texture_id, size));
                                    });

                                ui.label(format!("{w} x {h}"));
                                ui.label(format!("{:.3} MB", meta.bytes_used() as f64 * 1e-6));
                                ui.label(format!("{:?}", meta.name));
                                ui.end_row();
                            }
                        });
                });
        });
    }

    /// Show stats about different image loaders.
    pub fn loaders_ui(&self, ui: &mut crate::Ui) {
        struct LoaderInfo {
            id: String,
            byte_size: usize,
        }

        let mut byte_loaders = vec![];
        let mut image_loaders = vec![];
        let mut texture_loaders = vec![];

        {
            let loaders = self.loaders();
            let Loaders {
                include: _,
                bytes,
                image,
                texture,
            } = loaders.as_ref();

            for loader in bytes.lock().iter() {
                byte_loaders.push(LoaderInfo {
                    id: loader.id().to_owned(),
                    byte_size: loader.byte_size(),
                });
            }
            for loader in image.lock().iter() {
                image_loaders.push(LoaderInfo {
                    id: loader.id().to_owned(),
                    byte_size: loader.byte_size(),
                });
            }
            for loader in texture.lock().iter() {
                texture_loaders.push(LoaderInfo {
                    id: loader.id().to_owned(),
                    byte_size: loader.byte_size(),
                });
            }
        }

        fn loaders_ui(ui: &mut crate::Ui, title: &str, loaders: &[LoaderInfo]) {
            let heading = format!("{} {title} loaders", loaders.len());
            crate::CollapsingHeader::new(heading)
                .default_open(true)
                .show(ui, |ui| {
                    Grid::new("loaders")
                        .striped(true)
                        .num_columns(2)
                        .show(ui, |ui| {
                            ui.label("ID");
                            ui.label("Size");
                            ui.end_row();

                            for loader in loaders {
                                ui.label(&loader.id);
                                ui.label(format!("{:.3} MB", loader.byte_size as f64 * 1e-6));
                                ui.end_row();
                            }
                        });
                });
        }

        loaders_ui(ui, "byte", &byte_loaders);
        loaders_ui(ui, "image", &image_loaders);
        loaders_ui(ui, "texture", &texture_loaders);
    }

    /// Shows the contents of [`Self::memory`].
    pub fn memory_ui(&self, ui: &mut crate::Ui) {
        if ui
            .button("Reset all")
            .on_hover_text("Reset all egui state")
            .clicked()
        {
            self.memory_mut(|mem| *mem = Default::default());
        }

        let (num_state, num_serialized) = self.data(|d| (d.len(), d.count_serialized()));
        ui.label(format!(
            "{num_state} widget states stored (of which {num_serialized} are serialized)."
        ));

        ui.horizontal(|ui| {
            ui.label(format!(
                "{} areas (panels, windows, popups, …)",
                self.memory(|mem| mem.areas().count())
            ));
            if ui.button("Reset").clicked() {
                self.memory_mut(|mem| *mem.areas_mut() = Default::default());
            }
        });
        ui.indent("layers", |ui| {
            ui.label("Layers, ordered back to front.");
            let layers_ids: Vec<LayerId> = self.memory(|mem| mem.areas().order().to_vec());
            for layer_id in layers_ids {
                if let Some(area) = AreaState::load(self, layer_id.id) {
                    let is_visible = self.memory(|mem| mem.areas().is_visible(&layer_id));
                    if !is_visible {
                        continue;
                    }
                    let text = format!("{} - {:?}", layer_id.short_debug_format(), area.rect(),);
                    // TODO(emilk): `Sense::hover_highlight()`
                    let response =
                        ui.add(Label::new(RichText::new(text).monospace()).sense(Sense::click()));
                    if response.hovered() && is_visible {
                        ui.ctx()
                            .debug_painter()
                            .debug_rect(area.rect(), Color32::RED, "");
                    }
                } else {
                    ui.monospace(layer_id.short_debug_format());
                }
            }
        });

        ui.horizontal(|ui| {
            ui.label(format!(
                "{} collapsing headers",
                self.data(|d| d.count::<containers::collapsing_header::InnerState>())
            ));
            if ui.button("Reset").clicked() {
                self.data_mut(|d| d.remove_by_type::<containers::collapsing_header::InnerState>());
            }
        });

        #[expect(deprecated)]
        ui.horizontal(|ui| {
            ui.label(format!(
                "{} menu bars",
                self.data(|d| d.count::<crate::menu::BarState>())
            ));
            if ui.button("Reset").clicked() {
                self.data_mut(|d| d.remove_by_type::<crate::menu::BarState>());
            }
        });

        ui.horizontal(|ui| {
            ui.label(format!(
                "{} scroll areas",
                self.data(|d| d.count::<scroll_area::State>())
            ));
            if ui.button("Reset").clicked() {
                self.data_mut(|d| d.remove_by_type::<scroll_area::State>());
            }
        });

        ui.horizontal(|ui| {
            ui.label(format!(
                "{} resize areas",
                self.data(|d| d.count::<resize::State>())
            ));
            if ui.button("Reset").clicked() {
                self.data_mut(|d| d.remove_by_type::<resize::State>());
            }
        });

        ui.shrink_width_to_current(); // don't let the text below grow this window wider
        ui.label("NOTE: the position of this window cannot be reset from within itself.");

        ui.collapsing("Interaction", |ui| {
            let interaction = self.memory(|mem| mem.interaction().clone());
            interaction.ui(ui);
        });
    }
}

impl Context {
    /// Edit the [`Style`].
    pub fn style_ui(&self, ui: &mut Ui, theme: Theme) {
        let mut style: Style = (*self.style_of(theme)).clone();
        style.ui(ui);
        self.set_style_of(theme, style);
    }
}

/// ## Accessibility
impl Context {
    /// Call the provided function with the given ID pushed on the stack of
    /// parent IDs for accessibility purposes. If the `accesskit` feature
    /// is disabled or if AccessKit support is not active for this frame,
    /// the function is still called, but with no other effect.
    ///
    /// No locks are held while the given closure is called.
    #[allow(clippy::unused_self, clippy::let_and_return, clippy::allow_attributes)]
    #[inline]
    pub fn with_accessibility_parent<R>(&self, _id: Id, f: impl FnOnce() -> R) -> R {
        // TODO(emilk): this isn't thread-safe - another thread can call this function between the push/pop calls
        #[cfg(feature = "accesskit")]
        self.pass_state_mut(|fs| {
            if let Some(state) = fs.accesskit_state.as_mut() {
                state.parent_stack.push(_id);
            }
        });

        let result = f();

        #[cfg(feature = "accesskit")]
        self.pass_state_mut(|fs| {
            if let Some(state) = fs.accesskit_state.as_mut() {
                assert_eq!(
                    state.parent_stack.pop(),
                    Some(_id),
                    "Mismatched push/pop in with_accessibility_parent"
                );
            }
        });

        result
    }

    /// If AccessKit support is active for the current frame, get or create
    /// a node builder with the specified ID and return a mutable reference to it.
    /// For newly created nodes, the parent is the node with the ID at the top
    /// of the stack managed by [`Context::with_accessibility_parent`].
    ///
    /// The `Context` lock is held while the given closure is called!
    ///
    /// Returns `None` if acesskit is off.
    // TODO(emilk): consider making both read-only and read-write versions
    #[cfg(feature = "accesskit")]
    pub fn accesskit_node_builder<R>(
        &self,
        id: Id,
        writer: impl FnOnce(&mut accesskit::Node) -> R,
    ) -> Option<R> {
        self.write(|ctx| {
            ctx.viewport()
                .this_pass
                .accesskit_state
                .is_some()
                .then(|| ctx.accesskit_node_builder(id))
                .map(writer)
        })
    }

    /// Enable generation of AccessKit tree updates in all future frames.
    #[cfg(feature = "accesskit")]
    pub fn enable_accesskit(&self) {
        self.write(|ctx| ctx.is_accesskit_enabled = true);
    }

    /// Disable generation of AccessKit tree updates in all future frames.
    #[cfg(feature = "accesskit")]
    pub fn disable_accesskit(&self) {
        self.write(|ctx| ctx.is_accesskit_enabled = false);
    }
}

/// ## Image loading
impl Context {
    /// Associate some static bytes with a `uri`.
    ///
    /// The same `uri` may be passed to [`Ui::image`] later to load the bytes as an image.
    ///
    /// By convention, the `uri` should start with `bytes://`.
    /// Following that convention will lead to better error messages.
    pub fn include_bytes(&self, uri: impl Into<Cow<'static, str>>, bytes: impl Into<Bytes>) {
        self.loaders().include.insert(uri, bytes);
    }

    /// Returns `true` if the chain of bytes, image, or texture loaders
    /// contains a loader with the given `id`.
    pub fn is_loader_installed(&self, id: &str) -> bool {
        let loaders = self.loaders();

        loaders.bytes.lock().iter().any(|l| l.id() == id)
            || loaders.image.lock().iter().any(|l| l.id() == id)
            || loaders.texture.lock().iter().any(|l| l.id() == id)
    }

    /// Add a new bytes loader.
    ///
    /// It will be tried first, before any already installed loaders.
    ///
    /// See [`load`] for more information.
    pub fn add_bytes_loader(&self, loader: Arc<dyn load::BytesLoader + Send + Sync + 'static>) {
        self.loaders().bytes.lock().push(loader);
    }

    /// Add a new image loader.
    ///
    /// It will be tried first, before any already installed loaders.
    ///
    /// See [`load`] for more information.
    pub fn add_image_loader(&self, loader: Arc<dyn load::ImageLoader + Send + Sync + 'static>) {
        self.loaders().image.lock().push(loader);
    }

    /// Add a new texture loader.
    ///
    /// It will be tried first, before any already installed loaders.
    ///
    /// See [`load`] for more information.
    pub fn add_texture_loader(&self, loader: Arc<dyn load::TextureLoader + Send + Sync + 'static>) {
        self.loaders().texture.lock().push(loader);
    }

    /// Release all memory and textures related to the given image URI.
    ///
    /// If you attempt to load the image again, it will be reloaded from scratch.
    /// Also this cancels any ongoing loading of the image.
    pub fn forget_image(&self, uri: &str) {
        use load::BytesLoader as _;

        profiling::function_scope!();

        let loaders = self.loaders();

        loaders.include.forget(uri);
        for loader in loaders.bytes.lock().iter() {
            loader.forget(uri);
        }
        for loader in loaders.image.lock().iter() {
            loader.forget(uri);
        }
        for loader in loaders.texture.lock().iter() {
            loader.forget(uri);
        }
    }

    /// Release all memory and textures related to images used in [`Ui::image`] or [`crate::Image`].
    ///
    /// If you attempt to load any images again, they will be reloaded from scratch.
    pub fn forget_all_images(&self) {
        use load::BytesLoader as _;

        profiling::function_scope!();

        let loaders = self.loaders();

        loaders.include.forget_all();
        for loader in loaders.bytes.lock().iter() {
            loader.forget_all();
        }
        for loader in loaders.image.lock().iter() {
            loader.forget_all();
        }
        for loader in loaders.texture.lock().iter() {
            loader.forget_all();
        }
    }

    /// Try loading the bytes from the given uri using any available bytes loaders.
    ///
    /// Loaders are expected to cache results, so that this call is immediate-mode safe.
    ///
    /// This calls the loaders one by one in the order in which they were registered.
    /// If a loader returns [`LoadError::NotSupported`][not_supported],
    /// then the next loader is called. This process repeats until all loaders have
    /// been exhausted, at which point this returns [`LoadError::NotSupported`][not_supported].
    ///
    /// # Errors
    /// This may fail with:
    /// - [`LoadError::NotSupported`][not_supported] if none of the registered loaders support loading the given `uri`.
    /// - [`LoadError::Loading`][custom] if one of the loaders _does_ support loading the `uri`, but the loading process failed.
    ///
    /// ⚠ May deadlock if called from within a `BytesLoader`!
    ///
    /// [not_supported]: crate::load::LoadError::NotSupported
    /// [custom]: crate::load::LoadError::Loading
    pub fn try_load_bytes(&self, uri: &str) -> load::BytesLoadResult {
        profiling::function_scope!(uri);

        let loaders = self.loaders();
        let bytes_loaders = loaders.bytes.lock();

        // Try most recently added loaders first (hence `.rev()`)
        for loader in bytes_loaders.iter().rev() {
            let result = loader.load(self, uri);
            match result {
                Err(load::LoadError::NotSupported) => {}
                _ => return result,
            }
        }

        Err(load::LoadError::NoMatchingBytesLoader)
    }

    /// Try loading the image from the given uri using any available image loaders.
    ///
    /// Loaders are expected to cache results, so that this call is immediate-mode safe.
    ///
    /// This calls the loaders one by one in the order in which they were registered.
    /// If a loader returns [`LoadError::NotSupported`][not_supported],
    /// then the next loader is called. This process repeats until all loaders have
    /// been exhausted, at which point this returns [`LoadError::NotSupported`][not_supported].
    ///
    /// # Errors
    /// This may fail with:
    /// - [`LoadError::NoImageLoaders`][no_image_loaders] if tbere are no registered image loaders.
    /// - [`LoadError::NotSupported`][not_supported] if none of the registered loaders support loading the given `uri`.
    /// - [`LoadError::Loading`][custom] if one of the loaders _does_ support loading the `uri`, but the loading process failed.
    ///
    /// ⚠ May deadlock if called from within an `ImageLoader`!
    ///
    /// [no_image_loaders]: crate::load::LoadError::NoImageLoaders
    /// [not_supported]: crate::load::LoadError::NotSupported
    /// [custom]: crate::load::LoadError::Loading
    pub fn try_load_image(&self, uri: &str, size_hint: load::SizeHint) -> load::ImageLoadResult {
        profiling::function_scope!(uri);

        let loaders = self.loaders();
        let image_loaders = loaders.image.lock();
        if image_loaders.is_empty() {
            return Err(load::LoadError::NoImageLoaders);
        }

        let mut format = None;

        // Try most recently added loaders first (hence `.rev()`)
        for loader in image_loaders.iter().rev() {
            match loader.load(self, uri, size_hint) {
                Err(load::LoadError::NotSupported) => {}
                Err(load::LoadError::FormatNotSupported { detected_format }) => {
                    format = format.or(detected_format);
                }
                result => return result,
            }
        }

        Err(load::LoadError::NoMatchingImageLoader {
            detected_format: format,
        })
    }

    /// Try loading the texture from the given uri using any available texture loaders.
    ///
    /// Loaders are expected to cache results, so that this call is immediate-mode safe.
    ///
    /// This calls the loaders one by one in the order in which they were registered.
    /// If a loader returns [`LoadError::NotSupported`][not_supported],
    /// then the next loader is called. This process repeats until all loaders have
    /// been exhausted, at which point this returns [`LoadError::NotSupported`][not_supported].
    ///
    /// # Errors
    /// This may fail with:
    /// - [`LoadError::NotSupported`][not_supported] if none of the registered loaders support loading the given `uri`.
    /// - [`LoadError::Loading`][custom] if one of the loaders _does_ support loading the `uri`, but the loading process failed.
    ///
    /// ⚠ May deadlock if called from within a `TextureLoader`!
    ///
    /// [not_supported]: crate::load::LoadError::NotSupported
    /// [custom]: crate::load::LoadError::Loading
    pub fn try_load_texture(
        &self,
        uri: &str,
        texture_options: TextureOptions,
        size_hint: load::SizeHint,
    ) -> load::TextureLoadResult {
        profiling::function_scope!(uri);

        let loaders = self.loaders();
        let texture_loaders = loaders.texture.lock();

        // Try most recently added loaders first (hence `.rev()`)
        for loader in texture_loaders.iter().rev() {
            match loader.load(self, uri, texture_options, size_hint) {
                Err(load::LoadError::NotSupported) => {}
                result => return result,
            }
        }

        Err(load::LoadError::NoMatchingTextureLoader)
    }

    /// The loaders of bytes, images, and textures.
    pub fn loaders(&self) -> Arc<Loaders> {
        self.read(|this| this.loaders.clone())
    }

    /// Returns `true` if any image is currently being loaded.
    pub fn has_pending_images(&self) -> bool {
        self.read(|this| {
            this.loaders.image.lock().iter().any(|i| i.has_pending())
                || this.loaders.bytes.lock().iter().any(|i| i.has_pending())
        })
    }
}

/// ## Viewports
impl Context {
    /// Return the `ViewportId` of the current viewport.
    ///
    /// If this is the root viewport, this will return [`ViewportId::ROOT`].
    ///
    /// Don't use this outside of `Self::run`, or after `Self::end_pass`.
    pub fn viewport_id(&self) -> ViewportId {
        self.read(|ctx| ctx.viewport_id())
    }

    /// Return the `ViewportId` of his parent.
    ///
    /// If this is the root viewport, this will return [`ViewportId::ROOT`].
    ///
    /// Don't use this outside of `Self::run`, or after `Self::end_pass`.
    pub fn parent_viewport_id(&self) -> ViewportId {
        self.read(|ctx| ctx.parent_viewport_id())
    }

    /// Read the state of the current viewport.
    pub fn viewport<R>(&self, reader: impl FnOnce(&ViewportState) -> R) -> R {
        self.write(|ctx| reader(ctx.viewport()))
    }

    /// Read the state of a specific current viewport.
    pub fn viewport_for<R>(
        &self,
        viewport_id: ViewportId,
        reader: impl FnOnce(&ViewportState) -> R,
    ) -> R {
        self.write(|ctx| reader(ctx.viewport_for(viewport_id)))
    }

    /// For integrations: Set this to render a sync viewport.
    ///
    /// This will only set the callback for the current thread,
    /// which most likely should be the main thread.
    ///
    /// When an immediate viewport is created with [`Self::show_viewport_immediate`] it will be rendered by this function.
    ///
    /// When called, the integration needs to:
    /// * Check if there already is a window for this viewport id, and if not open one
    /// * Set the window attributes (position, size, …) based on [`ImmediateViewport::builder`].
    /// * Call [`Context::run`] with [`ImmediateViewport::viewport_ui_cb`].
    /// * Handle the output from [`Context::run`], including rendering
    pub fn set_immediate_viewport_renderer(
        callback: impl for<'a> Fn(&Self, ImmediateViewport<'a>) + 'static,
    ) {
        let callback = Box::new(callback);
        IMMEDIATE_VIEWPORT_RENDERER.with(|render_sync| {
            render_sync.replace(Some(callback));
        });
    }

    /// If `true`, [`Self::show_viewport_deferred`] and [`Self::show_viewport_immediate`] will
    /// embed the new viewports inside the existing one, instead of spawning a new native window.
    ///
    /// `eframe` sets this to `false` on supported platforms, but the default value is `true`.
    pub fn embed_viewports(&self) -> bool {
        self.read(|ctx| ctx.embed_viewports)
    }

    /// If `true`, [`Self::show_viewport_deferred`] and [`Self::show_viewport_immediate`] will
    /// embed the new viewports inside the existing one, instead of spawning a new native window.
    ///
    /// `eframe` sets this to `false` on supported platforms, but the default value is `true`.
    pub fn set_embed_viewports(&self, value: bool) {
        self.write(|ctx| ctx.embed_viewports = value);
    }

    /// Send a command to the current viewport.
    ///
    /// This lets you affect the current viewport, e.g. resizing the window.
    pub fn send_viewport_cmd(&self, command: ViewportCommand) {
        self.send_viewport_cmd_to(self.viewport_id(), command);
    }

    /// Send a command to a specific viewport.
    ///
    /// This lets you affect another viewport, e.g. resizing its window.
    pub fn send_viewport_cmd_to(&self, id: ViewportId, command: ViewportCommand) {
        self.request_repaint_of(id);

        if command.requires_parent_repaint() {
            self.request_repaint_of(self.parent_viewport_id());
        }

        self.write(|ctx| ctx.viewport_for(id).commands.push(command));
    }

    /// Show a deferred viewport, creating a new native window, if possible.
    ///
    /// The given id must be unique for each viewport.
    ///
    /// You need to call this each pass when the child viewport should exist.
    ///
    /// You can check if the user wants to close the viewport by checking the
    /// [`crate::ViewportInfo::close_requested`] flags found in [`crate::InputState::viewport`].
    ///
    /// The given callback will be called whenever the child viewport needs repainting,
    /// e.g. on an event or when [`Self::request_repaint`] is called.
    /// This means it may be called multiple times, for instance while the
    /// parent viewport (the caller) is sleeping but the child viewport is animating.
    ///
    /// You will need to wrap your viewport state in an `Arc<RwLock<T>>` or `Arc<Mutex<T>>`.
    /// When this is called again with the same id in `ViewportBuilder` the render function for that viewport will be updated.
    ///
    /// You can also use [`Self::show_viewport_immediate`], which uses a simpler `FnOnce`
    /// with no need for `Send` or `Sync`. The downside is that it will require
    /// the parent viewport (the caller) to repaint anytime the child is repainted,
    /// and vice versa.
    ///
    /// If [`Context::embed_viewports`] is `true` (e.g. if the current egui
    /// backend does not support multiple viewports), the given callback
    /// will be called immediately, embedding the new viewport in the current one.
    /// You can check this with the [`ViewportClass`] given in the callback.
    /// If you find [`ViewportClass::Embedded`], you need to create a new [`crate::Window`] for you content.
    ///
    /// See [`crate::viewport`] for more information about viewports.
    pub fn show_viewport_deferred(
        &self,
        new_viewport_id: ViewportId,
        viewport_builder: ViewportBuilder,
        viewport_ui_cb: impl Fn(&Self, ViewportClass) + Send + Sync + 'static,
    ) {
        profiling::function_scope!();

        if self.embed_viewports() {
            viewport_ui_cb(self, ViewportClass::Embedded);
        } else {
            self.write(|ctx| {
                ctx.viewport_parents
                    .insert(new_viewport_id, ctx.viewport_id());

                let viewport = ctx.viewports.entry(new_viewport_id).or_default();
                viewport.class = ViewportClass::Deferred;
                viewport.builder = viewport_builder;
                viewport.used = true;
                viewport.viewport_ui_cb = Some(Arc::new(move |ctx| {
                    (viewport_ui_cb)(ctx, ViewportClass::Deferred);
                }));
            });
        }
    }

    /// Show an immediate viewport, creating a new native window, if possible.
    ///
    /// This is the easier type of viewport to use, but it is less performant
    /// at it requires both parent and child to repaint if any one of them needs repainting,
    /// which effectively produce double work for two viewports, and triple work for three viewports, etc.
    /// To avoid this, use [`Self::show_viewport_deferred`] instead.
    ///
    /// The given id must be unique for each viewport.
    ///
    /// You need to call this each pass when the child viewport should exist.
    ///
    /// You can check if the user wants to close the viewport by checking the
    /// [`crate::ViewportInfo::close_requested`] flags found in [`crate::InputState::viewport`].
    ///
    /// The given ui function will be called immediately.
    /// This may only be called on the main thread.
    /// This call will pause the current viewport and render the child viewport in its own window.
    /// This means that the child viewport will not be repainted when the parent viewport is repainted, and vice versa.
    ///
    /// If [`Context::embed_viewports`] is `true` (e.g. if the current egui
    /// backend does not support multiple viewports), the given callback
    /// will be called immediately, embedding the new viewport in the current one.
    /// You can check this with the [`ViewportClass`] given in the callback.
    /// If you find [`ViewportClass::Embedded`], you need to create a new [`crate::Window`] for you content.
    ///
    /// See [`crate::viewport`] for more information about viewports.
    pub fn show_viewport_immediate<T>(
        &self,
        new_viewport_id: ViewportId,
        builder: ViewportBuilder,
        mut viewport_ui_cb: impl FnMut(&Self, ViewportClass) -> T,
    ) -> T {
        profiling::function_scope!();

        if self.embed_viewports() {
            return viewport_ui_cb(self, ViewportClass::Embedded);
        }

        IMMEDIATE_VIEWPORT_RENDERER.with(|immediate_viewport_renderer| {
            let immediate_viewport_renderer = immediate_viewport_renderer.borrow();
            let Some(immediate_viewport_renderer) = immediate_viewport_renderer.as_ref() else {
                // This egui backend does not support multiple viewports.
                return viewport_ui_cb(self, ViewportClass::Embedded);
            };

            let ids = self.write(|ctx| {
                let parent_viewport_id = ctx.viewport_id();

                ctx.viewport_parents
                    .insert(new_viewport_id, parent_viewport_id);

                let viewport = ctx.viewports.entry(new_viewport_id).or_default();
                viewport.builder = builder.clone();
                viewport.used = true;
                viewport.viewport_ui_cb = None; // it is immediate

                ViewportIdPair::from_self_and_parent(new_viewport_id, parent_viewport_id)
            });

            let mut out = None;
            {
                let out = &mut out;

                let viewport = ImmediateViewport {
                    ids,
                    builder,
                    viewport_ui_cb: Box::new(move |context| {
                        *out = Some(viewport_ui_cb(context, ViewportClass::Immediate));
                    }),
                };

                immediate_viewport_renderer(self, viewport);
            }

            out.expect(
                "egui backend is implemented incorrectly - the user callback was never called",
            )
        })
    }
}

/// ## Interaction
impl Context {
    /// Read you what widgets are currently being interacted with.
    pub fn interaction_snapshot<R>(&self, reader: impl FnOnce(&InteractionSnapshot) -> R) -> R {
        self.write(|w| reader(&w.viewport().interact_widgets))
    }

    /// The widget currently being dragged, if any.
    ///
    /// For widgets that sense both clicks and drags, this will
    /// not be set until the mouse cursor has moved a certain distance.
    ///
    /// NOTE: if the widget was released this pass, this will be `None`.
    /// Use [`Self::drag_stopped_id`] instead.
    pub fn dragged_id(&self) -> Option<Id> {
        self.interaction_snapshot(|i| i.dragged)
    }

    /// Is this specific widget being dragged?
    ///
    /// A widget that sense both clicks and drags is only marked as "dragged"
    /// when the mouse has moved a bit
    ///
    /// See also: [`crate::Response::dragged`].
    pub fn is_being_dragged(&self, id: Id) -> bool {
        self.dragged_id() == Some(id)
    }

    /// This widget just started being dragged this pass.
    ///
    /// The same widget should also be found in [`Self::dragged_id`].
    pub fn drag_started_id(&self) -> Option<Id> {
        self.interaction_snapshot(|i| i.drag_started)
    }

    /// This widget was being dragged, but was released this pass
    pub fn drag_stopped_id(&self) -> Option<Id> {
        self.interaction_snapshot(|i| i.drag_stopped)
    }

    /// Set which widget is being dragged.
    pub fn set_dragged_id(&self, id: Id) {
        self.write(|ctx| {
            let vp = ctx.viewport();
            let i = &mut vp.interact_widgets;
            if i.dragged != Some(id) {
                i.drag_stopped = i.dragged.or(i.drag_stopped);
                i.dragged = Some(id);
                i.drag_started = Some(id);
            }

            ctx.memory.interaction_mut().potential_drag_id = Some(id);
        });
    }

    /// Stop dragging any widget.
    pub fn stop_dragging(&self) {
        self.write(|ctx| {
            let vp = ctx.viewport();
            let i = &mut vp.interact_widgets;
            if i.dragged.is_some() {
                i.drag_stopped = i.dragged;
                i.dragged = None;
            }

            ctx.memory.interaction_mut().potential_drag_id = None;
        });
    }

    /// Is something else being dragged?
    ///
    /// Returns true if we are dragging something, but not the given widget.
    #[inline(always)]
    pub fn dragging_something_else(&self, not_this: Id) -> bool {
        let dragged = self.dragged_id();
        dragged.is_some() && dragged != Some(not_this)
    }
}

#[test]
fn context_impl_send_sync() {
    fn assert_send_sync<T: Send + Sync>() {}
    assert_send_sync::<Context>();
}

#[cfg(test)]
mod test {
    use super::Context;

    #[test]
    fn test_single_pass() {
        let ctx = Context::default();
        ctx.options_mut(|o| o.max_passes = 1.try_into().unwrap());

        // A single call, no request to discard:
        {
            let mut num_calls = 0;
            let output = ctx.run(Default::default(), |ctx| {
                num_calls += 1;
                assert_eq!(ctx.output(|o| o.num_completed_passes), 0);
                assert!(!ctx.output(|o| o.requested_discard()));
                assert!(!ctx.will_discard());
            });
            assert_eq!(num_calls, 1);
            assert_eq!(output.platform_output.num_completed_passes, 1);
            assert!(!output.platform_output.requested_discard());
        }

        // A single call, with a denied request to discard:
        {
            let mut num_calls = 0;
            let output = ctx.run(Default::default(), |ctx| {
                num_calls += 1;
                ctx.request_discard("test");
                assert!(!ctx.will_discard(), "The request should have been denied");
            });
            assert_eq!(num_calls, 1);
            assert_eq!(output.platform_output.num_completed_passes, 1);
            assert!(
                output.platform_output.requested_discard(),
                "The request should be reported"
            );
            assert_eq!(
                output
                    .platform_output
                    .request_discard_reasons
                    .first()
                    .unwrap()
                    .reason,
                "test"
            );
        }
    }

    #[test]
    fn test_dual_pass() {
        let ctx = Context::default();
        ctx.options_mut(|o| o.max_passes = 2.try_into().unwrap());

        // Normal single pass:
        {
            let mut num_calls = 0;
            let output = ctx.run(Default::default(), |ctx| {
                assert_eq!(ctx.output(|o| o.num_completed_passes), 0);
                assert!(!ctx.output(|o| o.requested_discard()));
                assert!(!ctx.will_discard());
                num_calls += 1;
            });
            assert_eq!(num_calls, 1);
            assert_eq!(output.platform_output.num_completed_passes, 1);
            assert!(!output.platform_output.requested_discard());
        }

        // Request discard once:
        {
            let mut num_calls = 0;
            let output = ctx.run(Default::default(), |ctx| {
                assert_eq!(ctx.output(|o| o.num_completed_passes), num_calls);

                assert!(!ctx.will_discard());
                if num_calls == 0 {
                    ctx.request_discard("test");
                    assert!(ctx.will_discard());
                }

                num_calls += 1;
            });
            assert_eq!(num_calls, 2);
            assert_eq!(output.platform_output.num_completed_passes, 2);
            assert!(
                !output.platform_output.requested_discard(),
                "The request should have been cleared when fulfilled"
            );
        }

        // Request discard twice:
        {
            let mut num_calls = 0;
            let output = ctx.run(Default::default(), |ctx| {
                assert_eq!(ctx.output(|o| o.num_completed_passes), num_calls);

                assert!(!ctx.will_discard());
                ctx.request_discard("test");
                if num_calls == 0 {
                    assert!(ctx.will_discard(), "First request granted");
                } else {
                    assert!(!ctx.will_discard(), "Second request should be denied");
                }

                num_calls += 1;
            });
            assert_eq!(num_calls, 2);
            assert_eq!(output.platform_output.num_completed_passes, 2);
            assert!(
                output.platform_output.requested_discard(),
                "The unfulfilled request should be reported"
            );
        }
    }

    #[test]
    fn test_multi_pass() {
        let ctx = Context::default();
        ctx.options_mut(|o| o.max_passes = 10.try_into().unwrap());

        // Request discard three times:
        {
            let mut num_calls = 0;
            let output = ctx.run(Default::default(), |ctx| {
                assert_eq!(ctx.output(|o| o.num_completed_passes), num_calls);

                assert!(!ctx.will_discard());
                if num_calls <= 2 {
                    ctx.request_discard("test");
                    assert!(ctx.will_discard());
                }

                num_calls += 1;
            });
            assert_eq!(num_calls, 4);
            assert_eq!(output.platform_output.num_completed_passes, 4);
            assert!(
                !output.platform_output.requested_discard(),
                "The request should have been cleared when fulfilled"
            );
        }
    }
}<|MERGE_RESOLUTION|>--- conflicted
+++ resolved
@@ -1,13 +1,5 @@
 #![warn(missing_docs)] // Let's keep `Context` well-documented.
 
-<<<<<<< HEAD
-use self::{hit_test::WidgetHits, interaction::InteractionSnapshot};
-#[cfg(feature = "accesskit")]
-use crate::IdMap;
-use crate::input_state::SurrenderFocusOn;
-use crate::plugin::TypedPluginHandle;
-use crate::text_selection::LabelSelectionState;
-=======
 use std::{borrow::Cow, cell::RefCell, panic::Location, sync::Arc, time::Duration};
 
 use emath::GuiRounding as _;
@@ -22,7 +14,6 @@
     vec2,
 };
 
->>>>>>> 226bdc4c
 use crate::{
     Align2, CursorIcon, DeferredViewportUiCallback, FontDefinitions, Grid, Id, ImmediateViewport,
     ImmediateViewportRendererCallback, Key, KeyboardShortcut, Label, LayerId, Memory,
@@ -33,32 +24,25 @@
     animation_manager::AnimationManager,
     containers::{self, area::AreaState},
     data::output::PlatformOutput,
-    epaint, hit_test,
-    input_state::{InputState, MultiTouchInfo, PointerEvent},
-    interaction,
+    epaint,
+    hit_test::WidgetHits,
+    input_state::{InputState, MultiTouchInfo, PointerEvent, SurrenderFocusOn},
+    interaction::InteractionSnapshot,
     layers::GraphicLayers,
     load::{self, Bytes, Loaders, SizedTexture},
     memory::{Options, Theme},
     os::OperatingSystem,
     output::FullOutput,
     pass_state::PassState,
-    plugin, resize, response, scroll_area,
+    plugin,
+    plugin::TypedPluginHandle,
+    resize, response, scroll_area,
     util::IdTypeMap,
     viewport::ViewportClass,
 };
-use emath::{GuiRounding as _, OrderedFloat};
-use epaint::{
-    ClippedPrimitive, ClippedShape, Color32, ImageData, ImageDelta, Pos2, Rect, StrokeKind,
-    TessellationOptions, TextureAtlas, TextureId, Vec2,
-    emath::{self, TSTransform},
-    mutex::RwLock,
-    stats::PaintStats,
-    tessellator,
-    text::{FontInsert, FontPriority, Fonts},
-    vec2,
-};
-use std::any::TypeId;
-use std::{borrow::Cow, cell::RefCell, panic::Location, sync::Arc, time::Duration};
+
+#[cfg(feature = "accesskit")]
+use crate::IdMap;
 
 /// Information given to the backend about when it is time to repaint the ui.
 ///
@@ -733,11 +717,11 @@
         };
         let ctx = Self(Arc::new(RwLock::new(ctx_impl)));
 
-        ctx.add_plugin(crate::plugin::CallbackPlugin::default());
+        ctx.add_plugin(plugin::CallbackPlugin::default());
 
         // Register built-in plugins:
         ctx.add_plugin(crate::debug_text::DebugTextPlugin::default());
-        ctx.add_plugin(LabelSelectionState::default());
+        ctx.add_plugin(crate::text_selection::LabelSelectionState::default());
         ctx.add_plugin(crate::DragAndDrop::default());
 
         ctx
@@ -1903,7 +1887,7 @@
     ///
     /// Returns `None` if the plugin was not registered.
     pub fn with_plugin<T: Plugin + 'static, R>(&self, f: impl FnOnce(&mut T) -> R) -> Option<R> {
-        let plugin = self.read(|ctx| ctx.plugins.get(TypeId::of::<T>()));
+        let plugin = self.read(|ctx| ctx.plugins.get(std::any::TypeId::of::<T>()));
         plugin.map(|plugin| f(plugin.lock().typed_plugin_mut()))
     }
 
@@ -1921,7 +1905,7 @@
 
     /// Get a handle to the plugin of type `T`, if it was registered.
     pub fn plugin_opt<T: Plugin>(&self) -> Option<TypedPluginHandle<T>> {
-        let plugin = self.read(|ctx| ctx.plugins.get(TypeId::of::<T>()));
+        let plugin = self.read(|ctx| ctx.plugins.get(std::any::TypeId::of::<T>()));
         plugin.map(TypedPluginHandle::new)
     }
 
@@ -3202,7 +3186,9 @@
             .show(ui, |ui| {
                 ui.label(format!(
                     "{:#?}",
-                    *ui.ctx().plugin::<LabelSelectionState>().lock()
+                    *ui.ctx()
+                        .plugin::<crate::text_selection::LabelSelectionState>()
+                        .lock()
                 ));
             });
 
