--- conflicted
+++ resolved
@@ -581,35 +581,19 @@
                                 }
                             }
                         }
-<<<<<<< HEAD
-                        PointerEvent::Released(click) => {
+                        PointerEvent::Released { click, button } => {
                             response.drag_released = response.dragged;
                             response.dragged = false;
 
                             if hovered && response.is_pointer_button_down_on {
                                 if let Some(click) = click {
                                     let clicked = hovered && response.is_pointer_button_down_on;
-                                    response.clicked[click.button as usize] = clicked;
-                                    response.double_clicked[click.button as usize] =
+                                    response.clicked[*button as usize] = clicked;
+                                    response.double_clicked[*button as usize] =
                                         clicked && click.is_double();
-                                    response.triple_clicked[click.button as usize] =
+                                    response.triple_clicked[*button as usize] =
                                         clicked && click.is_triple();
                                 }
-=======
-                    }
-                    PointerEvent::Released { click, button } => {
-                        response.drag_released = response.dragged;
-                        response.dragged = false;
-
-                        if hovered && response.is_pointer_button_down_on {
-                            if let Some(click) = click {
-                                let clicked = hovered && response.is_pointer_button_down_on;
-                                response.clicked[*button as usize] = clicked;
-                                response.double_clicked[*button as usize] =
-                                    clicked && click.is_double();
-                                response.triple_clicked[*button as usize] =
-                                    clicked && click.is_triple();
->>>>>>> eee4cf6a
                             }
                         }
                     }
