--- conflicted
+++ resolved
@@ -565,9 +565,11 @@
 
             viewport.hits = if let Some(pos) = viewport.input.pointer.interact_pos() {
                 let interact_radius = self.memory.options.style.interaction.interact_radius;
+
                 crate::hit_test::hit_test(
                     &viewport.widgets_prev_frame,
                     &layers,
+                    &self.memory.layer_transforms,
                     pos,
                     interact_radius,
                 )
@@ -2447,120 +2449,6 @@
         true
     }
 
-<<<<<<< HEAD
-=======
-    /// Does the given widget contain the mouse pointer?
-    ///
-    /// Will return false if some other area is covering the given layer.
-    ///
-    /// If another widget is covering us and is listening for the same input (click and/or drag),
-    /// this will return false.
-    ///
-    /// The given rectangle is assumed to have been clipped by its parent clip rect.
-    ///
-    /// See also [`Response::contains_pointer`].
-    pub fn widget_contains_pointer(
-        &self,
-        layer_id: LayerId,
-        id: Id,
-        sense: Sense,
-        interact_rect: Rect,
-    ) -> bool {
-        if !interact_rect.is_positive() {
-            return false; // don't even remember this widget
-        }
-
-        let contains_pointer = self.rect_contains_pointer(layer_id, interact_rect);
-
-        let mut blocking_widget = None;
-
-        self.write(|ctx| {
-            let transform = ctx
-                .memory
-                .layer_transforms
-                .get(&layer_id)
-                .cloned()
-                .unwrap_or_default();
-            let viewport = ctx.viewport();
-
-            // We add all widgets here, even non-interactive ones,
-            // because we need this list not only for checking for blocking widgets,
-            // but also to know when we have reached the widget we are checking for cover.
-            viewport.layer_rects_this_frame.insert(
-                layer_id,
-                WidgetRect {
-                    id,
-                    interact_rect,
-                    sense,
-                },
-            );
-
-            // Check if any other widget is covering us.
-            // Whichever widget is added LAST (=on top) gets the input.
-            if contains_pointer {
-                let pointer_pos = viewport.input.pointer.interact_pos();
-                if let Some(pointer_pos) = pointer_pos {
-                    // Apply the inverse transformation of this layer to the pointer pos.
-                    let pointer_pos = transform.inverse() * pointer_pos;
-                    if let Some(rects) = viewport.layer_rects_prev_frame.by_layer.get(&layer_id) {
-                        // Iterate backwards, i.e. topmost widgets first.
-                        for blocking in rects.iter().rev() {
-                            if blocking.id == id {
-                                // We've checked all widgets there were added after this one last frame,
-                                // which means there are no widgets covering us.
-                                break;
-                            }
-                            if !blocking.interact_rect.contains(pointer_pos) {
-                                continue;
-                            }
-                            if sense.interactive() && !blocking.sense.interactive() {
-                                // Only interactive widgets can block other interactive widgets.
-                                continue;
-                            }
-
-                            // The `prev` widget is covering us - do we care?
-                            // We don't want a click-only button to block drag-events to a `ScrollArea`:
-
-                            let sense_only_drags = sense.drag && !sense.click;
-                            if sense_only_drags && !blocking.sense.drag {
-                                continue;
-                            }
-                            let sense_only_clicks = sense.click && !sense.drag;
-                            if sense_only_clicks && !blocking.sense.click {
-                                continue;
-                            }
-
-                            if blocking.sense.interactive() {
-                                // Another widget is covering us at the pointer position
-                                blocking_widget = Some(blocking.interact_rect);
-                                break;
-                            }
-                        }
-                    }
-                }
-            }
-        });
-
-        #[cfg(debug_assertions)]
-        if let Some(blocking_rect) = blocking_widget {
-            if sense.interactive() && self.memory(|m| m.options.style.debug.show_blocking_widget) {
-                Self::layer_painter(self, LayerId::debug()).debug_rect(
-                    interact_rect,
-                    Color32::GREEN,
-                    "Covered",
-                );
-                Self::layer_painter(self, LayerId::debug()).debug_rect(
-                    blocking_rect,
-                    Color32::LIGHT_BLUE,
-                    "On top",
-                );
-            }
-        }
-
-        contains_pointer && blocking_widget.is_none()
-    }
-
->>>>>>> 069d7a63
     // ---------------------------------------------------------------------
 
     /// Whether or not to debug widget layout on hover.
