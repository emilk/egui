#![warn(missing_docs)] // Let's keep this file well-documented.` to memory.rs

use ahash::{HashMap, HashSet};
use epaint::emath::TSTransform;

use crate::{
    area, vec2, EventFilter, Id, IdMap, LayerId, Order, Pos2, Rangef, RawInput, Rect, Style, Vec2,
    ViewportId, ViewportIdMap, ViewportIdSet,
};

mod theme;
pub use theme::{Theme, ThemePreference};

// ----------------------------------------------------------------------------

/// The data that egui persists between frames.
///
/// This includes window positions and sizes,
/// how far the user has scrolled in a [`ScrollArea`](crate::ScrollArea) etc.
///
/// If you want this to persist when closing your app, you should serialize [`Memory`] and store it.
/// For this you need to enable the `persistence`.
///
/// If you want to store data for your widgets, you should look at [`Memory::data`]
#[derive(Clone, Debug)]
#[cfg_attr(feature = "persistence", derive(serde::Deserialize, serde::Serialize))]
#[cfg_attr(feature = "persistence", serde(default))]
pub struct Memory {
    /// Global egui options.
    pub options: Options,

    /// This map stores some superficial state for all widgets with custom [`Id`]s.
    ///
    /// This includes storing whether a [`crate::CollapsingHeader`] is open, how far scrolled a
    /// [`crate::ScrollArea`] is, where the cursor in a [`crate::TextEdit`] is, etc.
    ///
    /// This is NOT meant to store any important data. Store that in your own structures!
    ///
    /// Each read clones the data, so keep your values cheap to clone.
    /// If you want to store a lot of data, you should wrap it in `Arc<Mutex<…>>` so it is cheap to clone.
    ///
    /// This will be saved between different program runs if you use the `persistence` feature.
    ///
    /// To store a state common for all your widgets (a singleton), use [`Id::NULL`] as the key.
    pub data: crate::util::IdTypeMap,

    // ------------------------------------------
    /// Can be used to cache computations from one frame to another.
    ///
    /// This is for saving CPU time when you have something that may take 1-100ms to compute.
    /// Very slow operations (>100ms) should instead be done async (i.e. in another thread)
    /// so as not to lock the UI thread.
    ///
    /// ```
    /// use egui::util::cache::{ComputerMut, FrameCache};
    ///
    /// #[derive(Default)]
    /// struct CharCounter {}
    /// impl ComputerMut<&str, usize> for CharCounter {
    ///     fn compute(&mut self, s: &str) -> usize {
    ///         s.chars().count() // you probably want to cache something more expensive than this
    ///     }
    /// }
    /// type CharCountCache<'a> = FrameCache<usize, CharCounter>;
    ///
    /// # let mut ctx = egui::Context::default();
    /// ctx.memory_mut(|mem| {
    ///     let cache = mem.caches.cache::<CharCountCache<'_>>();
    ///     assert_eq!(cache.get("hello"), 5);
    /// });
    /// ```
    #[cfg_attr(feature = "persistence", serde(skip))]
    pub caches: crate::util::cache::CacheStorage,

    // ------------------------------------------
    /// new fonts that will be applied at the start of the next frame
    #[cfg_attr(feature = "persistence", serde(skip))]
    pub(crate) new_font_definitions: Option<epaint::text::FontDefinitions>,

    // Current active viewport
    #[cfg_attr(feature = "persistence", serde(skip))]
    pub(crate) viewport_id: ViewportId,

    /// Which popup-window is open (if any)?
    /// Could be a combo box, color picker, menu, etc.
    #[cfg_attr(feature = "persistence", serde(skip))]
    popup: Option<Id>,

    #[cfg_attr(feature = "persistence", serde(skip))]
    everything_is_visible: bool,

    /// Transforms per layer
    pub layer_transforms: HashMap<LayerId, TSTransform>,

    // -------------------------------------------------
    // Per-viewport:
    areas: ViewportIdMap<Areas>,

    #[cfg_attr(feature = "persistence", serde(skip))]
    pub(crate) interactions: ViewportIdMap<InteractionState>,

    #[cfg_attr(feature = "persistence", serde(skip))]
    pub(crate) focus: ViewportIdMap<Focus>,
}

impl Default for Memory {
    fn default() -> Self {
        let mut slf = Self {
            options: Default::default(),
            data: Default::default(),
            caches: Default::default(),
            new_font_definitions: Default::default(),
            interactions: Default::default(),
            focus: Default::default(),
            viewport_id: Default::default(),
            areas: Default::default(),
            layer_transforms: Default::default(),
            popup: Default::default(),
            everything_is_visible: Default::default(),
        };
        slf.interactions.entry(slf.viewport_id).or_default();
        slf.areas.entry(slf.viewport_id).or_default();
        slf
    }
}

#[derive(Clone, Copy, Debug, Default, PartialEq, Eq)]
enum FocusDirection {
    /// Select the widget closest above the current focused widget.
    Up,

    /// Select the widget to the right of the current focused widget.
    Right,

    /// Select the widget below the current focused widget.
    Down,

    /// Select the widget to the left of the current focused widget.
    Left,

    /// Select the previous widget that had focus.
    Previous,

    /// Select the next widget that wants focus.
    Next,

    /// Don't change focus.
    #[default]
    None,
}

impl FocusDirection {
    fn is_cardinal(&self) -> bool {
        match self {
            Self::Up | Self::Right | Self::Down | Self::Left => true,

            Self::Previous | Self::Next | Self::None => false,
        }
    }
}

// ----------------------------------------------------------------------------

/// Some global options that you can read and write.
///
/// See also [`crate::style::DebugOptions`].
#[derive(Clone, Debug, PartialEq)]
#[cfg_attr(feature = "serde", derive(serde::Deserialize, serde::Serialize))]
#[cfg_attr(feature = "serde", serde(default))]
pub struct Options {
    /// The default style for new [`Ui`](crate::Ui):s in dark mode.
    #[cfg_attr(feature = "serde", serde(skip))]
    pub dark_style: std::sync::Arc<Style>,

<<<<<<< HEAD
    /// Whether to update the visuals according to the system theme.
=======
    /// The default style for new [`Ui`](crate::Ui):s in light mode.
    #[cfg_attr(feature = "serde", serde(skip))]
    pub light_style: std::sync::Arc<Style>,

    /// A preference for how to select between dark and light [`crate::Context::style`]
    /// as the active style used by all subsequent windows, panels etc.
>>>>>>> b5627c7d
    ///
    /// Default: `ThemePreference::System`.
    pub theme_preference: ThemePreference,

    /// Which theme to use in case [`Self::theme_preference`] is [`ThemePreference::System`]
    /// and egui fails to detect the system theme.
    ///
    /// Default: [`crate::Theme::Dark`].
    pub fallback_theme: Theme,

<<<<<<< HEAD
    /// Used to detect a change of the system theme.
=======
    /// The current system theme, used to choose between
    /// dark and light style in case [`Self::theme_preference`] is [`ThemePreference::System`].
>>>>>>> b5627c7d
    #[cfg_attr(feature = "serde", serde(skip))]
    pub(crate) system_theme: Option<Theme>,

    /// Global zoom factor of the UI.
    ///
    /// This is used to calculate the `pixels_per_point`
    /// for the UI as `pixels_per_point = zoom_fator * native_pixels_per_point`.
    ///
    /// The default is 1.0. Increase it to make all UI elements larger.
    ///
    /// You should call [`crate::Context::set_zoom_factor`]
    /// instead of modifying this directly!
    pub zoom_factor: f32,

    /// If `true`, egui will change the scale of the ui ([`crate::Context::zoom_factor`]) when the user
    /// presses Cmd+Plus, Cmd+Minus or Cmd+0, just like in a browser.
    ///
    /// This is `true` by default.
    ///
    /// On the web-backend of `eframe` this is set to false by default,
    /// so that the zoom shortcuts are handled exclusively by the browser,
    /// which will change the `native_pixels_per_point` (`devicePixelRatio`).
    /// You can still zoom egui independently by calling [`crate::Context::set_zoom_factor`],
    /// which will be applied on top of the browsers global zoom.
    #[cfg_attr(feature = "serde", serde(skip))]
    pub zoom_with_keyboard: bool,

    /// Controls the tessellator.
    pub tessellation_options: epaint::TessellationOptions,

    /// If any widget moves or changes id, repaint everything.
    ///
    /// It is recommended you keep this OFF, as it may
    /// lead to endless repaints for an unknown reason. See
    /// (<https://github.com/rerun-io/rerun/issues/5018>).
    pub repaint_on_widget_change: bool,

    /// This is a signal to any backend that we want the [`crate::PlatformOutput::events`] read out loud.
    ///
    /// The only change to egui is that labels can be focused by pressing tab.
    ///
    /// Screen readers are an experimental feature of egui, and not supported on all platforms.
    /// `eframe` only supports it on web.
    ///
    /// Consider using [AccessKit](https://github.com/AccessKit/accesskit) instead,
    /// which is supported by `eframe`.
    pub screen_reader: bool,

    /// If true, the most common glyphs (ASCII) are pre-rendered to the texture atlas.
    ///
    /// Only the fonts in [`Style::text_styles`] will be pre-cached.
    ///
    /// This can lead to fewer texture operations, but may use up the texture atlas quicker
    /// if you are changing [`Style::text_styles`], or have a lot of text styles.
    pub preload_font_glyphs: bool,

    /// Check reusing of [`Id`]s, and show a visual warning on screen when one is found.
    ///
    /// By default this is `true` in debug builds.
    pub warn_on_id_clash: bool,

    // ------------------------------
    // Input:
    /// Multiplier for the scroll speed when reported in [`crate::MouseWheelUnit::Line`]s.
    pub line_scroll_speed: f32,

    /// Controls the speed at which we zoom in when doing ctrl/cmd + scroll.
    pub scroll_zoom_speed: f32,

    /// Options related to input state handling.
    pub input_options: crate::input_state::InputOptions,

    /// If `true`, `egui` will discard the loaded image data after
    /// the texture is loaded onto the GPU to reduce memory usage.
    ///
    /// In modern GPU rendering, the texture data is not required after the texture is loaded.
    ///
    /// This is beneficial when using a large number or resolution of images and there is no need to
    /// retain the image data, potentially saving a significant amount of memory.
    ///
    /// The drawback is that it becomes impossible to serialize the loaded images or render in non-GPU systems.
    ///
    /// Default is `false`.
    pub reduce_texture_memory: bool,
}

impl Default for Options {
    fn default() -> Self {
        // TODO(emilk): figure out why these constants need to be different on web and on native (winit).
        let is_web = cfg!(target_arch = "wasm32");
        let line_scroll_speed = if is_web {
            8.0
        } else {
            40.0 // Scroll speed decided by consensus: https://github.com/emilk/egui/issues/461
        };

        Self {
            dark_style: std::sync::Arc::new(Theme::Dark.default_style()),
            light_style: std::sync::Arc::new(Theme::Light.default_style()),
            theme_preference: ThemePreference::System,
            fallback_theme: Theme::Dark,
            system_theme: None,
            zoom_factor: 1.0,
            zoom_with_keyboard: true,
            tessellation_options: Default::default(),
            repaint_on_widget_change: false,
            screen_reader: false,
            preload_font_glyphs: true,
            warn_on_id_clash: cfg!(debug_assertions),

            // Input:
            line_scroll_speed,
            scroll_zoom_speed: 1.0 / 200.0,
            input_options: Default::default(),
            reduce_texture_memory: false,
        }
    }
}

impl Options {
    pub(crate) fn begin_frame(&mut self, new_raw_input: &RawInput) {
        self.system_theme = new_raw_input.system_theme;
    }

    /// The currently active theme (may depend on the system theme).
    pub(crate) fn theme(&self) -> Theme {
        match self.theme_preference {
            ThemePreference::Dark => Theme::Dark,
            ThemePreference::Light => Theme::Light,
            ThemePreference::System => self.system_theme.unwrap_or(self.fallback_theme),
        }
    }

    pub(crate) fn style(&self) -> &std::sync::Arc<Style> {
        match self.theme() {
            Theme::Dark => &self.dark_style,
            Theme::Light => &self.light_style,
        }
    }

    pub(crate) fn style_mut(&mut self) -> &mut std::sync::Arc<Style> {
        match self.theme() {
            Theme::Dark => &mut self.dark_style,
            Theme::Light => &mut self.light_style,
        }
    }
}

impl Options {
    /// Show the options in the ui.
    pub fn ui(&mut self, ui: &mut crate::Ui) {
        let Self {
            dark_style, // covered above
            light_style,
            theme_preference,
            fallback_theme: _,
            system_theme: _,
            zoom_factor: _, // TODO(emilk)
            zoom_with_keyboard,
            tessellation_options,
            repaint_on_widget_change,
            screen_reader: _, // needs to come from the integration
            preload_font_glyphs: _,
            warn_on_id_clash,

            line_scroll_speed,
            scroll_zoom_speed,
            input_options,
            reduce_texture_memory,
        } = self;

        use crate::Widget as _;

        CollapsingHeader::new("⚙ Options")
            .default_open(false)
            .show(ui, |ui| {
                ui.checkbox(
                    repaint_on_widget_change,
                    "Repaint if any widget moves or changes id",
                );

                ui.checkbox(
                    zoom_with_keyboard,
                    "Zoom with keyboard (Cmd +, Cmd -, Cmd 0)",
                );

                ui.checkbox(warn_on_id_clash, "Warn if two widgets have the same Id");

                ui.checkbox(reduce_texture_memory, "Reduce texture memory");
            });

        use crate::containers::CollapsingHeader;
        CollapsingHeader::new("🎑 Style")
            .default_open(true)
            .show(ui, |ui| {
                theme_preference.radio_buttons(ui);

                CollapsingHeader::new("Dark")
                    .default_open(true)
                    .show(ui, |ui| std::sync::Arc::make_mut(dark_style).ui(ui));
                CollapsingHeader::new("Light")
                    .default_open(true)
                    .show(ui, |ui| std::sync::Arc::make_mut(light_style).ui(ui));
            });

        CollapsingHeader::new("✒ Painting")
            .default_open(false)
            .show(ui, |ui| {
                tessellation_options.ui(ui);
                ui.vertical_centered(|ui| {
                    crate::reset_button(ui, tessellation_options, "Reset paint settings");
                });
            });

        CollapsingHeader::new("🖱 Input")
            .default_open(false)
            .show(ui, |ui| {
                ui.horizontal(|ui| {
                    ui.label("Line scroll speed");
                    ui.add(crate::DragValue::new(line_scroll_speed).range(0.0..=f32::INFINITY))
                        .on_hover_text(
                            "How many lines to scroll with each tick of the mouse wheel",
                        );
                });
                ui.horizontal(|ui| {
                    ui.label("Scroll zoom speed");
                    ui.add(
                        crate::DragValue::new(scroll_zoom_speed)
                            .range(0.0..=f32::INFINITY)
                            .speed(0.001),
                    )
                    .on_hover_text("How fast to zoom with ctrl/cmd + scroll");
                });
                input_options.ui(ui);
            });

        ui.vertical_centered(|ui| crate::reset_button(ui, self, "Reset all"));
    }
}

// ----------------------------------------------------------------------------

/// The state of the interaction in egui,
/// i.e. what is being dragged.
///
/// Say there is a button in a scroll area.
/// If the user clicks the button, the button should click.
/// If the user drags the button we should scroll the scroll area.
/// Therefore, when the mouse is pressed, we register both the button
/// and the scroll area (as `click_id`/`drag_id`).
/// If the user releases the button without moving the mouse, we register it as a click on `click_id`.
/// If the cursor moves too much, we clear the `click_id` and start passing move events to `drag_id`.
#[derive(Clone, Debug, Default)]
pub(crate) struct InteractionState {
    /// A widget interested in clicks that has a mouse press on it.
    pub potential_click_id: Option<Id>,

    /// A widget interested in drags that has a mouse press on it.
    ///
    /// Note that this is set as soon as the mouse is pressed,
    /// so the widget may not yet be marked as "dragged"
    /// as that can only happen after the mouse has moved a bit
    /// (at least if the widget is interesated in both clicks and drags).
    pub potential_drag_id: Option<Id>,
}

/// Keeps tracks of what widget has keyboard focus
#[derive(Clone, Debug, Default)]
pub(crate) struct Focus {
    /// The widget with keyboard focus (i.e. a text input field).
    focused_widget: Option<FocusWidget>,

    /// The ID of a widget that had keyboard focus during the previous frame.
    id_previous_frame: Option<Id>,

    /// The ID of a widget to give the focus to in the next frame.
    id_next_frame: Option<Id>,

    #[cfg(feature = "accesskit")]
    id_requested_by_accesskit: Option<accesskit::NodeId>,

    /// If set, the next widget that is interested in focus will automatically get it.
    /// Probably because the user pressed Tab.
    give_to_next: bool,

    /// The last widget interested in focus.
    last_interested: Option<Id>,

    /// Set when looking for widget with navigational keys like arrows, tab, shift+tab.
    focus_direction: FocusDirection,

    /// A cache of widget IDs that are interested in focus with their corresponding rectangles.
    focus_widgets_cache: IdMap<Rect>,
}

/// The widget with focus.
#[derive(Clone, Copy, Debug)]
struct FocusWidget {
    pub id: Id,
    pub filter: EventFilter,
}

impl FocusWidget {
    pub fn new(id: Id) -> Self {
        Self {
            id,
            filter: Default::default(),
        }
    }
}

impl InteractionState {
    /// Are we currently clicking or dragging an egui widget?
    pub fn is_using_pointer(&self) -> bool {
        self.potential_click_id.is_some() || self.potential_drag_id.is_some()
    }
}

impl Focus {
    /// Which widget currently has keyboard focus?
    pub fn focused(&self) -> Option<Id> {
        self.focused_widget.as_ref().map(|w| w.id)
    }

    fn begin_frame(&mut self, new_input: &crate::data::input::RawInput) {
        self.id_previous_frame = self.focused();
        if let Some(id) = self.id_next_frame.take() {
            self.focused_widget = Some(FocusWidget::new(id));
        }
        let event_filter = self.focused_widget.map(|w| w.filter).unwrap_or_default();

        #[cfg(feature = "accesskit")]
        {
            self.id_requested_by_accesskit = None;
        }

        self.focus_direction = FocusDirection::None;

        for event in &new_input.events {
            if !event_filter.matches(event) {
                if let crate::Event::Key {
                    key,
                    pressed: true,
                    modifiers,
                    ..
                } = event
                {
                    if let Some(cardinality) = match key {
                        crate::Key::ArrowUp => Some(FocusDirection::Up),
                        crate::Key::ArrowRight => Some(FocusDirection::Right),
                        crate::Key::ArrowDown => Some(FocusDirection::Down),
                        crate::Key::ArrowLeft => Some(FocusDirection::Left),

                        crate::Key::Tab => {
                            if modifiers.shift {
                                Some(FocusDirection::Previous)
                            } else {
                                Some(FocusDirection::Next)
                            }
                        }
                        crate::Key::Escape => {
                            self.focused_widget = None;
                            Some(FocusDirection::None)
                        }
                        _ => None,
                    } {
                        self.focus_direction = cardinality;
                    }
                }
            }

            #[cfg(feature = "accesskit")]
            {
                if let crate::Event::AccessKitActionRequest(accesskit::ActionRequest {
                    action: accesskit::Action::Focus,
                    target,
                    data: None,
                }) = event
                {
                    self.id_requested_by_accesskit = Some(*target);
                }
            }
        }
    }

    pub(crate) fn end_frame(&mut self, used_ids: &IdMap<Rect>) {
        if self.focus_direction.is_cardinal() {
            if let Some(found_widget) = self.find_widget_in_direction(used_ids) {
                self.focused_widget = Some(FocusWidget::new(found_widget));
            }
        }

        if let Some(focused_widget) = self.focused_widget {
            // Allow calling `request_focus` one frame and not using it until next frame
            let recently_gained_focus = self.id_previous_frame != Some(focused_widget.id);

            if !recently_gained_focus && !used_ids.contains_key(&focused_widget.id) {
                // Dead-mans-switch: the widget with focus has disappeared!
                self.focused_widget = None;
            }
        }
    }

    pub(crate) fn had_focus_last_frame(&self, id: Id) -> bool {
        self.id_previous_frame == Some(id)
    }

    fn interested_in_focus(&mut self, id: Id) {
        #[cfg(feature = "accesskit")]
        {
            if self.id_requested_by_accesskit == Some(id.accesskit_id()) {
                self.focused_widget = Some(FocusWidget::new(id));
                self.id_requested_by_accesskit = None;
                self.give_to_next = false;
                self.reset_focus();
            }
        }

        // The rect is updated at the end of the frame.
        self.focus_widgets_cache
            .entry(id)
            .or_insert(Rect::EVERYTHING);

        if self.give_to_next && !self.had_focus_last_frame(id) {
            self.focused_widget = Some(FocusWidget::new(id));
            self.give_to_next = false;
        } else if self.focused() == Some(id) {
            if self.focus_direction == FocusDirection::Next {
                self.focused_widget = None;
                self.give_to_next = true;
                self.reset_focus();
            } else if self.focus_direction == FocusDirection::Previous {
                self.id_next_frame = self.last_interested; // frame-delay so gained_focus works
                self.reset_focus();
            }
        } else if self.focus_direction == FocusDirection::Next
            && self.focused_widget.is_none()
            && !self.give_to_next
        {
            // nothing has focus and the user pressed tab - give focus to the first widgets that wants it:
            self.focused_widget = Some(FocusWidget::new(id));
            self.reset_focus();
        } else if self.focus_direction == FocusDirection::Previous
            && self.focused_widget.is_none()
            && !self.give_to_next
        {
            // nothing has focus and the user pressed Shift+Tab - give focus to the last widgets that wants it:
            self.focused_widget = self.last_interested.map(FocusWidget::new);
            self.reset_focus();
        }

        self.last_interested = Some(id);
    }

    fn reset_focus(&mut self) {
        self.focus_direction = FocusDirection::None;
    }

    fn find_widget_in_direction(&mut self, new_rects: &IdMap<Rect>) -> Option<Id> {
        // NOTE: `new_rects` here include some widgets _not_ interested in focus.

        /// * negative if `a` is left of `b`
        /// * positive if `a` is right of `b`
        /// * zero if the ranges overlap significantly
        fn range_diff(a: Rangef, b: Rangef) -> f32 {
            let has_significant_overlap = a.intersection(b).span() >= 0.5 * b.span().min(a.span());
            if has_significant_overlap {
                0.0
            } else {
                a.center() - b.center()
            }
        }

        let current_focused = self.focused_widget?;

        // In what direction we are looking for the next widget.
        let search_direction = match self.focus_direction {
            FocusDirection::Up => Vec2::UP,
            FocusDirection::Right => Vec2::RIGHT,
            FocusDirection::Down => Vec2::DOWN,
            FocusDirection::Left => Vec2::LEFT,
            _ => {
                return None;
            }
        };

        // Update cache with new rects
        self.focus_widgets_cache.retain(|id, old_rect| {
            if let Some(new_rect) = new_rects.get(id) {
                *old_rect = *new_rect;
                true // Keep the item
            } else {
                false // Remove the item
            }
        });

        let current_rect = self.focus_widgets_cache.get(&current_focused.id)?;

        let mut best_score = std::f32::INFINITY;
        let mut best_id = None;

        for (candidate_id, candidate_rect) in &self.focus_widgets_cache {
            if *candidate_id == current_focused.id {
                continue;
            }

            // There is a lot of room for improvement here.
            let to_candidate = vec2(
                range_diff(candidate_rect.x_range(), current_rect.x_range()),
                range_diff(candidate_rect.y_range(), current_rect.y_range()),
            );

            let acos_angle = to_candidate.normalized().dot(search_direction);

            // Only interested in widgets that fall in a 90° cone (±45°)
            // of the search direction.
            let is_in_search_cone = 0.5_f32.sqrt() <= acos_angle;
            if is_in_search_cone {
                let distance = to_candidate.length();

                // There is a lot of room for improvement here.
                let score = distance / (acos_angle * acos_angle);

                if score < best_score {
                    best_score = score;
                    best_id = Some(*candidate_id);
                }
            }
        }

        best_id
    }
}

impl Memory {
    pub(crate) fn begin_frame(&mut self, new_raw_input: &RawInput, viewports: &ViewportIdSet) {
        crate::profile_function!();

        self.viewport_id = new_raw_input.viewport_id;

        // Cleanup
        self.interactions.retain(|id, _| viewports.contains(id));
        self.areas.retain(|id, _| viewports.contains(id));

        self.areas.entry(self.viewport_id).or_default();

        // self.interactions  is handled elsewhere

        self.options.begin_frame(new_raw_input);

        self.focus
            .entry(self.viewport_id)
            .or_default()
            .begin_frame(new_raw_input);
    }

    pub(crate) fn end_frame(&mut self, used_ids: &IdMap<Rect>) {
        self.caches.update();
        self.areas_mut().end_frame();
        self.focus_mut().end_frame(used_ids);
    }

    pub(crate) fn set_viewport_id(&mut self, viewport_id: ViewportId) {
        self.viewport_id = viewport_id;
    }

    /// Access memory of the [`Area`](crate::containers::area::Area)s, such as `Window`s.
    pub fn areas(&self) -> &Areas {
        self.areas
            .get(&self.viewport_id)
            .expect("Memory broken: no area for the current viewport")
    }

    /// Access memory of the [`Area`](crate::containers::area::Area)s, such as `Window`s.
    pub fn areas_mut(&mut self) -> &mut Areas {
        self.areas.entry(self.viewport_id).or_default()
    }

    /// Top-most layer at the given position.
    pub fn layer_id_at(&self, pos: Pos2) -> Option<LayerId> {
        self.areas().layer_id_at(pos, &self.layer_transforms)
    }

    /// An iterator over all layers. Back-to-front, top is last.
    pub fn layer_ids(&self) -> impl ExactSizeIterator<Item = LayerId> + '_ {
        self.areas().order().iter().copied()
    }

    /// Check if the layer had focus last frame.
    /// returns `true` if the layer had focus last frame, but not this one.
    pub fn had_focus_last_frame(&self, id: Id) -> bool {
        self.focus().and_then(|f| f.id_previous_frame) == Some(id)
    }

    /// Check if the layer lost focus last frame.
    /// returns `true` if the layer lost focus last frame, but not this one.
    pub(crate) fn lost_focus(&self, id: Id) -> bool {
        self.had_focus_last_frame(id) && !self.has_focus(id)
    }

    /// Check if the layer gained focus this frame.
    /// returns `true` if the layer gained focus this frame, but not last one.
    pub(crate) fn gained_focus(&self, id: Id) -> bool {
        !self.had_focus_last_frame(id) && self.has_focus(id)
    }

    /// Does this widget have keyboard focus?
    ///
    /// This function does not consider whether the UI as a whole (e.g. window)
    /// has the keyboard focus. That makes this function suitable for deciding
    /// widget state that should not be disrupted if the user moves away from
    /// the window and back.
    #[inline(always)]
    pub fn has_focus(&self, id: Id) -> bool {
        self.focused() == Some(id)
    }

    /// Which widget has keyboard focus?
    pub fn focused(&self) -> Option<Id> {
        self.focus().and_then(|f| f.focused())
    }

    /// Set an event filter for a widget.
    ///
    /// This allows you to control whether the widget will loose focus
    /// when the user presses tab, arrow keys, or escape.
    ///
    /// You must first give focus to the widget before calling this.
    pub fn set_focus_lock_filter(&mut self, id: Id, event_filter: EventFilter) {
        if self.had_focus_last_frame(id) && self.has_focus(id) {
            if let Some(focused) = &mut self.focus_mut().focused_widget {
                if focused.id == id {
                    focused.filter = event_filter;
                }
            }
        }
    }

    /// Give keyboard focus to a specific widget.
    /// See also [`crate::Response::request_focus`].
    #[inline(always)]
    pub fn request_focus(&mut self, id: Id) {
        self.focus_mut().focused_widget = Some(FocusWidget::new(id));
    }

    /// Surrender keyboard focus for a specific widget.
    /// See also [`crate::Response::surrender_focus`].
    #[inline(always)]
    pub fn surrender_focus(&mut self, id: Id) {
        let focus = self.focus_mut();
        if focus.focused() == Some(id) {
            focus.focused_widget = None;
        }
    }

    /// Register this widget as being interested in getting keyboard focus.
    /// This will allow the user to select it with tab and shift-tab.
    /// This is normally done automatically when handling interactions,
    /// but it is sometimes useful to pre-register interest in focus,
    /// e.g. before deciding which type of underlying widget to use,
    /// as in the [`crate::DragValue`] widget, so a widget can be focused
    /// and rendered correctly in a single frame.
    #[inline(always)]
    pub fn interested_in_focus(&mut self, id: Id) {
        self.focus_mut().interested_in_focus(id);
    }

    /// Stop editing the active [`TextEdit`](crate::TextEdit) (if any).
    #[inline(always)]
    pub fn stop_text_input(&mut self) {
        self.focus_mut().focused_widget = None;
    }

    /// Is any widget being dragged?
    #[deprecated = "Use `Context::dragged_id` instead"]
    #[inline(always)]
    pub fn is_anything_being_dragged(&self) -> bool {
        self.interaction().potential_drag_id.is_some()
    }

    /// Is this specific widget being dragged?
    ///
    /// A widget that sense both clicks and drags is only marked as "dragged"
    /// when the mouse has moved a bit, but `is_being_dragged` will return true immediately.
    #[deprecated = "Use `Context::is_being_dragged` instead"]
    #[inline(always)]
    pub fn is_being_dragged(&self, id: Id) -> bool {
        self.interaction().potential_drag_id == Some(id)
    }

    /// Get the id of the widget being dragged, if any.
    ///
    /// Note that this is set as soon as the mouse is pressed,
    /// so the widget may not yet be marked as "dragged",
    /// as that can only happen after the mouse has moved a bit
    /// (at least if the widget is interesated in both clicks and drags).
    #[deprecated = "Use `Context::dragged_id` instead"]
    #[inline(always)]
    pub fn dragged_id(&self) -> Option<Id> {
        self.interaction().potential_drag_id
    }

    /// Set which widget is being dragged.
    #[inline(always)]
    #[deprecated = "Use `Context::set_dragged_id` instead"]
    pub fn set_dragged_id(&mut self, id: Id) {
        self.interaction_mut().potential_drag_id = Some(id);
    }

    /// Stop dragging any widget.
    #[inline(always)]
    #[deprecated = "Use `Context::stop_dragging` instead"]
    pub fn stop_dragging(&mut self) {
        self.interaction_mut().potential_drag_id = None;
    }

    /// Is something else being dragged?
    ///
    /// Returns true if we are dragging something, but not the given widget.
    #[inline(always)]
    #[deprecated = "Use `Context::dragging_something_else` instead"]
    pub fn dragging_something_else(&self, not_this: Id) -> bool {
        let drag_id = self.interaction().potential_drag_id;
        drag_id.is_some() && drag_id != Some(not_this)
    }

    /// Forget window positions, sizes etc.
    /// Can be used to auto-layout windows.
    pub fn reset_areas(&mut self) {
        for area in self.areas.values_mut() {
            *area = Default::default();
        }
    }

    /// Obtain the previous rectangle of an area.
    pub fn area_rect(&self, id: impl Into<Id>) -> Option<Rect> {
        self.areas().get(id.into()).map(|state| state.rect())
    }

    pub(crate) fn interaction(&self) -> &InteractionState {
        self.interactions
            .get(&self.viewport_id)
            .expect("Failed to get interaction")
    }

    pub(crate) fn interaction_mut(&mut self) -> &mut InteractionState {
        self.interactions.entry(self.viewport_id).or_default()
    }

    pub(crate) fn focus(&self) -> Option<&Focus> {
        self.focus.get(&self.viewport_id)
    }

    pub(crate) fn focus_mut(&mut self) -> &mut Focus {
        self.focus.entry(self.viewport_id).or_default()
    }
}

/// ## Popups
/// Popups are things like combo-boxes, color pickers, menus etc.
/// Only one can be open at a time.
impl Memory {
    /// Is the given popup open?
    pub fn is_popup_open(&self, popup_id: Id) -> bool {
        self.popup == Some(popup_id) || self.everything_is_visible()
    }

    /// Is any popup open?
    pub fn any_popup_open(&self) -> bool {
        self.popup.is_some() || self.everything_is_visible()
    }

    /// Open the given popup and close all others.
    pub fn open_popup(&mut self, popup_id: Id) {
        self.popup = Some(popup_id);
    }

    /// Close the open popup, if any.
    pub fn close_popup(&mut self) {
        self.popup = None;
    }

    /// Toggle the given popup between closed and open.
    ///
    /// Note: At most, only one popup can be open at a time.
    pub fn toggle_popup(&mut self, popup_id: Id) {
        if self.is_popup_open(popup_id) {
            self.close_popup();
        } else {
            self.open_popup(popup_id);
        }
    }

    /// If true, all windows, menus, tooltips, etc., will be visible at once.
    ///
    /// This is useful for testing, benchmarking, pre-caching, etc.
    ///
    /// Experimental feature!
    #[inline(always)]
    pub fn everything_is_visible(&self) -> bool {
        self.everything_is_visible
    }

    /// If true, all windows, menus, tooltips etc are to be visible at once.
    ///
    /// This is useful for testing, benchmarking, pre-caching, etc.
    ///
    /// Experimental feature!
    pub fn set_everything_is_visible(&mut self, value: bool) {
        self.everything_is_visible = value;
    }
}

// ----------------------------------------------------------------------------

/// Keeps track of [`Area`](crate::containers::area::Area)s, which are free-floating [`Ui`](crate::Ui)s.
/// These [`Area`](crate::containers::area::Area)s can be in any [`Order`].
#[derive(Clone, Debug, Default)]
#[cfg_attr(feature = "serde", derive(serde::Deserialize, serde::Serialize))]
#[cfg_attr(feature = "serde", serde(default))]
pub struct Areas {
    areas: IdMap<area::AreaState>,

    /// Back-to-front,  top is last.
    order: Vec<LayerId>,

    visible_last_frame: ahash::HashSet<LayerId>,
    visible_current_frame: ahash::HashSet<LayerId>,

    /// When an area wants to be on top, it is assigned here.
    /// This is used to reorder the layers at the end of the frame.
    /// If several layers want to be on top, they will keep their relative order.
    /// This means closing three windows and then reopening them all in one frame
    /// results in them being sent to the top and keeping their previous internal order.
    wants_to_be_on_top: ahash::HashSet<LayerId>,

    /// List of sublayers for each layer.
    ///
    /// When a layer has sublayers, they are moved directly above it in the ordering.
    sublayers: ahash::HashMap<LayerId, HashSet<LayerId>>,
}

impl Areas {
    pub(crate) fn count(&self) -> usize {
        self.areas.len()
    }

    pub(crate) fn get(&self, id: Id) -> Option<&area::AreaState> {
        self.areas.get(&id)
    }

    /// Back-to-front, top is last.
    pub(crate) fn order(&self) -> &[LayerId] {
        &self.order
    }

    /// For each layer, which [`Self::order`] is it in?
    pub(crate) fn order_map(&self) -> HashMap<LayerId, usize> {
        self.order
            .iter()
            .enumerate()
            .map(|(i, id)| (*id, i))
            .collect()
    }

    pub(crate) fn set_state(&mut self, layer_id: LayerId, state: area::AreaState) {
        self.visible_current_frame.insert(layer_id);
        self.areas.insert(layer_id.id, state);
        if !self.order.iter().any(|x| *x == layer_id) {
            self.order.push(layer_id);
        }
    }

    /// Top-most layer at the given position.
    pub fn layer_id_at(
        &self,
        pos: Pos2,
        layer_transforms: &HashMap<LayerId, TSTransform>,
    ) -> Option<LayerId> {
        for layer in self.order.iter().rev() {
            if self.is_visible(layer) {
                if let Some(state) = self.areas.get(&layer.id) {
                    let mut rect = state.rect();
                    if state.interactable {
                        if let Some(transform) = layer_transforms.get(layer) {
                            rect = *transform * rect;
                        }

                        if rect.contains(pos) {
                            return Some(*layer);
                        }
                    }
                }
            }
        }
        None
    }

    pub fn visible_last_frame(&self, layer_id: &LayerId) -> bool {
        self.visible_last_frame.contains(layer_id)
    }

    pub fn is_visible(&self, layer_id: &LayerId) -> bool {
        self.visible_last_frame.contains(layer_id) || self.visible_current_frame.contains(layer_id)
    }

    pub fn visible_layer_ids(&self) -> ahash::HashSet<LayerId> {
        self.visible_last_frame
            .iter()
            .copied()
            .chain(self.visible_current_frame.iter().copied())
            .collect()
    }

    pub(crate) fn visible_windows(&self) -> impl Iterator<Item = (LayerId, &area::AreaState)> {
        self.visible_layer_ids()
            .into_iter()
            .filter(|layer| layer.order == crate::Order::Middle)
            .filter(|&layer| !self.is_sublayer(&layer))
            .filter_map(|layer| Some((layer, self.get(layer.id)?)))
    }

    pub fn move_to_top(&mut self, layer_id: LayerId) {
        self.visible_current_frame.insert(layer_id);
        self.wants_to_be_on_top.insert(layer_id);

        if !self.order.iter().any(|x| *x == layer_id) {
            self.order.push(layer_id);
        }
    }

    /// Mark the `child` layer as a sublayer of `parent`.
    ///
    /// Sublayers are moved directly above the parent layer at the end of the frame. This is mainly
    /// intended for adding a new [Area](crate::Area) inside a [Window](crate::Window).
    ///
    /// This currently only supports one level of nesting. If `parent` is a sublayer of another
    /// layer, the behavior is unspecified.
    pub fn set_sublayer(&mut self, parent: LayerId, child: LayerId) {
        self.sublayers.entry(parent).or_default().insert(child);
    }

    pub fn top_layer_id(&self, order: Order) -> Option<LayerId> {
        self.order
            .iter()
            .filter(|layer| layer.order == order && !self.is_sublayer(layer))
            .last()
            .copied()
    }

    pub(crate) fn is_sublayer(&self, layer: &LayerId) -> bool {
        self.sublayers
            .iter()
            .any(|(_, children)| children.contains(layer))
    }

    pub(crate) fn end_frame(&mut self) {
        let Self {
            visible_last_frame,
            visible_current_frame,
            order,
            wants_to_be_on_top,
            sublayers,
            ..
        } = self;

        std::mem::swap(visible_last_frame, visible_current_frame);
        visible_current_frame.clear();
        order.sort_by_key(|layer| (layer.order, wants_to_be_on_top.contains(layer)));
        wants_to_be_on_top.clear();
        // For all layers with sublayers, put the sublayers directly after the parent layer:
        let sublayers = std::mem::take(sublayers);
        for (parent, children) in sublayers {
            let mut moved_layers = vec![parent];
            order.retain(|l| {
                if children.contains(l) {
                    moved_layers.push(*l);
                    false
                } else {
                    true
                }
            });
            let Some(parent_pos) = order.iter().position(|l| l == &parent) else {
                continue;
            };
            order.splice(parent_pos..=parent_pos, moved_layers);
        }
    }
}

// ----------------------------------------------------------------------------

#[test]
fn memory_impl_send_sync() {
    fn assert_send_sync<T: Send + Sync>() {}
    assert_send_sync::<Memory>();
}<|MERGE_RESOLUTION|>--- conflicted
+++ resolved
@@ -172,16 +172,13 @@
     #[cfg_attr(feature = "serde", serde(skip))]
     pub dark_style: std::sync::Arc<Style>,
 
-<<<<<<< HEAD
-    /// Whether to update the visuals according to the system theme.
-=======
+
     /// The default style for new [`Ui`](crate::Ui):s in light mode.
     #[cfg_attr(feature = "serde", serde(skip))]
     pub light_style: std::sync::Arc<Style>,
 
-    /// A preference for how to select between dark and light [`crate::Context::style`]
-    /// as the active style used by all subsequent windows, panels etc.
->>>>>>> b5627c7d
+    /// Preference for selection between dark and light [`crate::Context::style`]
+    /// as the active style used by all subsequent windows, panels, etc.
     ///
     /// Default: `ThemePreference::System`.
     pub theme_preference: ThemePreference,
@@ -192,12 +189,9 @@
     /// Default: [`crate::Theme::Dark`].
     pub fallback_theme: Theme,
 
-<<<<<<< HEAD
-    /// Used to detect a change of the system theme.
-=======
+
     /// The current system theme, used to choose between
     /// dark and light style in case [`Self::theme_preference`] is [`ThemePreference::System`].
->>>>>>> b5627c7d
     #[cfg_attr(feature = "serde", serde(skip))]
     pub(crate) system_theme: Option<Theme>,
 
