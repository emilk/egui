use crate::*;

pub(crate) struct Placer {
    /// If set this will take precedence over [`layout`].
    grid: Option<grid::GridLayout>,
    layout: Layout,
    region: Region,
}

impl Placer {
    pub(crate) fn new(max_rect: Rect, layout: Layout) -> Self {
        let region = layout.region_from_max_rect(max_rect);
        Self {
            grid: None,
            layout,
            region,
        }
    }

    #[inline(always)]
    pub(crate) fn set_grid(&mut self, grid: grid::GridLayout) {
        self.grid = Some(grid);
    }

    pub(crate) fn save_grid(&mut self) {
        if let Some(grid) = &mut self.grid {
            grid.save();
        }
    }

    #[inline(always)]
    pub(crate) fn grid(&self) -> Option<&grid::GridLayout> {
        self.grid.as_ref()
    }

    #[inline(always)]
    pub(crate) fn is_grid(&self) -> bool {
        self.grid.is_some()
    }

    #[inline(always)]
    pub(crate) fn layout(&self) -> &Layout {
        &self.layout
    }

    #[inline(always)]
    pub(crate) fn prefer_right_to_left(&self) -> bool {
        self.layout.prefer_right_to_left()
    }

    #[inline(always)]
    pub(crate) fn min_rect(&self) -> Rect {
        self.region.min_rect
    }

    #[inline(always)]
    pub(crate) fn max_rect(&self) -> Rect {
        self.region.max_rect
    }

    #[inline(always)]
    pub(crate) fn force_set_min_rect(&mut self, min_rect: Rect) {
        self.region.min_rect = min_rect;
    }

    #[inline(always)]
    pub(crate) fn cursor(&self) -> Rect {
        self.region.cursor
    }

    #[inline(always)]
    pub(crate) fn set_cursor(&mut self, cursor: Rect) {
        self.region.cursor = cursor;
    }
}

impl Placer {
    pub(crate) fn align_size_within_rect(&self, size: Vec2, outer: Rect) -> Rect {
        if let Some(grid) = &self.grid {
            grid.align_size_within_rect(size, outer)
        } else {
            self.layout.align_size_within_rect(size, outer)
        }
    }

    pub(crate) fn available_rect_before_wrap(&self) -> Rect {
        if let Some(grid) = &self.grid {
            grid.available_rect(&self.region)
        } else {
            self.layout.available_rect_before_wrap(&self.region)
        }
    }

    /// Amount of space available for a widget.
    /// For wrapping layouts, this is the maximum (after wrap).
    pub(crate) fn available_size(&self) -> Vec2 {
        if let Some(grid) = &self.grid {
            grid.available_rect(&self.region).size()
        } else {
            self.layout.available_size(&self.region)
        }
    }

    /// Returns where to put the next widget that is of the given size.
    /// The returned `frame_rect` will always be justified along the cross axis.
    /// This is what you then pass to `advance_after_rects`.
    /// Use `justify_and_align` to get the inner `widget_rect`.
    pub(crate) fn next_space(&self, child_size: Vec2, item_spacing: Vec2) -> Rect {
        debug_assert!(child_size.is_finite() && child_size.x >= 0.0 && child_size.y >= 0.0);
        self.region.sanity_check();
        if let Some(grid) = &self.grid {
            grid.next_cell(self.region.cursor, child_size)
        } else {
            self.layout
                .next_frame(&self.region, child_size, item_spacing)
        }
    }

    /// Where do we expect a zero-sized widget to be placed?
    pub(crate) fn next_widget_position(&self) -> Pos2 {
        if let Some(grid) = &self.grid {
            grid.next_cell(self.region.cursor, Vec2::ZERO).center()
        } else {
            self.layout.next_widget_position(&self.region)
        }
    }

    /// Apply justify or alignment after calling `next_space`.
    pub(crate) fn justify_and_align(&self, rect: Rect, child_size: Vec2) -> Rect {
        debug_assert!(!rect.any_nan());
        debug_assert!(!child_size.any_nan());

        if let Some(grid) = &self.grid {
            grid.justify_and_align(rect, child_size)
        } else {
            self.layout.justify_and_align(rect, child_size)
        }
    }

    /// Advance the cursor by this many points.
    /// [`Self::min_rect`] will expand to contain the cursor.
    pub(crate) fn advance_cursor(&mut self, amount: f32) {
        debug_assert!(
            self.grid.is_none(),
            "You cannot advance the cursor when in a grid layout"
        );
        self.layout.advance_cursor(&mut self.region, amount);
    }

    /// Advance cursor after a widget was added to a specific rectangle
    /// and expand the region `min_rect`.
    ///
    /// * `frame_rect`: the frame inside which a widget was e.g. centered
    /// * `widget_rect`: the actual rect used by the widget
    pub(crate) fn advance_after_rects(
        &mut self,
        frame_rect: Rect,
        widget_rect: Rect,
        item_spacing: Vec2,
    ) {
        debug_assert!(!frame_rect.any_nan());
        debug_assert!(!widget_rect.any_nan());
        self.region.sanity_check();

        if let Some(grid) = &mut self.grid {
            grid.advance(&mut self.region.cursor, frame_rect, widget_rect);
        } else {
            self.layout.advance_after_rects(
                &mut self.region.cursor,
                frame_rect,
                widget_rect,
                item_spacing,
            );
        }

        self.expand_to_include_rect(frame_rect); // e.g. for centered layouts: pretend we used whole frame

        self.region.sanity_check();
    }

    /// Move to the next row in a grid layout or wrapping layout.
    /// Otherwise does nothing.
    pub(crate) fn end_row(&mut self, item_spacing: Vec2, painter: &Painter) {
        if let Some(grid) = &mut self.grid {
            grid.end_row(&mut self.region.cursor, painter);
        } else {
            self.layout.end_row(&mut self.region, item_spacing);
        }
    }

    /// Set row height in horizontal wrapping layout.
    pub(crate) fn set_row_height(&mut self, height: f32) {
        self.layout.set_row_height(&mut self.region, height);
    }
}

impl Placer {
    /// Expand the `min_rect` and `max_rect` of this ui to include a child at the given rect.
    pub(crate) fn expand_to_include_rect(&mut self, rect: Rect) {
        self.region.expand_to_include_rect(rect);
    }

    /// Expand the `min_rect` and `max_rect` of this ui to include a child at the given x-coordinate.
    pub(crate) fn expand_to_include_x(&mut self, x: f32) {
        self.region.expand_to_include_x(x);
    }

    /// Expand the `min_rect` and `max_rect` of this ui to include a child at the given y-coordinate.
    pub(crate) fn expand_to_include_y(&mut self, y: f32) {
        self.region.expand_to_include_y(y);
    }

    fn next_widget_space_ignore_wrap_justify(&self, size: Vec2) -> Rect {
        self.layout
            .next_widget_space_ignore_wrap_justify(&self.region, size)
    }

    /// Set the maximum width of the ui.
    /// You won't be able to shrink it below the current minimum size.
    pub(crate) fn set_max_width(&mut self, width: f32) {
        let width = width.max(0.0);
        let rect = self.next_widget_space_ignore_wrap_justify(vec2(width, 0.0));
        let region = &mut self.region;
        region.max_rect.min.x = rect.min.x;
        region.max_rect.max.x = rect.max.x;
        region.max_rect = region.max_rect.union(region.min_rect); // make sure we didn't shrink too much

        region.cursor.min.x = region.max_rect.min.x;
        region.cursor.max.x = region.max_rect.max.x;

        region.sanity_check();
    }

    /// Set the maximum height of the ui.
    /// You won't be able to shrink it below the current minimum size.
    pub(crate) fn set_max_height(&mut self, height: f32) {
        let height = height.max(0.0);
        let rect = self.next_widget_space_ignore_wrap_justify(vec2(0.0, height));
        let region = &mut self.region;
        region.max_rect.min.y = rect.min.y;
        region.max_rect.max.y = rect.max.y;
        region.max_rect = region.max_rect.union(region.min_rect); // make sure we didn't shrink too much

        region.cursor.min.y = region.max_rect.min.y;
        region.cursor.max.y = region.max_rect.max.y;

        region.sanity_check();
    }

    /// Set the minimum width of the ui.
    /// This can't shrink the ui, only make it larger.
    pub(crate) fn set_min_width(&mut self, width: f32) {
<<<<<<< HEAD
        let width = width.max(0.0);
=======
        if width <= 0.0 {
            return;
        }
>>>>>>> 3b3ce22a
        let rect = self.next_widget_space_ignore_wrap_justify(vec2(width, 0.0));
        self.region.expand_to_include_x(rect.min.x);
        self.region.expand_to_include_x(rect.max.x);
    }

    /// Set the minimum height of the ui.
    /// This can't shrink the ui, only make it larger.
    pub(crate) fn set_min_height(&mut self, height: f32) {
<<<<<<< HEAD
        let height = height.max(0.0);
=======
        if height <= 0.0 {
            return;
        }
>>>>>>> 3b3ce22a
        let rect = self.next_widget_space_ignore_wrap_justify(vec2(0.0, height));
        self.region.expand_to_include_y(rect.min.y);
        self.region.expand_to_include_y(rect.max.y);
    }
}

impl Placer {
    #[cfg(debug_assertions)]
    pub(crate) fn debug_paint_cursor(&self, painter: &crate::Painter, text: impl ToString) {
        let stroke = Stroke::new(1.0, Color32::DEBUG_COLOR);

        if let Some(grid) = &self.grid {
            let rect = grid.next_cell(self.cursor(), Vec2::splat(0.0));
            painter.rect_stroke(rect, 1.0, stroke);
            let align = Align2::CENTER_CENTER;
            painter.debug_text(align.pos_in_rect(&rect), align, stroke.color, text);
        } else {
            self.layout
                .paint_text_at_cursor(painter, &self.region, stroke, text);
        }
    }
}<|MERGE_RESOLUTION|>--- conflicted
+++ resolved
@@ -250,13 +250,9 @@
     /// Set the minimum width of the ui.
     /// This can't shrink the ui, only make it larger.
     pub(crate) fn set_min_width(&mut self, width: f32) {
-<<<<<<< HEAD
-        let width = width.max(0.0);
-=======
         if width <= 0.0 {
             return;
         }
->>>>>>> 3b3ce22a
         let rect = self.next_widget_space_ignore_wrap_justify(vec2(width, 0.0));
         self.region.expand_to_include_x(rect.min.x);
         self.region.expand_to_include_x(rect.max.x);
@@ -265,13 +261,9 @@
     /// Set the minimum height of the ui.
     /// This can't shrink the ui, only make it larger.
     pub(crate) fn set_min_height(&mut self, height: f32) {
-<<<<<<< HEAD
-        let height = height.max(0.0);
-=======
         if height <= 0.0 {
             return;
         }
->>>>>>> 3b3ce22a
         let rect = self.next_widget_space_ignore_wrap_justify(vec2(0.0, height));
         self.region.expand_to_include_y(rect.min.y);
         self.region.expand_to_include_y(rect.max.y);
