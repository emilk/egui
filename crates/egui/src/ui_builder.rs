--- conflicted
+++ resolved
@@ -138,10 +138,7 @@
     }
 
     /// Make this [`Ui`] closable.
-<<<<<<< HEAD
-=======
     ///
->>>>>>> f5b058b9
     /// Calling [`Ui::close`] in a child [`Ui`] will mark this [`Ui`] for closing.
     /// After [`Ui::close`] was called, [`Ui::should_close`] and [`crate::Response::should_close`] will
     /// return `true` (for this frame).
