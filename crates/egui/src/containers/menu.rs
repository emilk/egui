--- conflicted
+++ resolved
@@ -1,12 +1,7 @@
 use crate::style::StyleModifier;
 use crate::{
-<<<<<<< HEAD
     Button, Color32, Context, Frame, Id, InnerResponse, IntoAtomics, Layout, Popup,
-    PopupCloseBehavior, Response, Style, Ui, UiBuilder, UiKind, UiStack, UiStackInfo, Widget,
-=======
-    Button, Color32, Context, Frame, Id, InnerResponse, Layout, Popup, PopupCloseBehavior,
-    Response, Style, Ui, UiBuilder, UiKind, UiStack, UiStackInfo, Widget as _, WidgetText,
->>>>>>> f9245954
+    PopupCloseBehavior, Response, Style, Ui, UiBuilder, UiKind, UiStack, UiStackInfo, Widget as _,
 };
 use emath::{vec2, Align, RectAlign, Vec2};
 use epaint::Stroke;
