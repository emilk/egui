--- conflicted
+++ resolved
@@ -810,20 +810,15 @@
             show_bars_factor.y = ui.ctx().animate_bool(id.with("v"), true);
         }
 
-<<<<<<< HEAD
+        let scroll_style = ui.spacing().scroll;
+
+        // Paint the bars:
         for d in 0..2 {
             // maybe force increase in offset to keep scroll stuck to end position
             if stick_to_end[d] && state.scroll_stuck_to_end[d] {
                 state.offset[d] = content_size[d] - inner_rect.size()[d];
             }
 
-            let animation_t = current_bar_use[1 - d] / max_scroll_bar_width;
-=======
-        let scroll_style = ui.spacing().scroll;
->>>>>>> 59b4eff8
-
-        // Paint the bars:
-        for d in 0..2 {
             let show_factor = show_bars_factor[d];
             if show_factor == 0.0 {
                 state.scroll_bar_interaction[d] = false;
@@ -894,17 +889,7 @@
                 )
             };
 
-<<<<<<< HEAD
-            let from_content =
-                |content| remap_clamp(content, 0.0..=content_size[d], min_main..=max_main);
-=======
-            // maybe force increase in offset to keep scroll stuck to end position
-            if stick_to_end[d] && state.scroll_stuck_to_end[d] {
-                state.offset[d] = content_size[d] - inner_rect.size()[d];
-            }
-
             let from_content = |content| remap_clamp(content, 0.0..=content_size[d], main_range);
->>>>>>> 59b4eff8
 
             let handle_rect = if d == 0 {
                 Rect::from_min_max(
