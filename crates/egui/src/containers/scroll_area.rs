#![allow(clippy::needless_range_loop)]

use crate::{
    emath, epaint, frame_state, lerp, pos2, remap, remap_clamp, vec2, Context, Id, NumExt, Pos2,
    Rangef, Rect, Sense, Ui, UiBuilder, UiKind, UiStackInfo, Vec2, Vec2b,
};

#[derive(Clone, Copy, Debug)]
#[cfg_attr(feature = "serde", derive(serde::Deserialize, serde::Serialize))]
struct ScrollingToTarget {
    animation_time_span: (f64, f64),
    target_offset: f32,
}

#[derive(Clone, Copy, Debug)]
#[cfg_attr(feature = "serde", derive(serde::Deserialize, serde::Serialize))]
#[cfg_attr(feature = "serde", serde(default))]
pub struct State {
    /// Positive offset means scrolling down/right
    pub offset: Vec2,

    /// If set, quickly but smoothly scroll to this target offset.
    offset_target: [Option<ScrollingToTarget>; 2],

    /// Were the scroll bars visible last frame?
    show_scroll: Vec2b,

    /// The content were to large to fit large frame.
    content_is_too_large: Vec2b,

    /// Did the user interact (hover or drag) the scroll bars last frame?
    scroll_bar_interaction: Vec2b,

    /// Momentum, used for kinetic scrolling
    #[cfg_attr(feature = "serde", serde(skip))]
    vel: Vec2,

    /// Mouse offset relative to the top of the handle when started moving the handle.
    scroll_start_offset_from_top_left: [Option<f32>; 2],

    /// Is the scroll sticky. This is true while scroll handle is in the end position
    /// and remains that way until the user moves the scroll_handle. Once unstuck (false)
    /// it remains false until the scroll touches the end position, which reenables stickiness.
    scroll_stuck_to_end: Vec2b,

    /// Area that can be dragged. This is the size of the content from the last frame.
    interact_rect: Option<Rect>,
}

impl Default for State {
    fn default() -> Self {
        Self {
            offset: Vec2::ZERO,
            offset_target: Default::default(),
            show_scroll: Vec2b::FALSE,
            content_is_too_large: Vec2b::FALSE,
            scroll_bar_interaction: Vec2b::FALSE,
            vel: Vec2::ZERO,
            scroll_start_offset_from_top_left: [None; 2],
            scroll_stuck_to_end: Vec2b::TRUE,
            interact_rect: None,
        }
    }
}

impl State {
    pub fn load(ctx: &Context, id: Id) -> Option<Self> {
        ctx.data_mut(|d| d.get_persisted(id))
    }

    pub fn store(self, ctx: &Context, id: Id) {
        ctx.data_mut(|d| d.insert_persisted(id, self));
    }

    /// Get the current kinetic scrolling velocity.
    pub const fn velocity(&self) -> Vec2 {
        self.vel
    }
}

pub struct ScrollAreaOutput<R> {
    /// What the user closure returned.
    pub inner: R,

    /// [`Id`] of the [`ScrollArea`].
    pub id: Id,

    /// The current state of the scroll area.
    pub state: State,

    /// The size of the content. If this is larger than [`Self::inner_rect`],
    /// then there was need for scrolling.
    pub content_size: Vec2,

    /// Where on the screen the content is (excludes scroll bars).
    pub inner_rect: Rect,
}

/// Indicate whether the horizontal and vertical scroll bars must be always visible, hidden or visible when needed.
#[derive(Clone, Copy, Debug, PartialEq, Eq)]
#[cfg_attr(feature = "serde", derive(serde::Deserialize, serde::Serialize))]
pub enum ScrollBarVisibility {
    /// Hide scroll bar even if they are needed.
    ///
    /// You can still scroll, with the scroll-wheel
    /// and by dragging the contents, but there is no
    /// visual indication of how far you have scrolled.
    AlwaysHidden,

    /// Show scroll bars only when the content size exceeds the container,
    /// i.e. when there is any need to scroll.
    ///
    /// This is the default.
    VisibleWhenNeeded,

    /// Always show the scroll bar, even if the contents fit in the container
    /// and there is no need to scroll.
    AlwaysVisible,
}

impl Default for ScrollBarVisibility {
    #[inline]
    fn default() -> Self {
        Self::DEFAULT
    }
}

impl ScrollBarVisibility {
    /// Same as [`Self::default`].
    pub const DEFAULT: Self = Self::VisibleWhenNeeded;

    pub const ALL: [Self; 3] = [
        Self::AlwaysHidden,
        Self::VisibleWhenNeeded,
        Self::AlwaysVisible,
    ];
}

/// Add vertical and/or horizontal scrolling to a contained [`Ui`].
///
/// By default, scroll bars only show up when needed, i.e. when the contents
/// is larger than the container.
/// This is controlled by [`Self::scroll_bar_visibility`].
///
/// There are two flavors of scroll areas: solid and floating.
/// Solid scroll bars use up space, reducing the amount of space available
/// to the contents. Floating scroll bars float on top of the contents, covering it.
/// You can change the scroll style by changing the [`crate::style::Spacing::scroll`].
///
/// ### Coordinate system
/// * content: size of contents (generally large; that's why we want scroll bars)
/// * outer: size of scroll area including scroll bar(s)
/// * inner: excluding scroll bar(s). The area we clip the contents to.
///
/// If the floating scroll bars settings is turned on then `inner == outer`.
///
/// ## Example
/// ```
/// # egui::__run_test_ui(|ui| {
/// egui::ScrollArea::vertical().show(ui, |ui| {
///     // Add a lot of widgets here.
/// });
/// # });
/// ```
///
/// You can scroll to an element using [`crate::Response::scroll_to_me`], [`Ui::scroll_to_cursor`] and [`Ui::scroll_to_rect`].
#[derive(Clone, Debug)]
#[must_use = "You should call .show()"]
pub struct ScrollArea {
    /// Do we have horizontal/vertical scrolling enabled?
    scroll_enabled: Vec2b,

    auto_shrink: Vec2b,
    max_size: Vec2,
    min_scrolled_size: Vec2,
    scroll_bar_visibility: ScrollBarVisibility,
    scroll_bar_rect: Option<Rect>,
    id_salt: Option<Id>,
    offset_x: Option<f32>,
    offset_y: Option<f32>,

    /// If false, we ignore scroll events.
    scrolling_enabled: bool,
    drag_to_scroll: bool,

    /// If true for vertical or horizontal the scroll wheel will stick to the
    /// end position until user manually changes position. It will become true
    /// again once scroll handle makes contact with end.
    stick_to_end: Vec2b,

    /// If false, `scroll_to_*` functions will not be animated
    animated: bool,
}

impl ScrollArea {
    /// Create a horizontal scroll area.
    #[inline]
    pub const fn horizontal() -> Self {
        Self::const_new(Vec2b::new(true, false))
    }

    /// Create a vertical scroll area.
    #[inline]
    pub const fn vertical() -> Self {
        Self::const_new(Vec2b::new(false, true))
    }

    /// Create a bi-directional (horizontal and vertical) scroll area.
    #[inline]
    pub const fn both() -> Self {
        Self::const_new(Vec2b::TRUE)
    }

    /// Create a scroll area where both direction of scrolling is disabled.
    /// It's unclear why you would want to do this.
    #[inline]
    pub const fn neither() -> Self {
        Self::const_new(Vec2b::FALSE)
    }

    /// Create a scroll area where you decide which axis has scrolling enabled.
    /// For instance, `ScrollArea::new([true, false])` enables horizontal scrolling.
    pub const fn const_new(scroll_enabled: Vec2b) -> Self {
        Self {
            scroll_enabled,
            auto_shrink: Vec2b::TRUE,
            max_size: Vec2::INFINITY,
            min_scrolled_size: Vec2::splat(64.0),
<<<<<<< HEAD
            // TODO(BastiDood): Use `Default::default` when `const` traits stabilize.
            scroll_bar_visibility: ScrollBarVisibility::DEFAULT,
=======
            scroll_bar_visibility: Default::default(),
            scroll_bar_rect: None,
>>>>>>> f7415298
            id_salt: None,
            offset_x: None,
            offset_y: None,
            scrolling_enabled: true,
            drag_to_scroll: true,
            stick_to_end: Vec2b::FALSE,
            animated: true,
        }
    }

    /// See [`Self::const_new`].
    pub fn new(scroll_enabled: impl Into<Vec2b>) -> Self {
        let scroll_enabled = scroll_enabled.into();
        Self::const_new(scroll_enabled)
    }

    /// The maximum width of the outer frame of the scroll area.
    ///
    /// Use `f32::INFINITY` if you want the scroll area to expand to fit the surrounding [`Ui`] (default).
    ///
    /// See also [`Self::auto_shrink`].
    #[inline]
    pub const fn max_width(mut self, max_width: f32) -> Self {
        self.max_size.x = max_width;
        self
    }

    /// The maximum height of the outer frame of the scroll area.
    ///
    /// Use `f32::INFINITY` if you want the scroll area to expand to fit the surrounding [`Ui`] (default).
    ///
    /// See also [`Self::auto_shrink`].
    #[inline]
    pub const fn max_height(mut self, max_height: f32) -> Self {
        self.max_size.y = max_height;
        self
    }

    /// The minimum width of a horizontal scroll area which requires scroll bars.
    ///
    /// The [`ScrollArea`] will only become smaller than this if the content is smaller than this
    /// (and so we don't require scroll bars).
    ///
    /// Default: `64.0`.
    #[inline]
    pub const fn min_scrolled_width(mut self, min_scrolled_width: f32) -> Self {
        self.min_scrolled_size.x = min_scrolled_width;
        self
    }

    /// The minimum height of a vertical scroll area which requires scroll bars.
    ///
    /// The [`ScrollArea`] will only become smaller than this if the content is smaller than this
    /// (and so we don't require scroll bars).
    ///
    /// Default: `64.0`.
    #[inline]
    pub const fn min_scrolled_height(mut self, min_scrolled_height: f32) -> Self {
        self.min_scrolled_size.y = min_scrolled_height;
        self
    }

    /// Set the visibility of both horizontal and vertical scroll bars.
    ///
    /// With `ScrollBarVisibility::VisibleWhenNeeded` (default), the scroll bar will be visible only when needed.
    #[inline]
    pub const fn scroll_bar_visibility(
        mut self,
        scroll_bar_visibility: ScrollBarVisibility,
    ) -> Self {
        self.scroll_bar_visibility = scroll_bar_visibility;
        self
    }

<<<<<<< HEAD
    /// A source for the unique [`Id`], e.g. `.const_id_salt("second_scroll_area")` or `.const_id_salt(loop_index)`.
    #[inline]
    pub const fn const_id_salt(mut self, id_salt: Id) -> Self {
        self.id_salt = Some(id_salt);
        self
    }

    /// See [`Self::const_id_salt`].
    #[inline]
    pub fn id_salt(self, id_salt: impl std::hash::Hash) -> Self {
        self.const_id_salt(Id::new(id_salt))
    }

=======
    /// Specify within which screen-space rectangle to show the scroll bars.
    ///
    /// This can be used to move the scroll bars to a smaller region of the `ScrollArea`,
    /// for instance if you are painting a sticky header on top of it.
    #[inline]
    pub fn scroll_bar_rect(mut self, scroll_bar_rect: Rect) -> Self {
        self.scroll_bar_rect = Some(scroll_bar_rect);
        self
    }

>>>>>>> f7415298
    /// A source for the unique [`Id`], e.g. `.id_source("second_scroll_area")` or `.id_source(loop_index)`.
    #[inline]
    #[deprecated = "Renamed id_salt"]
    pub fn id_source(self, id_salt: impl std::hash::Hash) -> Self {
        self.id_salt(id_salt)
    }

    /// Set the horizontal and vertical scroll offset position.
    ///
    /// Positive offset means scrolling down/right.
    ///
    /// See also: [`Self::vertical_scroll_offset`], [`Self::horizontal_scroll_offset`],
    /// [`Ui::scroll_to_cursor`](crate::ui::Ui::scroll_to_cursor) and
    /// [`Response::scroll_to_me`](crate::Response::scroll_to_me)
    #[inline]
    pub const fn scroll_offset(mut self, offset: Vec2) -> Self {
        self.offset_x = Some(offset.x);
        self.offset_y = Some(offset.y);
        self
    }

    /// Set the vertical scroll offset position.
    ///
    /// Positive offset means scrolling down.
    ///
    /// See also: [`Self::scroll_offset`], [`Ui::scroll_to_cursor`](crate::ui::Ui::scroll_to_cursor) and
    /// [`Response::scroll_to_me`](crate::Response::scroll_to_me)
    #[inline]
    pub const fn vertical_scroll_offset(mut self, offset: f32) -> Self {
        self.offset_y = Some(offset);
        self
    }

    /// Set the horizontal scroll offset position.
    ///
    /// Positive offset means scrolling right.
    ///
    /// See also: [`Self::scroll_offset`], [`Ui::scroll_to_cursor`](crate::ui::Ui::scroll_to_cursor) and
    /// [`Response::scroll_to_me`](crate::Response::scroll_to_me)
    #[inline]
    pub const fn horizontal_scroll_offset(mut self, offset: f32) -> Self {
        self.offset_x = Some(offset);
        self
    }

    /// Turn on/off scrolling on the horizontal axis.
    #[inline]
    pub const fn hscroll(mut self, hscroll: bool) -> Self {
        self.scroll_enabled.x = hscroll;
        self
    }

    /// Turn on/off scrolling on the vertical axis.
    #[inline]
    pub const fn vscroll(mut self, vscroll: bool) -> Self {
        self.scroll_enabled.y = vscroll;
        self
    }

    /// Turn on/off scrolling on the horizontal/vertical axes.
    #[inline]
    pub const fn const_scroll(mut self, scroll_enabled: Vec2b) -> Self {
        self.scroll_enabled = scroll_enabled;
        self
    }

    /// See [`Self::const_scroll`].
    ///
    /// You can pass in `false`, `true`, `[false, true]` etc.
    #[inline]
    pub fn scroll(self, scroll_enabled: impl Into<Vec2b>) -> Self {
        let scroll_enabled = scroll_enabled.into();
        self.const_scroll(scroll_enabled)
    }

    /// Turn on/off scrolling on the horizontal/vertical axes.
    #[deprecated = "Renamed to `scroll`"]
    #[inline]
    pub fn scroll2(self, scroll_enabled: impl Into<Vec2b>) -> Self {
        self.scroll(scroll_enabled)
    }

    /// Control the scrolling behavior.
    ///
    /// * If `true` (default), the scroll area will respond to user scrolling.
    /// * If `false`, the scroll area will not respond to user scrolling.
    ///
    /// This can be used, for example, to optionally freeze scrolling while the user
    /// is typing text in a [`crate::TextEdit`] widget contained within the scroll area.
    ///
    /// This controls both scrolling directions.
    #[inline]
    pub const fn enable_scrolling(mut self, enable: bool) -> Self {
        self.scrolling_enabled = enable;
        self
    }

    /// Can the user drag the scroll area to scroll?
    ///
    /// This is useful for touch screens.
    ///
    /// If `true`, the [`ScrollArea`] will sense drags.
    ///
    /// Default: `true`.
    #[inline]
    pub const fn drag_to_scroll(mut self, drag_to_scroll: bool) -> Self {
        self.drag_to_scroll = drag_to_scroll;
        self
    }

    /// For each axis, should the containing area shrink if the content is small?
    ///
    /// * If `true`, egui will add blank space outside the scroll area.
    /// * If `false`, egui will add blank space inside the scroll area.
    ///
    /// Default: `true`.
    #[inline]
    pub const fn const_auto_shrink(mut self, auto_shrink: Vec2b) -> Self {
        self.auto_shrink = auto_shrink;
        self
    }

    /// See [`Self::const_auto_shrink`].
    #[inline]
    pub fn auto_shrink(self, auto_shrink: impl Into<Vec2b>) -> Self {
        let auto_shrink = auto_shrink.into();
        self.const_auto_shrink(auto_shrink)
    }

    /// Should the scroll area animate `scroll_to_*` functions?
    ///
    /// Default: `true`.
    #[inline]
    pub const fn animated(mut self, animated: bool) -> Self {
        self.animated = animated;
        self
    }

    /// Is any scrolling enabled?
    pub(crate) const fn is_any_scroll_enabled(&self) -> bool {
        self.scroll_enabled.any()
    }

    /// The scroll handle will stick to the rightmost position even while the content size
    /// changes dynamically. This can be useful to simulate text scrollers coming in from right
    /// hand side. The scroll handle remains stuck until user manually changes position. Once "unstuck"
    /// it will remain focused on whatever content viewport the user left it on. If the scroll
    /// handle is dragged all the way to the right it will again become stuck and remain there
    /// until manually pulled from the end position.
    #[inline]
    pub const fn stick_to_right(mut self, stick: bool) -> Self {
        self.stick_to_end.x = stick;
        self
    }

    /// The scroll handle will stick to the bottom position even while the content size
    /// changes dynamically. This can be useful to simulate terminal UIs or log/info scrollers.
    /// The scroll handle remains stuck until user manually changes position. Once "unstuck"
    /// it will remain focused on whatever content viewport the user left it on. If the scroll
    /// handle is dragged to the bottom it will again become stuck and remain there until manually
    /// pulled from the end position.
    #[inline]
    pub const fn stick_to_bottom(mut self, stick: bool) -> Self {
        self.stick_to_end.y = stick;
        self
    }
}

struct Prepared {
    id: Id,
    state: State,

    auto_shrink: Vec2b,

    /// Does this `ScrollArea` have horizontal/vertical scrolling enabled?
    scroll_enabled: Vec2b,

    /// Smoothly interpolated boolean of whether or not to show the scroll bars.
    show_bars_factor: Vec2,

    /// How much horizontal and vertical space are used up by the
    /// width of the vertical bar, and the height of the horizontal bar?
    ///
    /// This is always zero for floating scroll bars.
    ///
    /// Note that this is a `yx` swizzling of [`Self::show_bars_factor`]
    /// times the maximum bar with.
    /// That's because horizontal scroll uses up vertical space,
    /// and vice versa.
    current_bar_use: Vec2,

    scroll_bar_visibility: ScrollBarVisibility,
    scroll_bar_rect: Option<Rect>,

    /// Where on the screen the content is (excludes scroll bars).
    inner_rect: Rect,

    content_ui: Ui,

    /// Relative coordinates: the offset and size of the view of the inner UI.
    /// `viewport.min == ZERO` means we scrolled to the top.
    viewport: Rect,

    scrolling_enabled: bool,
    stick_to_end: Vec2b,
    animated: bool,
}

impl ScrollArea {
    fn begin(self, ui: &mut Ui) -> Prepared {
        let Self {
            scroll_enabled,
            auto_shrink,
            max_size,
            min_scrolled_size,
            scroll_bar_visibility,
            scroll_bar_rect,
            id_salt,
            offset_x,
            offset_y,
            scrolling_enabled,
            drag_to_scroll,
            stick_to_end,
            animated,
        } = self;

        let ctx = ui.ctx().clone();
        let scrolling_enabled = scrolling_enabled && ui.is_enabled();

        let id_salt = id_salt.unwrap_or_else(|| Id::new("scroll_area"));
        let id = ui.make_persistent_id(id_salt);
        ctx.check_for_id_clash(
            id,
            Rect::from_min_size(ui.available_rect_before_wrap().min, Vec2::ZERO),
            "ScrollArea",
        );
        let mut state = State::load(&ctx, id).unwrap_or_default();

        state.offset.x = offset_x.unwrap_or(state.offset.x);
        state.offset.y = offset_y.unwrap_or(state.offset.y);

        let show_bars: Vec2b = match scroll_bar_visibility {
            ScrollBarVisibility::AlwaysHidden => Vec2b::FALSE,
            ScrollBarVisibility::VisibleWhenNeeded => state.show_scroll,
            ScrollBarVisibility::AlwaysVisible => scroll_enabled,
        };

        let show_bars_factor = Vec2::new(
            ctx.animate_bool_responsive(id.with("h"), show_bars[0]),
            ctx.animate_bool_responsive(id.with("v"), show_bars[1]),
        );

        let current_bar_use = show_bars_factor.yx() * ui.spacing().scroll.allocated_width();

        let available_outer = ui.available_rect_before_wrap();

        let outer_size = available_outer.size().at_most(max_size);

        let inner_size = {
            let mut inner_size = outer_size - current_bar_use;

            // Don't go so far that we shrink to zero.
            // In particular, if we put a [`ScrollArea`] inside of a [`ScrollArea`], the inner
            // one shouldn't collapse into nothingness.
            // See https://github.com/emilk/egui/issues/1097
            for d in 0..2 {
                if scroll_enabled[d] {
                    inner_size[d] = inner_size[d].max(min_scrolled_size[d]);
                }
            }
            inner_size
        };

        let inner_rect = Rect::from_min_size(available_outer.min, inner_size);

        let mut content_max_size = inner_size;

        if true {
            // Tell the inner Ui to *try* to fit the content without needing to scroll,
            // i.e. better to wrap text and shrink images than showing a horizontal scrollbar!
        } else {
            // Tell the inner Ui to use as much space as possible, we can scroll to see it!
            for d in 0..2 {
                if scroll_enabled[d] {
                    content_max_size[d] = f32::INFINITY;
                }
            }
        }

        let content_max_rect = Rect::from_min_size(inner_rect.min - state.offset, content_max_size);
        let mut content_ui = ui.new_child(
            UiBuilder::new()
                .ui_stack_info(UiStackInfo::new(UiKind::ScrollArea))
                .max_rect(content_max_rect),
        );

        {
            // Clip the content, but only when we really need to:
            let clip_rect_margin = ui.visuals().clip_rect_margin;
            let mut content_clip_rect = ui.clip_rect();
            for d in 0..2 {
                if scroll_enabled[d] {
                    content_clip_rect.min[d] = inner_rect.min[d] - clip_rect_margin;
                    content_clip_rect.max[d] = inner_rect.max[d] + clip_rect_margin;
                } else {
                    // Nice handling of forced resizing beyond the possible:
                    content_clip_rect.max[d] = ui.clip_rect().max[d] - current_bar_use[d];
                }
            }
            // Make sure we didn't accidentally expand the clip rect
            content_clip_rect = content_clip_rect.intersect(ui.clip_rect());
            content_ui.set_clip_rect(content_clip_rect);
        }

        let viewport = Rect::from_min_size(Pos2::ZERO + state.offset, inner_size);
        let dt = ui.input(|i| i.stable_dt).at_most(0.1);

        if (scrolling_enabled && drag_to_scroll)
            && (state.content_is_too_large[0] || state.content_is_too_large[1])
        {
            // Drag contents to scroll (for touch screens mostly).
            // We must do this BEFORE adding content to the `ScrollArea`,
            // or we will steal input from the widgets we contain.
            let content_response_option = state
                .interact_rect
                .map(|rect| ui.interact(rect, id.with("area"), Sense::drag()));

            if content_response_option.map(|response| response.dragged()) == Some(true) {
                for d in 0..2 {
                    if scroll_enabled[d] {
                        ui.input(|input| {
                            state.offset[d] -= input.pointer.delta()[d];
                            state.vel[d] = input.pointer.velocity()[d];
                        });
                        state.scroll_stuck_to_end[d] = false;
                        state.offset_target[d] = None;
                    } else {
                        state.vel[d] = 0.0;
                    }
                }
            } else {
                for d in 0..2 {
                    // Kinetic scrolling
                    let stop_speed = 20.0; // Pixels per second.
                    let friction_coeff = 1000.0; // Pixels per second squared.

                    let friction = friction_coeff * dt;
                    if friction > state.vel[d].abs() || state.vel[d].abs() < stop_speed {
                        state.vel[d] = 0.0;
                    } else {
                        state.vel[d] -= friction * state.vel[d].signum();
                        // Offset has an inverted coordinate system compared to
                        // the velocity, so we subtract it instead of adding it
                        state.offset[d] -= state.vel[d] * dt;
                        ctx.request_repaint();
                    }
                }
            }
        }

        // Scroll with an animation if we have a target offset (that hasn't been cleared by the code
        // above).
        for d in 0..2 {
            if let Some(scroll_target) = state.offset_target[d] {
                state.vel[d] = 0.0;

                if (state.offset[d] - scroll_target.target_offset).abs() < 1.0 {
                    // Arrived
                    state.offset[d] = scroll_target.target_offset;
                    state.offset_target[d] = None;
                } else {
                    // Move towards target
                    let t = emath::interpolation_factor(
                        scroll_target.animation_time_span,
                        ui.input(|i| i.time),
                        dt,
                        emath::ease_in_ease_out,
                    );
                    if t < 1.0 {
                        state.offset[d] =
                            emath::lerp(state.offset[d]..=scroll_target.target_offset, t);
                        ctx.request_repaint();
                    } else {
                        // Arrived
                        state.offset[d] = scroll_target.target_offset;
                        state.offset_target[d] = None;
                    }
                }
            }
        }

        Prepared {
            id,
            state,
            auto_shrink,
            scroll_enabled,
            show_bars_factor,
            current_bar_use,
            scroll_bar_visibility,
            scroll_bar_rect,
            inner_rect,
            content_ui,
            viewport,
            scrolling_enabled,
            stick_to_end,
            animated,
        }
    }

    /// Show the [`ScrollArea`], and add the contents to the viewport.
    ///
    /// If the inner area can be very long, consider using [`Self::show_rows`] instead.
    pub fn show<R>(
        self,
        ui: &mut Ui,
        add_contents: impl FnOnce(&mut Ui) -> R,
    ) -> ScrollAreaOutput<R> {
        self.show_viewport_dyn(ui, Box::new(|ui, _viewport| add_contents(ui)))
    }

    /// Efficiently show only the visible part of a large number of rows.
    ///
    /// ```
    /// # egui::__run_test_ui(|ui| {
    /// let text_style = egui::TextStyle::Body;
    /// let row_height = ui.text_style_height(&text_style);
    /// // let row_height = ui.spacing().interact_size.y; // if you are adding buttons instead of labels.
    /// let total_rows = 10_000;
    /// egui::ScrollArea::vertical().show_rows(ui, row_height, total_rows, |ui, row_range| {
    ///     for row in row_range {
    ///         let text = format!("Row {}/{}", row + 1, total_rows);
    ///         ui.label(text);
    ///     }
    /// });
    /// # });
    /// ```
    pub fn show_rows<R>(
        self,
        ui: &mut Ui,
        row_height_sans_spacing: f32,
        total_rows: usize,
        add_contents: impl FnOnce(&mut Ui, std::ops::Range<usize>) -> R,
    ) -> ScrollAreaOutput<R> {
        let spacing = ui.spacing().item_spacing;
        let row_height_with_spacing = row_height_sans_spacing + spacing.y;
        self.show_viewport(ui, |ui, viewport| {
            ui.set_height((row_height_with_spacing * total_rows as f32 - spacing.y).at_least(0.0));

            let mut min_row = (viewport.min.y / row_height_with_spacing).floor() as usize;
            let mut max_row = (viewport.max.y / row_height_with_spacing).ceil() as usize + 1;
            if max_row > total_rows {
                let diff = max_row.saturating_sub(min_row);
                max_row = total_rows;
                min_row = total_rows.saturating_sub(diff);
            }

            let y_min = ui.max_rect().top() + min_row as f32 * row_height_with_spacing;
            let y_max = ui.max_rect().top() + max_row as f32 * row_height_with_spacing;

            let rect = Rect::from_x_y_ranges(ui.max_rect().x_range(), y_min..=y_max);

            ui.allocate_new_ui(UiBuilder::new().max_rect(rect), |viewport_ui| {
                viewport_ui.skip_ahead_auto_ids(min_row); // Make sure we get consistent IDs.
                add_contents(viewport_ui, min_row..max_row)
            })
            .inner
        })
    }

    /// This can be used to only paint the visible part of the contents.
    ///
    /// `add_contents` is given the viewport rectangle, which is the relative view of the content.
    /// So if the passed rect has min = zero, then show the top left content (the user has not scrolled).
    pub fn show_viewport<R>(
        self,
        ui: &mut Ui,
        add_contents: impl FnOnce(&mut Ui, Rect) -> R,
    ) -> ScrollAreaOutput<R> {
        self.show_viewport_dyn(ui, Box::new(add_contents))
    }

    fn show_viewport_dyn<'c, R>(
        self,
        ui: &mut Ui,
        add_contents: Box<dyn FnOnce(&mut Ui, Rect) -> R + 'c>,
    ) -> ScrollAreaOutput<R> {
        let mut prepared = self.begin(ui);
        let id = prepared.id;
        let inner_rect = prepared.inner_rect;
        let inner = add_contents(&mut prepared.content_ui, prepared.viewport);
        let (content_size, state) = prepared.end(ui);
        ScrollAreaOutput {
            inner,
            id,
            state,
            content_size,
            inner_rect,
        }
    }
}

impl Prepared {
    /// Returns content size and state
    fn end(self, ui: &mut Ui) -> (Vec2, State) {
        let Self {
            id,
            mut state,
            inner_rect,
            auto_shrink,
            scroll_enabled,
            mut show_bars_factor,
            current_bar_use,
            scroll_bar_visibility,
            scroll_bar_rect,
            content_ui,
            viewport: _,
            scrolling_enabled,
            stick_to_end,
            animated,
        } = self;

        let content_size = content_ui.min_size();

        let scroll_delta = content_ui
            .ctx()
            .frame_state_mut(|state| std::mem::take(&mut state.scroll_delta));

        for d in 0..2 {
            // FrameState::scroll_delta is inverted from the way we apply the delta, so we need to negate it.
            let mut delta = -scroll_delta.0[d];
            let mut animation = scroll_delta.1;

            // We always take both scroll targets regardless of which scroll axes are enabled. This
            // is to avoid them leaking to other scroll areas.
            let scroll_target = content_ui
                .ctx()
                .frame_state_mut(|state| state.scroll_target[d].take());

            if scroll_enabled[d] {
                if let Some(target) = scroll_target {
                    let frame_state::ScrollTarget {
                        range,
                        align,
                        animation: animation_update,
                    } = target;
                    let min = content_ui.min_rect().min[d];
                    let clip_rect = content_ui.clip_rect();
                    let visible_range = min..=min + clip_rect.size()[d];
                    let (start, end) = (range.min, range.max);
                    let clip_start = clip_rect.min[d];
                    let clip_end = clip_rect.max[d];
                    let mut spacing = ui.spacing().item_spacing[d];

                    let delta_update = if let Some(align) = align {
                        let center_factor = align.to_factor();

                        let offset =
                            lerp(range, center_factor) - lerp(visible_range, center_factor);

                        // Depending on the alignment we need to add or subtract the spacing
                        spacing *= remap(center_factor, 0.0..=1.0, -1.0..=1.0);

                        offset + spacing - state.offset[d]
                    } else if start < clip_start && end < clip_end {
                        -(clip_start - start + spacing).min(clip_end - end - spacing)
                    } else if end > clip_end && start > clip_start {
                        (end - clip_end + spacing).min(start - clip_start - spacing)
                    } else {
                        // Ui is already in view, no need to adjust scroll.
                        0.0
                    };

                    delta += delta_update;
                    animation = animation_update;
                };

                if delta != 0.0 {
                    let target_offset = state.offset[d] + delta;

                    if !animated {
                        state.offset[d] = target_offset;
                    } else if let Some(animation) = &mut state.offset_target[d] {
                        // For instance: the user is continuously calling `ui.scroll_to_cursor`,
                        // so we don't want to reset the animation, but perhaps update the target:
                        animation.target_offset = target_offset;
                    } else {
                        // The further we scroll, the more time we take.
                        let now = ui.input(|i| i.time);
                        let animation_duration = (delta.abs() / animation.points_per_second)
                            .clamp(animation.duration.min, animation.duration.max);
                        state.offset_target[d] = Some(ScrollingToTarget {
                            animation_time_span: (now, now + animation_duration as f64),
                            target_offset,
                        });
                    }
                    ui.ctx().request_repaint();
                }
            }
        }

        let inner_rect = {
            // At this point this is the available size for the inner rect.
            let mut inner_size = inner_rect.size();

            for d in 0..2 {
                inner_size[d] = match (scroll_enabled[d], auto_shrink[d]) {
                    (true, true) => inner_size[d].min(content_size[d]), // shrink scroll area if content is small
                    (true, false) => inner_size[d], // let scroll area be larger than content; fill with blank space
                    (false, true) => content_size[d], // Follow the content (expand/contract to fit it).
                    (false, false) => inner_size[d].max(content_size[d]), // Expand to fit content
                };
            }

            Rect::from_min_size(inner_rect.min, inner_size)
        };

        let outer_rect = Rect::from_min_size(inner_rect.min, inner_rect.size() + current_bar_use);

        let content_is_too_large = Vec2b::new(
            scroll_enabled[0] && inner_rect.width() < content_size.x,
            scroll_enabled[1] && inner_rect.height() < content_size.y,
        );

        let max_offset = content_size - inner_rect.size();
        let is_hovering_outer_rect = ui.rect_contains_pointer(outer_rect);
        if scrolling_enabled && is_hovering_outer_rect {
            let always_scroll_enabled_direction = ui.style().always_scroll_the_only_direction
                && scroll_enabled[0] != scroll_enabled[1];
            for d in 0..2 {
                if scroll_enabled[d] {
                    let scroll_delta = ui.ctx().input_mut(|input| {
                        if always_scroll_enabled_direction {
                            // no bidirectional scrolling; allow horizontal scrolling without pressing shift
                            input.smooth_scroll_delta[0] + input.smooth_scroll_delta[1]
                        } else {
                            input.smooth_scroll_delta[d]
                        }
                    });

                    let scrolling_up = state.offset[d] > 0.0 && scroll_delta > 0.0;
                    let scrolling_down = state.offset[d] < max_offset[d] && scroll_delta < 0.0;

                    if scrolling_up || scrolling_down {
                        state.offset[d] -= scroll_delta;

                        // Clear scroll delta so no parent scroll will use it:
                        ui.ctx().input_mut(|input| {
                            if always_scroll_enabled_direction {
                                input.smooth_scroll_delta[0] = 0.0;
                                input.smooth_scroll_delta[1] = 0.0;
                            } else {
                                input.smooth_scroll_delta[d] = 0.0;
                            }
                        });

                        state.scroll_stuck_to_end[d] = false;
                        state.offset_target[d] = None;
                    }
                }
            }
        }

        let show_scroll_this_frame = match scroll_bar_visibility {
            ScrollBarVisibility::AlwaysHidden => Vec2b::FALSE,
            ScrollBarVisibility::VisibleWhenNeeded => content_is_too_large,
            ScrollBarVisibility::AlwaysVisible => scroll_enabled,
        };

        // Avoid frame delay; start showing scroll bar right away:
        if show_scroll_this_frame[0] && show_bars_factor.x <= 0.0 {
            show_bars_factor.x = ui.ctx().animate_bool_responsive(id.with("h"), true);
        }
        if show_scroll_this_frame[1] && show_bars_factor.y <= 0.0 {
            show_bars_factor.y = ui.ctx().animate_bool_responsive(id.with("v"), true);
        }

        let scroll_style = ui.spacing().scroll;

        // Paint the bars:
        let scroll_bar_rect = scroll_bar_rect.unwrap_or(inner_rect);
        for d in 0..2 {
            // maybe force increase in offset to keep scroll stuck to end position
            if stick_to_end[d] && state.scroll_stuck_to_end[d] {
                state.offset[d] = content_size[d] - inner_rect.size()[d];
            }

            let show_factor = show_bars_factor[d];
            if show_factor == 0.0 {
                state.scroll_bar_interaction[d] = false;
                continue;
            }

            // Margin on either side of the scroll bar:
            let inner_margin = show_factor * scroll_style.bar_inner_margin;
            let outer_margin = show_factor * scroll_style.bar_outer_margin;

            // top/bottom of a horizontal scroll (d==0).
            // left/rigth of a vertical scroll (d==1).
            let mut cross = if scroll_style.floating {
                // The bounding rect of a fully visible bar.
                // When we hover this area, we should show the full bar:
                let max_bar_rect = if d == 0 {
                    outer_rect.with_min_y(outer_rect.max.y - outer_margin - scroll_style.bar_width)
                } else {
                    outer_rect.with_min_x(outer_rect.max.x - outer_margin - scroll_style.bar_width)
                };

                let is_hovering_bar_area = is_hovering_outer_rect
                    && ui.rect_contains_pointer(max_bar_rect)
                    || state.scroll_bar_interaction[d];

                let is_hovering_bar_area_t = ui
                    .ctx()
                    .animate_bool_responsive(id.with((d, "bar_hover")), is_hovering_bar_area);

                let width = show_factor
                    * lerp(
                        scroll_style.floating_width..=scroll_style.bar_width,
                        is_hovering_bar_area_t,
                    );

                let max_cross = outer_rect.max[1 - d] - outer_margin;
                let min_cross = max_cross - width;
                Rangef::new(min_cross, max_cross)
            } else {
                let min_cross = inner_rect.max[1 - d] + inner_margin;
                let max_cross = outer_rect.max[1 - d] - outer_margin;
                Rangef::new(min_cross, max_cross)
            };

            if ui.clip_rect().max[1 - d] < cross.max + outer_margin {
                // Move the scrollbar so it is visible. This is needed in some cases.
                // For instance:
                // * When we have a vertical-only scroll area in a top level panel,
                //   and that panel is not wide enough for the contents.
                // * When one ScrollArea is nested inside another, and the outer
                //   is scrolled so that the scroll-bars of the inner ScrollArea (us)
                //   is outside the clip rectangle.
                // Really this should use the tighter clip_rect that ignores clip_rect_margin, but we don't store that.
                // clip_rect_margin is quite a hack. It would be nice to get rid of it.
                let width = cross.max - cross.min;
                cross.max = ui.clip_rect().max[1 - d] - outer_margin;
                cross.min = cross.max - width;
            }

            let outer_scroll_bar_rect = if d == 0 {
                Rect::from_min_max(
                    pos2(scroll_bar_rect.left(), cross.min),
                    pos2(scroll_bar_rect.right(), cross.max),
                )
            } else {
                Rect::from_min_max(
                    pos2(cross.min, scroll_bar_rect.top()),
                    pos2(cross.max, scroll_bar_rect.bottom()),
                )
            };

            let from_content = |content| {
                remap_clamp(
                    content,
                    0.0..=content_size[d],
                    scroll_bar_rect.min[d]..=scroll_bar_rect.max[d],
                )
            };

            let handle_rect = if d == 0 {
                Rect::from_min_max(
                    pos2(from_content(state.offset.x), cross.min),
                    pos2(from_content(state.offset.x + inner_rect.width()), cross.max),
                )
            } else {
                Rect::from_min_max(
                    pos2(cross.min, from_content(state.offset.y)),
                    pos2(
                        cross.max,
                        from_content(state.offset.y + inner_rect.height()),
                    ),
                )
            };

            let interact_id = id.with(d);
            let sense = if self.scrolling_enabled {
                Sense::click_and_drag()
            } else {
                Sense::hover()
            };
            let response = ui.interact(outer_scroll_bar_rect, interact_id, sense);

            state.scroll_bar_interaction[d] = response.hovered() || response.dragged();

            if let Some(pointer_pos) = response.interact_pointer_pos() {
                let scroll_start_offset_from_top_left = state.scroll_start_offset_from_top_left[d]
                    .get_or_insert_with(|| {
                        if handle_rect.contains(pointer_pos) {
                            pointer_pos[d] - handle_rect.min[d]
                        } else {
                            let handle_top_pos_at_bottom =
                                scroll_bar_rect.max[d] - handle_rect.size()[d];
                            // Calculate the new handle top position, centering the handle on the mouse.
                            let new_handle_top_pos = (pointer_pos[d] - handle_rect.size()[d] / 2.0)
                                .clamp(scroll_bar_rect.min[d], handle_top_pos_at_bottom);
                            pointer_pos[d] - new_handle_top_pos
                        }
                    });

                let new_handle_top = pointer_pos[d] - *scroll_start_offset_from_top_left;
                state.offset[d] = remap(
                    new_handle_top,
                    scroll_bar_rect.min[d]..=scroll_bar_rect.max[d],
                    0.0..=content_size[d],
                );

                // some manual action taken, scroll not stuck
                state.scroll_stuck_to_end[d] = false;
                state.offset_target[d] = None;
            } else {
                state.scroll_start_offset_from_top_left[d] = None;
            }

            let unbounded_offset = state.offset[d];
            state.offset[d] = state.offset[d].max(0.0);
            state.offset[d] = state.offset[d].min(max_offset[d]);

            if state.offset[d] != unbounded_offset {
                state.vel[d] = 0.0;
            }

            if ui.is_rect_visible(outer_scroll_bar_rect) {
                // Avoid frame-delay by calculating a new handle rect:
                let mut handle_rect = if d == 0 {
                    Rect::from_min_max(
                        pos2(from_content(state.offset.x), cross.min),
                        pos2(from_content(state.offset.x + inner_rect.width()), cross.max),
                    )
                } else {
                    Rect::from_min_max(
                        pos2(cross.min, from_content(state.offset.y)),
                        pos2(
                            cross.max,
                            from_content(state.offset.y + inner_rect.height()),
                        ),
                    )
                };
                let min_handle_size = scroll_style.handle_min_length;
                if handle_rect.size()[d] < min_handle_size {
                    handle_rect = Rect::from_center_size(
                        handle_rect.center(),
                        if d == 0 {
                            vec2(min_handle_size, handle_rect.size().y)
                        } else {
                            vec2(handle_rect.size().x, min_handle_size)
                        },
                    );
                }

                let visuals = if scrolling_enabled {
                    // Pick visuals based on interaction with the handle.
                    // Remember that the response is for the whole scroll bar!
                    let is_hovering_handle = response.hovered()
                        && ui.input(|i| {
                            i.pointer
                                .latest_pos()
                                .map_or(false, |p| handle_rect.contains(p))
                        });
                    let visuals = ui.visuals();
                    if response.is_pointer_button_down_on() {
                        &visuals.widgets.active
                    } else if is_hovering_handle {
                        &visuals.widgets.hovered
                    } else {
                        &visuals.widgets.inactive
                    }
                } else {
                    &ui.visuals().widgets.inactive
                };

                let handle_opacity = if scroll_style.floating {
                    if response.hovered() || response.dragged() {
                        scroll_style.interact_handle_opacity
                    } else {
                        let is_hovering_outer_rect_t = ui.ctx().animate_bool_responsive(
                            id.with((d, "is_hovering_outer_rect")),
                            is_hovering_outer_rect,
                        );
                        lerp(
                            scroll_style.dormant_handle_opacity
                                ..=scroll_style.active_handle_opacity,
                            is_hovering_outer_rect_t,
                        )
                    }
                } else {
                    1.0
                };

                let background_opacity = if scroll_style.floating {
                    if response.hovered() || response.dragged() {
                        scroll_style.interact_background_opacity
                    } else if is_hovering_outer_rect {
                        scroll_style.active_background_opacity
                    } else {
                        scroll_style.dormant_background_opacity
                    }
                } else {
                    1.0
                };

                let handle_color = if scroll_style.foreground_color {
                    visuals.fg_stroke.color
                } else {
                    visuals.bg_fill
                };

                // Background:
                ui.painter().add(epaint::Shape::rect_filled(
                    outer_scroll_bar_rect,
                    visuals.rounding,
                    ui.visuals()
                        .extreme_bg_color
                        .gamma_multiply(background_opacity),
                ));

                // Handle:
                ui.painter().add(epaint::Shape::rect_filled(
                    handle_rect,
                    visuals.rounding,
                    handle_color.gamma_multiply(handle_opacity),
                ));
            }
        }

        ui.advance_cursor_after_rect(outer_rect);

        if show_scroll_this_frame != state.show_scroll {
            ui.ctx().request_repaint();
        }

        let available_offset = content_size - inner_rect.size();
        state.offset = state.offset.min(available_offset);
        state.offset = state.offset.max(Vec2::ZERO);

        // Is scroll handle at end of content, or is there no scrollbar
        // yet (not enough content), but sticking is requested? If so, enter sticky mode.
        // Only has an effect if stick_to_end is enabled but we save in
        // state anyway so that entering sticky mode at an arbitrary time
        // has appropriate effect.
        state.scroll_stuck_to_end = Vec2b::new(
            (state.offset[0] == available_offset[0])
                || (self.stick_to_end[0] && available_offset[0] < 0.0),
            (state.offset[1] == available_offset[1])
                || (self.stick_to_end[1] && available_offset[1] < 0.0),
        );

        state.show_scroll = show_scroll_this_frame;
        state.content_is_too_large = content_is_too_large;
        state.interact_rect = Some(inner_rect);

        state.store(ui.ctx(), id);

        (content_size, state)
    }
}<|MERGE_RESOLUTION|>--- conflicted
+++ resolved
@@ -226,13 +226,9 @@
             auto_shrink: Vec2b::TRUE,
             max_size: Vec2::INFINITY,
             min_scrolled_size: Vec2::splat(64.0),
-<<<<<<< HEAD
             // TODO(BastiDood): Use `Default::default` when `const` traits stabilize.
             scroll_bar_visibility: ScrollBarVisibility::DEFAULT,
-=======
-            scroll_bar_visibility: Default::default(),
             scroll_bar_rect: None,
->>>>>>> f7415298
             id_salt: None,
             offset_x: None,
             offset_y: None,
@@ -307,7 +303,6 @@
         self
     }
 
-<<<<<<< HEAD
     /// A source for the unique [`Id`], e.g. `.const_id_salt("second_scroll_area")` or `.const_id_salt(loop_index)`.
     #[inline]
     pub const fn const_id_salt(mut self, id_salt: Id) -> Self {
@@ -321,23 +316,21 @@
         self.const_id_salt(Id::new(id_salt))
     }
 
-=======
-    /// Specify within which screen-space rectangle to show the scroll bars.
-    ///
-    /// This can be used to move the scroll bars to a smaller region of the `ScrollArea`,
-    /// for instance if you are painting a sticky header on top of it.
-    #[inline]
-    pub fn scroll_bar_rect(mut self, scroll_bar_rect: Rect) -> Self {
-        self.scroll_bar_rect = Some(scroll_bar_rect);
-        self
-    }
-
->>>>>>> f7415298
     /// A source for the unique [`Id`], e.g. `.id_source("second_scroll_area")` or `.id_source(loop_index)`.
     #[inline]
     #[deprecated = "Renamed id_salt"]
     pub fn id_source(self, id_salt: impl std::hash::Hash) -> Self {
         self.id_salt(id_salt)
+    }
+
+    /// Specify within which screen-space rectangle to show the scroll bars.
+    ///
+    /// This can be used to move the scroll bars to a smaller region of the `ScrollArea`,
+    /// for instance if you are painting a sticky header on top of it.
+    #[inline]
+    pub const fn scroll_bar_rect(mut self, scroll_bar_rect: Rect) -> Self {
+        self.scroll_bar_rect = Some(scroll_bar_rect);
+        self
     }
 
     /// Set the horizontal and vertical scroll offset position.
