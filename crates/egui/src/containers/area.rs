--- conflicted
+++ resolved
@@ -75,11 +75,7 @@
     pivot: Align2,
     anchor: Option<(Align2, Vec2)>,
     new_pos: Option<Pos2>,
-<<<<<<< HEAD
-    drag_bounds: Option<Rect>,
     edges_padded_for_resize: bool,
-=======
->>>>>>> 128afdde
 }
 
 impl Area {
@@ -96,11 +92,7 @@
             new_pos: None,
             pivot: Align2::LEFT_TOP,
             anchor: None,
-<<<<<<< HEAD
-            drag_bounds: None,
             edges_padded_for_resize: false,
-=======
->>>>>>> 128afdde
         }
     }
 
@@ -281,11 +273,8 @@
             pivot,
             anchor,
             constrain,
-<<<<<<< HEAD
+            constrain_rect,
             edges_padded_for_resize,
-=======
-            constrain_rect,
->>>>>>> 128afdde
         } = self;
 
         let layer_id = LayerId::new(order, id);
