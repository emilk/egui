--- conflicted
+++ resolved
@@ -472,27 +472,21 @@
         let resize = resize.resizable(false); // We resize it manually
         let mut resize = resize.id(resize_id);
 
-        // Prevent window from becoming larger than the screen rect.
-        {
-<<<<<<< HEAD
-            let screen_rect_size = ctx.screen_rect().size() - margins;
-            resize.max_size = resize.max_size.at_most(screen_rect_size);
-        }
-
         let mut prepared_area = area.begin(ctx);
         let last_frame_outer_rect = prepared_area.state().rect();
 
-        if let Some(mut resize_state) = resize::State::load(ctx, resize_id) {
-            resize_state.desired_size = last_frame_outer_rect.size() - margins;
-            resize_state.store(ctx, resize_id);
-=======
+        {
             // Prevent window from becoming larger than the constrain rect.
             let constrain_rect = area.constrain_rect();
             let max_width = constrain_rect.width();
             let max_height = constrain_rect.height() - title_bar_height;
             resize.max_size.x = resize.max_size.x.min(max_width);
             resize.max_size.y = resize.max_size.y.min(max_height);
->>>>>>> 78dfdb36
+        }
+
+        if let Some(mut resize_state) = resize::State::load(ctx, resize_id) {
+            resize_state.desired_size = last_frame_outer_rect.size() - margins;
+            resize_state.store(ctx, resize_id);
         }
 
         // First check for resize to avoid frame delay:
@@ -508,17 +502,13 @@
             resize_id,
         );
 
-<<<<<<< HEAD
         let mut area_content_ui = prepared_area.content_ui(ctx);
-=======
-        let mut area_content_ui = area.content_ui(ctx);
         if is_open {
             // `Area` already takes care of fade-in animations,
             // so we only need to handle fade-out animations here.
         } else if fade_out {
             area_content_ui.multiply_opacity(opacity);
         }
->>>>>>> 78dfdb36
 
         let content_inner = {
             // BEGIN FRAME --------------------------------
