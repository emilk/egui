// WARNING: the code in here is horrible. It is a behemoth that needs breaking up into simpler parts.

use std::sync::Arc;

use crate::collapsing_header::CollapsingState;
use crate::*;
use epaint::*;

use super::*;

/// Builder for a floating window which can be dragged, closed, collapsed, resized and scrolled (off by default).
///
/// You can customize:
/// * title
/// * default, minimum, maximum and/or fixed size, collapsed/expanded
/// * if the window has a scroll area (off by default)
/// * if the window can be collapsed (minimized) to just the title bar (yes, by default)
/// * if there should be a close button (none by default)
///
/// ```
/// # egui::__run_test_ctx(|ctx| {
/// egui::Window::new("My Window").show(ctx, |ui| {
///    ui.label("Hello World!");
/// });
/// # });
/// ```
///
/// The previous rectangle used by this window can be obtained through [`crate::Memory::area_rect()`].
///
/// Note that this is NOT a native OS window.
/// To create a new native OS window, use [`crate::Context::show_viewport_deferred`].
#[must_use = "You should call .show()"]
pub struct Window<'open> {
    title: WidgetText,
    open: Option<&'open mut bool>,
    area: Area,
    frame: Option<Frame>,
    resize: Resize,
    scroll: ScrollArea,
    collapsible: bool,
    default_open: bool,
    with_title_bar: bool,
}

impl<'open> Window<'open> {
    /// The window title is used as a unique [`Id`] and must be unique, and should not change.
    /// This is true even if you disable the title bar with `.title_bar(false)`.
    /// If you need a changing title, you must call `window.id(…)` with a fixed id.
    pub fn new(title: impl Into<WidgetText>) -> Self {
        let title = title.into().fallback_text_style(TextStyle::Heading);
<<<<<<< HEAD
        let area = Area::new(Id::new(title.text())).edges_padded_for_resize(true);
=======
        let area = Area::new(Id::new(title.text())).constrain(true);
>>>>>>> 128afdde
        Self {
            title,
            open: None,
            area,
            frame: None,
            resize: Resize::default()
                .with_stroke(false)
                .min_size([96.0, 32.0])
                .default_size([340.0, 420.0]), // Default inner size of a window
            scroll: ScrollArea::neither(),
            collapsible: true,
            default_open: true,
            with_title_bar: true,
        }
    }

    /// Assign a unique id to the Window. Required if the title changes, or is shared with another window.
    #[inline]
    pub fn id(mut self, id: Id) -> Self {
        self.area = self.area.id(id);
        self
    }

    /// Call this to add a close-button to the window title bar.
    ///
    /// * If `*open == false`, the window will not be visible.
    /// * If `*open == true`, the window will have a close button.
    /// * If the close button is pressed, `*open` will be set to `false`.
    #[inline]
    pub fn open(mut self, open: &'open mut bool) -> Self {
        self.open = Some(open);
        self
    }

    /// If `false` the window will be grayed out and non-interactive.
    #[inline]
    pub fn enabled(mut self, enabled: bool) -> Self {
        self.area = self.area.enabled(enabled);
        self
    }

    /// If `false` the window will be non-interactive.
    #[inline]
    pub fn interactable(mut self, interactable: bool) -> Self {
        self.area = self.area.interactable(interactable);
        self
    }

    /// If `false` the window will be immovable.
    #[inline]
    pub fn movable(mut self, movable: bool) -> Self {
        self.area = self.area.movable(movable);
        self
    }

    /// Usage: `Window::new(…).mutate(|w| w.resize = w.resize.auto_expand_width(true))`
    // TODO(emilk): I'm not sure this is a good interface for this.
    #[inline]
    pub fn mutate(mut self, mutate: impl Fn(&mut Self)) -> Self {
        mutate(&mut self);
        self
    }

    /// Usage: `Window::new(…).resize(|r| r.auto_expand_width(true))`
    // TODO(emilk): I'm not sure this is a good interface for this.
    #[inline]
    pub fn resize(mut self, mutate: impl Fn(Resize) -> Resize) -> Self {
        self.resize = mutate(self.resize);
        self.area = self
            .area
            .edges_padded_for_resize(self.resize.is_resizable());
        self
    }

    /// Change the background color, margins, etc.
    #[inline]
    pub fn frame(mut self, frame: Frame) -> Self {
        self.frame = Some(frame);
        self
    }

    /// Set minimum width of the window.
    #[inline]
    pub fn min_width(mut self, min_width: f32) -> Self {
        self.resize = self.resize.min_width(min_width);
        self
    }

    /// Set minimum height of the window.
    #[inline]
    pub fn min_height(mut self, min_height: f32) -> Self {
        self.resize = self.resize.min_height(min_height);
        self
    }

    /// Set minimum size of the window, equivalent to calling both `min_width` and `min_height`.
    #[inline]
    pub fn min_size(mut self, min_size: impl Into<Vec2>) -> Self {
        self.resize = self.resize.min_size(min_size);
        self
    }

    /// Set maximum width of the window.
    #[inline]
    pub fn max_width(mut self, max_width: f32) -> Self {
        self.resize = self.resize.max_width(max_width);
        self
    }

    /// Set maximum height of the window.
    #[inline]
    pub fn max_height(mut self, max_height: f32) -> Self {
        self.resize = self.resize.max_height(max_height);
        self
    }

    /// Set maximum size of the window, equivalent to calling both `max_width` and `max_height`.
    #[inline]
    pub fn max_size(mut self, max_size: impl Into<Vec2>) -> Self {
        self.resize = self.resize.max_size(max_size);
        self
    }

    /// Set current position of the window.
    /// If the window is movable it is up to you to keep track of where it moved to!
    #[inline]
    pub fn current_pos(mut self, current_pos: impl Into<Pos2>) -> Self {
        self.area = self.area.current_pos(current_pos);
        self
    }

    /// Set initial position of the window.
    #[inline]
    pub fn default_pos(mut self, default_pos: impl Into<Pos2>) -> Self {
        self.area = self.area.default_pos(default_pos);
        self
    }

    /// Sets the window position and prevents it from being dragged around.
    #[inline]
    pub fn fixed_pos(mut self, pos: impl Into<Pos2>) -> Self {
        self.area = self.area.fixed_pos(pos);
        self
    }

    /// Constrains this window to the screen bounds.
    ///
    /// To change the area to constrain to, use [`Self::constrain_to`].
    ///
    /// Default: `true`.
    #[inline]
    pub fn constrain(mut self, constrain: bool) -> Self {
        self.area = self.area.constrain(constrain);
        self
    }

    /// Constrain the movement of the window to the given rectangle.
    ///
    /// For instance: `.constrain_to(ctx.screen_rect())`.
    #[inline]
    pub fn constrain_to(mut self, constrain_rect: Rect) -> Self {
        self.area = self.area.constrain_to(constrain_rect);
        self
    }

    /// Where the "root" of the window is.
    ///
    /// For instance, if you set this to [`Align2::RIGHT_TOP`]
    /// then [`Self::fixed_pos`] will set the position of the right-top
    /// corner of the window.
    ///
    /// Default: [`Align2::LEFT_TOP`].
    #[inline]
    pub fn pivot(mut self, pivot: Align2) -> Self {
        self.area = self.area.pivot(pivot);
        self
    }

    /// Set anchor and distance.
    ///
    /// An anchor of `Align2::RIGHT_TOP` means "put the right-top corner of the window
    /// in the right-top corner of the screen".
    ///
    /// The offset is added to the position, so e.g. an offset of `[-5.0, 5.0]`
    /// would move the window left and down from the given anchor.
    ///
    /// Anchoring also makes the window immovable.
    ///
    /// It is an error to set both an anchor and a position.
    #[inline]
    pub fn anchor(mut self, align: Align2, offset: impl Into<Vec2>) -> Self {
        self.area = self.area.anchor(align, offset);
        self
    }

    /// Set initial collapsed state of the window
    #[inline]
    pub fn default_open(mut self, default_open: bool) -> Self {
        self.default_open = default_open;
        self
    }

    /// Set initial size of the window.
    #[inline]
    pub fn default_size(mut self, default_size: impl Into<Vec2>) -> Self {
        self.resize = self.resize.default_size(default_size);
        self
    }

    /// Set initial width of the window.
    #[inline]
    pub fn default_width(mut self, default_width: f32) -> Self {
        self.resize = self.resize.default_width(default_width);
        self
    }

    /// Set initial height of the window.
    #[inline]
    pub fn default_height(mut self, default_height: f32) -> Self {
        self.resize = self.resize.default_height(default_height);
        self
    }

    /// Sets the window size and prevents it from being resized by dragging its edges.
    #[inline]
    pub fn fixed_size(mut self, size: impl Into<Vec2>) -> Self {
        self.resize = self.resize.fixed_size(size);
        self.area = self.area.edges_padded_for_resize(false);
        self
    }

    /// Set initial position and size of the window.
    pub fn default_rect(self, rect: Rect) -> Self {
        self.default_pos(rect.min).default_size(rect.size())
    }

    /// Sets the window pos and size and prevents it from being moved and resized by dragging its edges.
    pub fn fixed_rect(self, rect: Rect) -> Self {
        self.fixed_pos(rect.min).fixed_size(rect.size())
    }

    /// Can the user resize the window by dragging its edges?
    ///
    /// Note that even if you set this to `false` the window may still auto-resize.
    ///
    /// Default is `true`.
    #[inline]
    pub fn resizable(mut self, resizable: bool) -> Self {
        self.resize = self.resize.resizable(resizable);
        self.area = self.area.edges_padded_for_resize(resizable);
        self
    }

    /// Can the window be collapsed by clicking on its title?
    #[inline]
    pub fn collapsible(mut self, collapsible: bool) -> Self {
        self.collapsible = collapsible;
        self
    }

    /// Show title bar on top of the window?
    /// If `false`, the window will not be collapsible nor have a close-button.
    #[inline]
    pub fn title_bar(mut self, title_bar: bool) -> Self {
        self.with_title_bar = title_bar;
        self
    }

    /// Not resizable, just takes the size of its contents.
    /// Also disabled scrolling.
    /// Text will not wrap, but will instead make your window width expand.
    #[inline]
    pub fn auto_sized(mut self) -> Self {
        self.resize = self.resize.auto_sized();
        self.scroll = ScrollArea::neither();
        self.area = self.area.edges_padded_for_resize(false);
        self
    }

    /// Enable/disable horizontal/vertical scrolling. `false` by default.
    #[inline]
    pub fn scroll2(mut self, scroll: impl Into<Vec2b>) -> Self {
        self.scroll = self.scroll.scroll2(scroll);
        self
    }

    /// Enable/disable horizontal scrolling. `false` by default.
    #[inline]
    pub fn hscroll(mut self, hscroll: bool) -> Self {
        self.scroll = self.scroll.hscroll(hscroll);
        self
    }

    /// Enable/disable vertical scrolling. `false` by default.
    #[inline]
    pub fn vscroll(mut self, vscroll: bool) -> Self {
        self.scroll = self.scroll.vscroll(vscroll);
        self
    }

    /// Enable/disable scrolling on the window by dragging with the pointer. `true` by default.
    ///
    /// See [`ScrollArea::drag_to_scroll`] for more.
    #[inline]
    pub fn drag_to_scroll(mut self, drag_to_scroll: bool) -> Self {
        self.scroll = self.scroll.drag_to_scroll(drag_to_scroll);
        self
    }
}

impl<'open> Window<'open> {
    /// Returns `None` if the window is not open (if [`Window::open`] was called with `&mut false`).
    /// Returns `Some(InnerResponse { inner: None })` if the window is collapsed.
    #[inline]
    pub fn show<R>(
        self,
        ctx: &Context,
        add_contents: impl FnOnce(&mut Ui) -> R,
    ) -> Option<InnerResponse<Option<R>>> {
        self.show_dyn(ctx, Box::new(add_contents))
    }

    fn show_dyn<'c, R>(
        self,
        ctx: &Context,
        add_contents: Box<dyn FnOnce(&mut Ui) -> R + 'c>,
    ) -> Option<InnerResponse<Option<R>>> {
        let Window {
            title,
            open,
            area,
            frame,
            resize,
            scroll,
            collapsible,
            default_open,
            with_title_bar,
        } = self;

        let frame = frame.unwrap_or_else(|| Frame::window(&ctx.style()));

        let is_explicitly_closed = matches!(open, Some(false));
        let is_open = !is_explicitly_closed || ctx.memory(|mem| mem.everything_is_visible());
        area.show_open_close_animation(ctx, &frame, is_open);

        if !is_open {
            return None;
        }

        let area_id = area.id;
        let area_layer_id = area.layer();
        let resize_id = area_id.with("resize");
        let mut collapsing =
            CollapsingState::load_with_default_open(ctx, area_id.with("collapsing"), default_open);

        let is_collapsed = with_title_bar && !collapsing.is_open();
        let possible = PossibleInteractions::new(&area, &resize, is_collapsed);

        let area = area.movable(false); // We move it manually, or the area will move the window when we want to resize it
        let resize = resize.resizable(false); // We move it manually
        let mut resize = resize.id(resize_id);

        let mut area = area.begin(ctx);

        let title_content_spacing = 2.0 * ctx.style().spacing.item_spacing.y;

        // First interact (move etc) to avoid frame delay:
        let last_frame_outer_rect = area.state().rect();
        let interaction = if possible.movable || possible.resizable() {
            window_interaction(
                ctx,
                possible,
                area_layer_id,
                area_id.with("frame_resize"),
                last_frame_outer_rect,
            )
            .and_then(|window_interaction| {
                // Calculate roughly how much larger the window size is compared to the inner rect
                let title_bar_height = if with_title_bar {
                    let style = ctx.style();
                    ctx.fonts(|f| title.font_height(f, &style)) + title_content_spacing
                } else {
                    0.0
                };
                let margins = frame.outer_margin.sum()
                    + frame.inner_margin.sum()
                    + vec2(0.0, title_bar_height);

                interact(
                    window_interaction,
                    ctx,
                    margins,
                    area_layer_id,
                    &mut area,
                    resize_id,
                )
            })
        } else {
            None
        };
        let hover_interaction = resize_hover(ctx, possible, area_layer_id, last_frame_outer_rect);

        let mut area_content_ui = area.content_ui(ctx);

        let content_inner = {
            // BEGIN FRAME --------------------------------
            let frame_stroke = frame.stroke;
            let mut frame = frame.begin(&mut area_content_ui);

            let show_close_button = open.is_some();
            let title_bar = if with_title_bar {
                let title_bar = show_title_bar(
                    &mut frame.content_ui,
                    title,
                    show_close_button,
                    &mut collapsing,
                    collapsible,
                );
                resize.min_size.x = resize.min_size.x.at_least(title_bar.rect.width()); // Prevent making window smaller than title bar width
                Some(title_bar)
            } else {
                None
            };

            let (content_inner, content_response) = collapsing
                .show_body_unindented(&mut frame.content_ui, |ui| {
                    resize.show(ui, |ui| {
                        if title_bar.is_some() {
                            ui.add_space(title_content_spacing);
                        }

                        if scroll.is_any_scroll_enabled() {
                            scroll.show(ui, add_contents).inner
                        } else {
                            add_contents(ui)
                        }
                    })
                })
                .map_or((None, None), |ir| (Some(ir.inner), Some(ir.response)));

            let outer_rect = frame.end(&mut area_content_ui).rect;
            paint_resize_corner(&area_content_ui, &possible, outer_rect, frame_stroke);

            // END FRAME --------------------------------

            if let Some(title_bar) = title_bar {
                title_bar.ui(
                    &mut area_content_ui,
                    outer_rect,
                    &content_response,
                    open,
                    &mut collapsing,
                    collapsible,
                );
            }

            collapsing.store(ctx);

            if let Some(interaction) = interaction {
                paint_frame_interaction(
                    &area_content_ui,
                    outer_rect,
                    interaction,
                    ctx.style().visuals.widgets.active,
                );
            } else if let Some(hover_interaction) = hover_interaction {
                if ctx.input(|i| i.pointer.has_pointer()) {
                    paint_frame_interaction(
                        &area_content_ui,
                        outer_rect,
                        hover_interaction,
                        ctx.style().visuals.widgets.hovered,
                    );
                }
            }
            content_inner
        };

        let full_response = area.end(ctx, area_content_ui);

        let inner_response = InnerResponse {
            inner: content_inner,
            response: full_response,
        };
        Some(inner_response)
    }
}

fn paint_resize_corner(
    ui: &Ui,
    possible: &PossibleInteractions,
    outer_rect: Rect,
    stroke: impl Into<Stroke>,
) {
    let corner = if possible.resize_right && possible.resize_bottom {
        Align2::RIGHT_BOTTOM
    } else if possible.resize_left && possible.resize_bottom {
        Align2::LEFT_BOTTOM
    } else if possible.resize_left && possible.resize_top {
        Align2::LEFT_TOP
    } else if possible.resize_right && possible.resize_top {
        Align2::RIGHT_TOP
    } else {
        return;
    };

    let corner_size = Vec2::splat(ui.visuals().resize_corner_size);
    let corner_rect = corner.align_size_within_rect(corner_size, outer_rect);
    let corner_rect = corner_rect.translate(-2.0 * corner.to_sign()); // move away from corner
    crate::resize::paint_resize_corner_with_style(ui, &corner_rect, stroke, corner);
}

// ----------------------------------------------------------------------------

#[derive(Clone, Copy, Debug)]
struct PossibleInteractions {
    movable: bool,
    // Which sides can we drag to resize?
    resize_left: bool,
    resize_right: bool,
    resize_top: bool,
    resize_bottom: bool,
}

impl PossibleInteractions {
    fn new(area: &Area, resize: &Resize, is_collapsed: bool) -> Self {
        let movable = area.is_enabled() && area.is_movable();
        let resizable = area.is_enabled() && resize.is_resizable() && !is_collapsed;
        let pivot = area.get_pivot();
        Self {
            movable,
            resize_left: resizable && (movable || pivot.x() != Align::LEFT),
            resize_right: resizable && (movable || pivot.x() != Align::RIGHT),
            resize_top: resizable && (movable || pivot.y() != Align::TOP),
            resize_bottom: resizable && (movable || pivot.y() != Align::BOTTOM),
        }
    }

    pub fn resizable(&self) -> bool {
        self.resize_left || self.resize_right || self.resize_top || self.resize_bottom
    }
}

/// Either a move or resize
#[derive(Clone, Copy, Debug)]
pub(crate) struct WindowInteraction {
    pub(crate) area_layer_id: LayerId,
    pub(crate) start_rect: Rect,
    pub(crate) left: bool,
    pub(crate) right: bool,
    pub(crate) top: bool,
    pub(crate) bottom: bool,
}

impl WindowInteraction {
    pub fn set_cursor(&self, ctx: &Context) {
        if (self.left && self.top) || (self.right && self.bottom) {
            ctx.set_cursor_icon(CursorIcon::ResizeNwSe);
        } else if (self.right && self.top) || (self.left && self.bottom) {
            ctx.set_cursor_icon(CursorIcon::ResizeNeSw);
        } else if self.left || self.right {
            ctx.set_cursor_icon(CursorIcon::ResizeHorizontal);
        } else if self.bottom || self.top {
            ctx.set_cursor_icon(CursorIcon::ResizeVertical);
        }
    }

    pub fn is_resize(&self) -> bool {
        self.left || self.right || self.top || self.bottom
    }
}

fn interact(
    window_interaction: WindowInteraction,
    ctx: &Context,
    margins: Vec2,
    area_layer_id: LayerId,
    area: &mut area::Prepared,
    resize_id: Id,
) -> Option<WindowInteraction> {
    let new_rect = move_and_resize_window(ctx, &window_interaction)?;
    let mut new_rect = ctx.round_rect_to_pixels(new_rect);

    if area.constrain() {
        new_rect = ctx.constrain_window_rect_to_area(new_rect, area.constrain_rect());
    }

    // TODO(emilk): add this to a Window state instead as a command "move here next frame"
    area.state_mut().set_left_top_pos(new_rect.left_top());

    if window_interaction.is_resize() {
        if let Some(mut state) = resize::State::load(ctx, resize_id) {
            state.requested_size = Some(new_rect.size() - margins);
            state.store(ctx, resize_id);
        }
    }

    ctx.memory_mut(|mem| mem.areas_mut().move_to_top(area_layer_id));
    Some(window_interaction)
}

fn move_and_resize_window(ctx: &Context, window_interaction: &WindowInteraction) -> Option<Rect> {
    window_interaction.set_cursor(ctx);

    // Only move/resize windows with primary mouse button:
    if !ctx.input(|i| i.pointer.primary_down()) {
        return None;
    }

    let pointer_pos = ctx.input(|i| i.pointer.interact_pos())?;
    let mut rect = window_interaction.start_rect; // prevent drift

    if window_interaction.is_resize() {
        if window_interaction.left {
            rect.min.x = ctx.round_to_pixel(pointer_pos.x);
        } else if window_interaction.right {
            rect.max.x = ctx.round_to_pixel(pointer_pos.x);
        }

        if window_interaction.top {
            rect.min.y = ctx.round_to_pixel(pointer_pos.y);
        } else if window_interaction.bottom {
            rect.max.y = ctx.round_to_pixel(pointer_pos.y);
        }
    } else {
        // Movement.

        // We do window interaction first (to avoid frame delay),
        // but we want anything interactive in the window (e.g. slider) to steal
        // the drag from us. It is therefor important not to move the window the first frame,
        // but instead let other widgets to the steal. HACK.
        if !ctx.input(|i| i.pointer.any_pressed()) {
            let press_origin = ctx.input(|i| i.pointer.press_origin())?;
            let delta = pointer_pos - press_origin;
            rect = rect.translate(delta);
        }
    }

    Some(rect)
}

/// Returns `Some` if there is a move or resize
fn window_interaction(
    ctx: &Context,
    possible: PossibleInteractions,
    area_layer_id: LayerId,
    id: Id,
    rect: Rect,
) -> Option<WindowInteraction> {
    {
        let drag_id = ctx.memory(|mem| mem.interaction().drag_id);

        if drag_id.is_some() && drag_id != Some(id) {
            return None;
        }
    }

    let mut window_interaction = ctx.memory(|mem| mem.window_interaction());

    if window_interaction.is_none() {
        if let Some(hover_window_interaction) = resize_hover(ctx, possible, area_layer_id, rect) {
            hover_window_interaction.set_cursor(ctx);
            if ctx.input(|i| i.pointer.any_pressed() && i.pointer.primary_down()) {
                ctx.memory_mut(|mem| {
                    mem.interaction_mut().drag_id = Some(id);
                    mem.interaction_mut().drag_is_window = true;
                    window_interaction = Some(hover_window_interaction);
                    mem.set_window_interaction(window_interaction);
                });
            }
        }
    }

    if let Some(window_interaction) = window_interaction {
        let is_active = ctx.memory_mut(|mem| mem.interaction().drag_id == Some(id));

        if is_active && window_interaction.area_layer_id == area_layer_id {
            return Some(window_interaction);
        }
    }

    None
}

fn resize_hover(
    ctx: &Context,
    possible: PossibleInteractions,
    area_layer_id: LayerId,
    rect: Rect,
) -> Option<WindowInteraction> {
    let pointer = ctx.input(|i| i.pointer.interact_pos())?;

    if ctx.input(|i| i.pointer.any_down() && !i.pointer.any_pressed()) {
        return None; // already dragging (something)
    }

    if let Some(top_layer_id) = ctx.layer_id_at(pointer) {
        if top_layer_id != area_layer_id && top_layer_id.order != Order::Background {
            return None; // Another window is on top here
        }
    }

    if ctx.memory(|mem| mem.interaction().drag_interest) {
        // Another widget will become active if we drag here
        return None;
    }

    let side_grab_radius = ctx.style().interaction.resize_grab_radius_side;
    let corner_grab_radius = ctx.style().interaction.resize_grab_radius_corner;
    if !rect.expand(side_grab_radius).contains(pointer) {
        return None;
    }

    let mut left = possible.resize_left && (rect.left() - pointer.x).abs() <= side_grab_radius;
    let mut right = possible.resize_right && (rect.right() - pointer.x).abs() <= side_grab_radius;
    let mut top = possible.resize_top && (rect.top() - pointer.y).abs() <= side_grab_radius;
    let mut bottom =
        possible.resize_bottom && (rect.bottom() - pointer.y).abs() <= side_grab_radius;

    if possible.resize_right
        && possible.resize_bottom
        && rect.right_bottom().distance(pointer) < corner_grab_radius
    {
        right = true;
        bottom = true;
    }
    if possible.resize_right
        && possible.resize_top
        && rect.right_top().distance(pointer) < corner_grab_radius
    {
        right = true;
        top = true;
    }
    if possible.resize_left
        && possible.resize_top
        && rect.left_top().distance(pointer) < corner_grab_radius
    {
        left = true;
        top = true;
    }
    if possible.resize_left
        && possible.resize_bottom
        && rect.left_bottom().distance(pointer) < corner_grab_radius
    {
        left = true;
        bottom = true;
    }

    let any_resize = left || right || top || bottom;

    if !any_resize && !possible.movable {
        return None;
    }

    if any_resize || possible.movable {
        Some(WindowInteraction {
            area_layer_id,
            start_rect: rect,
            left,
            right,
            top,
            bottom,
        })
    } else {
        None
    }
}

/// Fill in parts of the window frame when we resize by dragging that part
fn paint_frame_interaction(
    ui: &Ui,
    rect: Rect,
    interaction: WindowInteraction,
    visuals: style::WidgetVisuals,
) {
    use epaint::tessellator::path::add_circle_quadrant;

    let rounding = ui.visuals().window_rounding;
    let Rect { min, max } = rect;

    let mut points = Vec::new();

    if interaction.right && !interaction.bottom && !interaction.top {
        points.push(pos2(max.x, min.y + rounding.ne));
        points.push(pos2(max.x, max.y - rounding.se));
    }
    if interaction.right && interaction.bottom {
        points.push(pos2(max.x, min.y + rounding.ne));
        points.push(pos2(max.x, max.y - rounding.se));
        add_circle_quadrant(
            &mut points,
            pos2(max.x - rounding.se, max.y - rounding.se),
            rounding.se,
            0.0,
        );
    }
    if interaction.bottom {
        points.push(pos2(max.x - rounding.se, max.y));
        points.push(pos2(min.x + rounding.sw, max.y));
    }
    if interaction.left && interaction.bottom {
        add_circle_quadrant(
            &mut points,
            pos2(min.x + rounding.sw, max.y - rounding.sw),
            rounding.sw,
            1.0,
        );
    }
    if interaction.left {
        points.push(pos2(min.x, max.y - rounding.sw));
        points.push(pos2(min.x, min.y + rounding.nw));
    }
    if interaction.left && interaction.top {
        add_circle_quadrant(
            &mut points,
            pos2(min.x + rounding.nw, min.y + rounding.nw),
            rounding.nw,
            2.0,
        );
    }
    if interaction.top {
        points.push(pos2(min.x + rounding.nw, min.y));
        points.push(pos2(max.x - rounding.ne, min.y));
    }
    if interaction.right && interaction.top {
        add_circle_quadrant(
            &mut points,
            pos2(max.x - rounding.ne, min.y + rounding.ne),
            rounding.ne,
            3.0,
        );
        points.push(pos2(max.x, min.y + rounding.ne));
        points.push(pos2(max.x, max.y - rounding.se));
    }
    ui.painter().add(Shape::line(points, visuals.bg_stroke));
}

// ----------------------------------------------------------------------------

struct TitleBar {
    /// A title Id used for dragging windows
    id: Id,

    /// Prepared text in the title
    title_galley: Arc<Galley>,

    /// Size of the title bar in a collapsed state (if window is collapsible),
    /// which includes all necessary space for showing the expand button, the
    /// title and the close button.
    min_rect: Rect,

    /// Size of the title bar in an expanded state. This size become known only
    /// after expanding window and painting its content
    rect: Rect,
}

fn show_title_bar(
    ui: &mut Ui,
    title: WidgetText,
    show_close_button: bool,
    collapsing: &mut CollapsingState,
    collapsible: bool,
) -> TitleBar {
    let inner_response = ui.horizontal(|ui| {
        let height = ui
            .fonts(|fonts| title.font_height(fonts, ui.style()))
            .max(ui.spacing().interact_size.y);
        ui.set_min_height(height);

        let item_spacing = ui.spacing().item_spacing;
        let button_size = Vec2::splat(ui.spacing().icon_width);

        let pad = (height - button_size.y) / 2.0; // calculated so that the icon is on the diagonal (if window padding is symmetrical)

        if collapsible {
            ui.add_space(pad);
            collapsing.show_default_button_with_size(ui, button_size);
        }

        let title_galley = title.into_galley(ui, Some(false), f32::INFINITY, TextStyle::Heading);

        let minimum_width = if collapsible || show_close_button {
            // If at least one button is shown we make room for both buttons (since title is centered):
            2.0 * (pad + button_size.x + item_spacing.x) + title_galley.size().x
        } else {
            pad + title_galley.size().x + pad
        };
        let min_rect = Rect::from_min_size(ui.min_rect().min, vec2(minimum_width, height));
        let id = ui.advance_cursor_after_rect(min_rect);

        TitleBar {
            id,
            title_galley,
            min_rect,
            rect: Rect::NAN, // Will be filled in later
        }
    });

    let title_bar = inner_response.inner;
    let rect = inner_response.response.rect;

    TitleBar { rect, ..title_bar }
}

impl TitleBar {
    /// Finishes painting of the title bar when the window content size already known.
    ///
    /// # Parameters
    ///
    /// - `ui`:
    /// - `outer_rect`:
    /// - `content_response`: if `None`, window is collapsed at this frame, otherwise contains
    ///   a result of rendering the window content
    /// - `open`: if `None`, no "Close" button will be rendered, otherwise renders and processes
    ///   the "Close" button and writes a `false` if window was closed
    /// - `collapsing`: holds the current expanding state. Can be changed by double click on the
    ///   title if `collapsible` is `true`
    /// - `collapsible`: if `true`, double click on the title bar will be handled for a change
    ///   of `collapsing` state
    fn ui(
        mut self,
        ui: &mut Ui,
        outer_rect: Rect,
        content_response: &Option<Response>,
        open: Option<&mut bool>,
        collapsing: &mut CollapsingState,
        collapsible: bool,
    ) {
        if let Some(content_response) = &content_response {
            // Now we know how large we got to be:
            self.rect.max.x = self.rect.max.x.max(content_response.rect.max.x);
        }

        if let Some(open) = open {
            // Add close button now that we know our full width:
            if self.close_button_ui(ui).clicked() {
                *open = false;
            }
        }

        let full_top_rect = Rect::from_x_y_ranges(self.rect.x_range(), self.min_rect.y_range());
        let text_pos =
            emath::align::center_size_in_rect(self.title_galley.size(), full_top_rect).left_top();
        let text_pos = text_pos - self.title_galley.rect.min.to_vec2();
        let text_pos = text_pos - 1.5 * Vec2::Y; // HACK: center on x-height of text (looks better)
        ui.painter().galley(
            text_pos,
            self.title_galley.clone(),
            ui.visuals().text_color(),
        );

        if let Some(content_response) = &content_response {
            // paint separator between title and content:
            let y = content_response.rect.top() + ui.spacing().item_spacing.y * 0.5;
            // let y = lerp(self.rect.bottom()..=content_response.rect.top(), 0.5);
            let stroke = ui.visuals().widgets.noninteractive.bg_stroke;
            ui.painter().hline(outer_rect.x_range(), y, stroke);
        }

        // Don't cover the close- and collapse buttons:
        let double_click_rect = self.rect.shrink2(vec2(32.0, 0.0));

        if ui
            .interact(double_click_rect, self.id, Sense::click())
            .double_clicked()
            && collapsible
        {
            collapsing.toggle(ui);
        }
    }

    /// Paints the "Close" button at the right side of the title bar
    /// and processes clicks on it.
    ///
    /// The button is square and its size is determined by the
    /// [`crate::style::Spacing::icon_width`] setting.
    fn close_button_ui(&self, ui: &mut Ui) -> Response {
        let button_size = Vec2::splat(ui.spacing().icon_width);
        let pad = (self.rect.height() - button_size.y) / 2.0; // calculated so that the icon is on the diagonal (if window padding is symmetrical)
        let button_rect = Rect::from_min_size(
            pos2(
                self.rect.right() - pad - button_size.x,
                self.rect.center().y - 0.5 * button_size.y,
            ),
            button_size,
        );

        close_button(ui, button_rect)
    }
}

/// Paints the "Close" button of the window and processes clicks on it.
///
/// The close button is just an `X` symbol painted by a current stroke
/// for foreground elements (such as a label text).
///
/// # Parameters
/// - `ui`:
/// - `rect`: The rectangular area to fit the button in
///
/// Returns the result of a click on a button if it was pressed
fn close_button(ui: &mut Ui, rect: Rect) -> Response {
    let close_id = ui.auto_id_with("window_close_button");
    let response = ui.interact(rect, close_id, Sense::click());
    ui.expand_to_include_rect(response.rect);

    let visuals = ui.style().interact(&response);
    let rect = rect.shrink(2.0).expand(visuals.expansion);
    let stroke = visuals.fg_stroke;
    ui.painter() // paints \
        .line_segment([rect.left_top(), rect.right_bottom()], stroke);
    ui.painter() // paints /
        .line_segment([rect.right_top(), rect.left_bottom()], stroke);
    response
}<|MERGE_RESOLUTION|>--- conflicted
+++ resolved
@@ -48,11 +48,9 @@
     /// If you need a changing title, you must call `window.id(…)` with a fixed id.
     pub fn new(title: impl Into<WidgetText>) -> Self {
         let title = title.into().fallback_text_style(TextStyle::Heading);
-<<<<<<< HEAD
-        let area = Area::new(Id::new(title.text())).edges_padded_for_resize(true);
-=======
-        let area = Area::new(Id::new(title.text())).constrain(true);
->>>>>>> 128afdde
+        let area = Area::new(Id::new(title.text()))
+            .constrain(true)
+            .edges_padded_for_resize(true);
         Self {
             title,
             open: None,
