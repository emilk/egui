// WARNING: the code in here is horrible. It is a behemoth that needs breaking up into simpler parts.

use std::sync::Arc;

use emath::GuiRounding as _;
use epaint::{CornerRadiusF32, RectShape};

use crate::collapsing_header::CollapsingState;
use crate::*;

use super::scroll_area::{ScrollBarVisibility, ScrollSource};
use super::{Area, Frame, Resize, ScrollArea, area, resize};

/// Builder for a floating window which can be dragged, closed, collapsed, resized and scrolled (off by default).
///
/// You can customize:
/// * title
/// * default, minimum, maximum and/or fixed size, collapsed/expanded
/// * if the window has a scroll area (off by default)
/// * if the window can be collapsed (minimized) to just the title bar (yes, by default)
/// * if there should be a close button (none by default)
///
/// ```
/// # egui::__run_test_ctx(|ctx| {
/// egui::Window::new("My Window").show(ctx, |ui| {
///    ui.label("Hello World!");
/// });
/// # });
/// ```
///
/// The previous rectangle used by this window can be obtained through [`crate::Memory::area_rect()`].
///
/// Note that this is NOT a native OS window.
/// To create a new native OS window, use [`crate::Context::show_viewport_deferred`].
#[must_use = "You should call .show()"]
pub struct Window<'open> {
    title: WidgetText,
    open: Option<&'open mut bool>,
    area: Area,
    frame: Option<Frame>,
    resize: Resize,
    scroll: ScrollArea,
    collapsible: bool,
    default_open: bool,
    with_title_bar: bool,
    fade_out: bool,
}

impl<'open> Window<'open> {
    /// The window title is used as a unique [`Id`] and must be unique, and should not change.
    /// This is true even if you disable the title bar with `.title_bar(false)`.
    /// If you need a changing title, you must call `window.id(…)` with a fixed id.
    pub fn new(title: impl Into<WidgetText>) -> Self {
        let title = title.into().fallback_text_style(TextStyle::Heading);
        let area = Area::new(Id::new(title.text())).kind(UiKind::Window);
        Self {
            title,
            open: None,
            area,
            frame: None,
            resize: Resize::default()
                .with_stroke(false)
                .min_size([96.0, 32.0])
                .default_size([340.0, 420.0]), // Default inner size of a window
            scroll: ScrollArea::neither().auto_shrink(false),
            collapsible: true,
            default_open: true,
            with_title_bar: true,
            fade_out: true,
        }
    }

    /// Assign a unique id to the Window. Required if the title changes, or is shared with another window.
    #[inline]
    pub fn id(mut self, id: Id) -> Self {
        self.area = self.area.id(id);
        self
    }

    /// Call this to add a close-button to the window title bar.
    ///
    /// * If `*open == false`, the window will not be visible.
    /// * If `*open == true`, the window will have a close button.
    /// * If the close button is pressed, `*open` will be set to `false`.
    #[inline]
    pub fn open(mut self, open: &'open mut bool) -> Self {
        self.open = Some(open);
        self
    }

    /// If `false` the window will be grayed out and non-interactive.
    #[inline]
    pub fn enabled(mut self, enabled: bool) -> Self {
        self.area = self.area.enabled(enabled);
        self
    }

    /// If false, clicks goes straight through to what is behind us.
    ///
    /// Can be used for semi-invisible areas that the user should be able to click through.
    ///
    /// Default: `true`.
    #[inline]
    pub fn interactable(mut self, interactable: bool) -> Self {
        self.area = self.area.interactable(interactable);
        self
    }

    /// If `false` the window will be immovable.
    #[inline]
    pub fn movable(mut self, movable: bool) -> Self {
        self.area = self.area.movable(movable);
        self
    }

    /// `order(Order::Foreground)` for a Window that should always be on top
    #[inline]
    pub fn order(mut self, order: Order) -> Self {
        self.area = self.area.order(order);
        self
    }

    /// If `true`, quickly fade in the `Window` when it first appears.
    ///
    /// Default: `true`.
    #[inline]
    pub fn fade_in(mut self, fade_in: bool) -> Self {
        self.area = self.area.fade_in(fade_in);
        self
    }

    /// If `true`, quickly fade out the `Window` when it closes.
    ///
    /// This only works if you use [`Self::open`] to close the window.
    ///
    /// Default: `true`.
    #[inline]
    pub fn fade_out(mut self, fade_out: bool) -> Self {
        self.fade_out = fade_out;
        self
    }

    /// Usage: `Window::new(…).mutate(|w| w.resize = w.resize.auto_expand_width(true))`
    // TODO(emilk): I'm not sure this is a good interface for this.
    #[inline]
    pub fn mutate(mut self, mutate: impl Fn(&mut Self)) -> Self {
        mutate(&mut self);
        self
    }

    /// Usage: `Window::new(…).resize(|r| r.auto_expand_width(true))`
    // TODO(emilk): I'm not sure this is a good interface for this.
    #[inline]
    pub fn resize(mut self, mutate: impl Fn(Resize) -> Resize) -> Self {
        self.resize = mutate(self.resize);
        self
    }

    /// Change the background color, margins, etc.
    #[inline]
    pub fn frame(mut self, frame: Frame) -> Self {
        self.frame = Some(frame);
        self
    }

    /// Set minimum width of the window.
    #[inline]
    pub fn min_width(mut self, min_width: f32) -> Self {
        self.resize = self.resize.min_width(min_width);
        self
    }

    /// Set minimum height of the window.
    #[inline]
    pub fn min_height(mut self, min_height: f32) -> Self {
        self.resize = self.resize.min_height(min_height);
        self
    }

    /// Set minimum size of the window, equivalent to calling both `min_width` and `min_height`.
    #[inline]
    pub fn min_size(mut self, min_size: impl Into<Vec2>) -> Self {
        self.resize = self.resize.min_size(min_size);
        self
    }

    /// Set maximum width of the window.
    #[inline]
    pub fn max_width(mut self, max_width: f32) -> Self {
        self.resize = self.resize.max_width(max_width);
        self
    }

    /// Set maximum height of the window.
    #[inline]
    pub fn max_height(mut self, max_height: f32) -> Self {
        self.resize = self.resize.max_height(max_height);
        self
    }

    /// Set maximum size of the window, equivalent to calling both `max_width` and `max_height`.
    #[inline]
    pub fn max_size(mut self, max_size: impl Into<Vec2>) -> Self {
        self.resize = self.resize.max_size(max_size);
        self
    }

    /// Set current position of the window.
    /// If the window is movable it is up to you to keep track of where it moved to!
    #[inline]
    pub fn current_pos(mut self, current_pos: impl Into<Pos2>) -> Self {
        self.area = self.area.current_pos(current_pos);
        self
    }

    /// Set initial position of the window.
    #[inline]
    pub fn default_pos(mut self, default_pos: impl Into<Pos2>) -> Self {
        self.area = self.area.default_pos(default_pos);
        self
    }

    /// Sets the window position and prevents it from being dragged around.
    #[inline]
    pub fn fixed_pos(mut self, pos: impl Into<Pos2>) -> Self {
        self.area = self.area.fixed_pos(pos);
        self
    }

    /// Constrains this window to [`Context::screen_rect`].
    ///
    /// To change the area to constrain to, use [`Self::constrain_to`].
    ///
    /// Default: `true`.
    #[inline]
    pub fn constrain(mut self, constrain: bool) -> Self {
        self.area = self.area.constrain(constrain);
        self
    }

    /// Constrain the movement of the window to the given rectangle.
    ///
    /// For instance: `.constrain_to(ctx.screen_rect())`.
    #[inline]
    pub fn constrain_to(mut self, constrain_rect: Rect) -> Self {
        self.area = self.area.constrain_to(constrain_rect);
        self
    }

    /// Where the "root" of the window is.
    ///
    /// For instance, if you set this to [`Align2::RIGHT_TOP`]
    /// then [`Self::fixed_pos`] will set the position of the right-top
    /// corner of the window.
    ///
    /// Default: [`Align2::LEFT_TOP`].
    #[inline]
    pub fn pivot(mut self, pivot: Align2) -> Self {
        self.area = self.area.pivot(pivot);
        self
    }

    /// Set anchor and distance.
    ///
    /// An anchor of `Align2::RIGHT_TOP` means "put the right-top corner of the window
    /// in the right-top corner of the screen".
    ///
    /// The offset is added to the position, so e.g. an offset of `[-5.0, 5.0]`
    /// would move the window left and down from the given anchor.
    ///
    /// Anchoring also makes the window immovable.
    ///
    /// It is an error to set both an anchor and a position.
    #[inline]
    pub fn anchor(mut self, align: Align2, offset: impl Into<Vec2>) -> Self {
        self.area = self.area.anchor(align, offset);
        self
    }

    /// Set initial collapsed state of the window
    #[inline]
    pub fn default_open(mut self, default_open: bool) -> Self {
        self.default_open = default_open;
        self
    }

    /// Set initial size of the window.
    #[inline]
    pub fn default_size(mut self, default_size: impl Into<Vec2>) -> Self {
        let default_size: Vec2 = default_size.into();
        self.resize = self.resize.default_size(default_size);
        self.area = self.area.default_size(default_size);
        self
    }

    /// Set initial width of the window.
    #[inline]
    pub fn default_width(mut self, default_width: f32) -> Self {
        self.resize = self.resize.default_width(default_width);
        self.area = self.area.default_width(default_width);
        self
    }

    /// Set initial height of the window.
    #[inline]
    pub fn default_height(mut self, default_height: f32) -> Self {
        self.resize = self.resize.default_height(default_height);
        self.area = self.area.default_height(default_height);
        self
    }

    /// Sets the window size and prevents it from being resized by dragging its edges.
    #[inline]
    pub fn fixed_size(mut self, size: impl Into<Vec2>) -> Self {
        self.resize = self.resize.fixed_size(size);
        self
    }

    /// Set initial position and size of the window.
    pub fn default_rect(self, rect: Rect) -> Self {
        self.default_pos(rect.min).default_size(rect.size())
    }

    /// Sets the window pos and size and prevents it from being moved and resized by dragging its edges.
    pub fn fixed_rect(self, rect: Rect) -> Self {
        self.fixed_pos(rect.min).fixed_size(rect.size())
    }

    /// Can the user resize the window by dragging its edges?
    ///
    /// Note that even if you set this to `false` the window may still auto-resize.
    ///
    /// You can set the window to only be resizable in one direction by using
    /// e.g. `[true, false]` as the argument,
    /// making the window only resizable in the x-direction.
    ///
    /// Default is `true`.
    #[inline]
    pub fn resizable(mut self, resizable: impl Into<Vec2b>) -> Self {
        let resizable = resizable.into();
        self.resize = self.resize.resizable(resizable);
        self
    }

    /// Can the window be collapsed by clicking on its title?
    #[inline]
    pub fn collapsible(mut self, collapsible: bool) -> Self {
        self.collapsible = collapsible;
        self
    }

    /// Show title bar on top of the window?
    /// If `false`, the window will not be collapsible nor have a close-button.
    #[inline]
    pub fn title_bar(mut self, title_bar: bool) -> Self {
        self.with_title_bar = title_bar;
        self
    }

    /// Not resizable, just takes the size of its contents.
    /// Also disabled scrolling.
    /// Text will not wrap, but will instead make your window width expand.
    #[inline]
    pub fn auto_sized(mut self) -> Self {
        self.resize = self.resize.auto_sized();
        self.scroll = ScrollArea::neither();
        self
    }

    /// Enable/disable horizontal/vertical scrolling. `false` by default.
    ///
    /// You can pass in `false`, `true`, `[false, true]` etc.
    #[inline]
    pub fn scroll(mut self, scroll: impl Into<Vec2b>) -> Self {
        self.scroll = self.scroll.scroll(scroll);
        self
    }

    /// Enable/disable horizontal scrolling. `false` by default.
    #[inline]
    pub fn hscroll(mut self, hscroll: bool) -> Self {
        self.scroll = self.scroll.hscroll(hscroll);
        self
    }

    /// Enable/disable vertical scrolling. `false` by default.
    #[inline]
    pub fn vscroll(mut self, vscroll: bool) -> Self {
        self.scroll = self.scroll.vscroll(vscroll);
        self
    }

    /// Enable/disable scrolling on the window by dragging with the pointer. `true` by default.
    ///
    /// See [`ScrollArea::drag_to_scroll`] for more.
    #[inline]
    pub fn drag_to_scroll(mut self, drag_to_scroll: bool) -> Self {
        self.scroll = self.scroll.scroll_source(ScrollSource {
            drag: drag_to_scroll,
            ..Default::default()
        });
        self
    }

    /// Sets the [`ScrollBarVisibility`] of the window.
    #[inline]
    pub fn scroll_bar_visibility(mut self, visibility: ScrollBarVisibility) -> Self {
        self.scroll = self.scroll.scroll_bar_visibility(visibility);
        self
    }
}

impl Window<'_> {
    /// Returns `None` if the window is not open (if [`Window::open`] was called with `&mut false`).
    /// Returns `Some(InnerResponse { inner: None })` if the window is collapsed.
    #[inline]
    pub fn show<R>(
        self,
        ctx: &Context,
        add_contents: impl FnOnce(&mut Ui) -> R,
    ) -> Option<InnerResponse<Option<R>>> {
        self.show_dyn(ctx, Box::new(add_contents))
    }

    fn show_dyn<'c, R>(
        self,
        ctx: &Context,
        add_contents: Box<dyn FnOnce(&mut Ui) -> R + 'c>,
    ) -> Option<InnerResponse<Option<R>>> {
        let Window {
            title,
            mut open,
            area,
            frame,
            resize,
            scroll,
            collapsible,
            default_open,
            with_title_bar,
            fade_out,
        } = self;

        let header_color =
            frame.map_or_else(|| ctx.style().visuals.widgets.open.weak_bg_fill, |f| f.fill);
        let mut window_frame = frame.unwrap_or_else(|| Frame::window(&ctx.style()));

        let is_explicitly_closed = matches!(open, Some(false));
        let is_open = !is_explicitly_closed || ctx.memory(|mem| mem.everything_is_visible());
        let opacity = ctx.animate_bool_with_easing(
            area.id.with("fade-out"),
            is_open,
            emath::easing::cubic_out,
        );
        if opacity <= 0.0 {
            return None;
        }

        let area_id = area.id;
        let area_layer_id = area.layer();
        let resize_id = area_id.with("resize");
        let mut collapsing =
            CollapsingState::load_with_default_open(ctx, area_id.with("collapsing"), default_open);

        let is_collapsed = with_title_bar && !collapsing.is_open();
        let possible = PossibleInteractions::new(&area, &resize, is_collapsed);

        let resize = resize.resizable(false); // We resize it manually
        let mut resize = resize.id(resize_id);

        let on_top = Some(area_layer_id) == ctx.top_layer_id();
        let mut area = area.begin(ctx);

        area.with_widget_info(|| WidgetInfo::labeled(WidgetType::Window, true, title.text()));

        // Calculate roughly how much larger the full window inner size is compared to the content rect
        let (title_bar_height_with_margin, title_content_spacing) = if with_title_bar {
            let style = ctx.style();
            let title_bar_inner_height = ctx
                .fonts_mut(|fonts| title.font_height(fonts, &style))
                .at_least(style.spacing.interact_size.y);
            let title_bar_inner_height = title_bar_inner_height + window_frame.inner_margin.sum().y;
            let half_height = (title_bar_inner_height / 2.0).round() as _;
            window_frame.corner_radius.ne = window_frame.corner_radius.ne.clamp(0, half_height);
            window_frame.corner_radius.nw = window_frame.corner_radius.nw.clamp(0, half_height);

            let title_content_spacing = if is_collapsed {
                0.0
            } else {
                window_frame.stroke.width
            };
            (title_bar_inner_height, title_content_spacing)
        } else {
            (0.0, 0.0)
        };

        {
            // Prevent window from becoming larger than the constrain rect.
            let constrain_rect = area.constrain_rect();
            let max_width = constrain_rect.width();
            let max_height =
                constrain_rect.height() - title_bar_height_with_margin - title_content_spacing;
            resize.max_size.x = resize.max_size.x.min(max_width);
            resize.max_size.y = resize.max_size.y.min(max_height);
        }

        // First check for resize to avoid frame delay:
        let last_frame_outer_rect = area.state().rect();
        let resize_interaction = resize_interaction(
            ctx,
            possible,
            area.id(),
            area_layer_id,
            last_frame_outer_rect,
            window_frame,
        );

        {
            let margins = window_frame.total_margin().sum()
                + vec2(0.0, title_bar_height_with_margin + title_content_spacing);

            resize_response(
                resize_interaction,
                ctx,
                margins,
                area_layer_id,
                &mut area,
                resize_id,
            );
        }

        let mut area_content_ui = area.content_ui(ctx);
        if is_open {
            // `Area` already takes care of fade-in animations,
            // so we only need to handle fade-out animations here.
        } else if fade_out {
            area_content_ui.multiply_opacity(opacity);
        }

        let content_inner = {
            // BEGIN FRAME --------------------------------
            let mut frame = window_frame.begin(&mut area_content_ui);

            let show_close_button = open.is_some();

            let where_to_put_header_background = &area_content_ui.painter().add(Shape::Noop);

            let title_bar = if with_title_bar {
                let title_bar = TitleBar::new(
                    &frame.content_ui,
                    title,
                    show_close_button,
                    collapsible,
                    window_frame,
                    title_bar_height_with_margin,
                );
                resize.min_size.x = resize.min_size.x.at_least(title_bar.inner_rect.width()); // Prevent making window smaller than title bar width

                frame.content_ui.set_min_size(title_bar.inner_rect.size());

                // Skip the title bar (and separator):
                if is_collapsed {
                    frame.content_ui.add_space(title_bar.inner_rect.height());
                } else {
                    frame.content_ui.add_space(
                        title_bar.inner_rect.height()
                            + title_content_spacing
                            + window_frame.inner_margin.sum().y,
                    );
                }

                Some(title_bar)
            } else {
                None
            };

            let (content_inner, content_response) = collapsing
                .show_body_unindented(&mut frame.content_ui, |ui| {
                    resize.show(ui, |ui| {
                        if scroll.is_any_scroll_enabled() {
                            scroll.show(ui, add_contents).inner
                        } else {
                            add_contents(ui)
                        }
                    })
                })
                .map_or((None, None), |ir| (Some(ir.inner), Some(ir.response)));

            let outer_rect = frame.end(&mut area_content_ui).rect;
            paint_resize_corner(
                &area_content_ui,
                &possible,
                outer_rect,
                &window_frame,
                resize_interaction,
            );

            // END FRAME --------------------------------

            if let Some(mut title_bar) = title_bar {
                title_bar.inner_rect = outer_rect.shrink(window_frame.stroke.width);
                title_bar.inner_rect.max.y =
                    title_bar.inner_rect.min.y + title_bar_height_with_margin;

<<<<<<< HEAD
                if on_top && area_content_ui.visuals().window_highlight_topmost {
                    let mut round =
                        window_frame.corner_radius - window_frame.stroke.width.round() as u8;

                    if !is_collapsed {
                        round.se = 0;
                        round.sw = 0;
=======
                        area_content_ui.painter().set(
                            *where_to_put_header_background,
                            RectShape::filled(title_bar.inner_rect, round, header_color),
                        );
                    }

                    if false {
                        ctx.debug_painter().debug_rect(
                            title_bar.inner_rect,
                            Color32::LIGHT_BLUE,
                            "title_bar.rect",
                        );
>>>>>>> 2c3ab283
                    }

                    area_content_ui.painter().set(
                        *where_to_put_header_background,
                        RectShape::filled(title_bar.inner_rect, round, header_color),
                    );
                };

                if false {
                    ctx.debug_painter().debug_rect(
                        title_bar.inner_rect,
                        Color32::LIGHT_BLUE,
                        "title_bar.rect",
                    );
                }

                title_bar.ui(
                    &mut area_content_ui,
                    &content_response,
                    open.as_deref_mut(),
                    &mut collapsing,
                    collapsible,
                );
            }

            collapsing.store(ctx);

            paint_frame_interaction(&area_content_ui, outer_rect, resize_interaction);

            content_inner
        };

        let full_response = area.end(ctx, area_content_ui);

        if full_response.should_close()
            && let Some(open) = open
        {
            *open = false;
        }

        let inner_response = InnerResponse {
            inner: content_inner,
            response: full_response,
        };
        Some(inner_response)
    }
}

fn paint_resize_corner(
    ui: &Ui,
    possible: &PossibleInteractions,
    outer_rect: Rect,
    window_frame: &Frame,
    i: ResizeInteraction,
) {
    let cr = window_frame.corner_radius;

    let (corner, radius, corner_response) = if possible.resize_right && possible.resize_bottom {
        (Align2::RIGHT_BOTTOM, cr.se, i.right & i.bottom)
    } else if possible.resize_left && possible.resize_bottom {
        (Align2::LEFT_BOTTOM, cr.sw, i.left & i.bottom)
    } else if possible.resize_left && possible.resize_top {
        (Align2::LEFT_TOP, cr.nw, i.left & i.top)
    } else if possible.resize_right && possible.resize_top {
        (Align2::RIGHT_TOP, cr.ne, i.right & i.top)
    } else {
        // We're not in two directions, but it is still nice to tell the user
        // we're resizable by painting the resize corner in the expected place
        // (i.e. for windows only resizable in one direction):
        if possible.resize_right || possible.resize_bottom {
            (Align2::RIGHT_BOTTOM, cr.se, i.right & i.bottom)
        } else if possible.resize_left || possible.resize_bottom {
            (Align2::LEFT_BOTTOM, cr.sw, i.left & i.bottom)
        } else if possible.resize_left || possible.resize_top {
            (Align2::LEFT_TOP, cr.nw, i.left & i.top)
        } else if possible.resize_right || possible.resize_top {
            (Align2::RIGHT_TOP, cr.ne, i.right & i.top)
        } else {
            return;
        }
    };

    // Adjust the corner offset to accommodate for window rounding
    let radius = radius as f32;
    let offset =
        ((2.0_f32.sqrt() * (1.0 + radius) - radius) * 45.0_f32.to_radians().cos()).max(2.0);

    let stroke = if corner_response.drag {
        ui.visuals().widgets.active.fg_stroke
    } else if corner_response.hover {
        ui.visuals().widgets.hovered.fg_stroke
    } else {
        window_frame.stroke
    };

    let fill_rect = outer_rect.shrink(window_frame.stroke.width);
    let corner_size = Vec2::splat(ui.visuals().resize_corner_size);
    let corner_rect = corner.align_size_within_rect(corner_size, fill_rect);
    let corner_rect = corner_rect.translate(-offset * corner.to_sign()); // move away from corner
    crate::resize::paint_resize_corner_with_style(ui, &corner_rect, stroke.color, corner);
}

// ----------------------------------------------------------------------------

/// Which sides can be resized?
#[derive(Clone, Copy, Debug)]
struct PossibleInteractions {
    // Which sides can we drag to resize or move?
    resize_left: bool,
    resize_right: bool,
    resize_top: bool,
    resize_bottom: bool,
}

impl PossibleInteractions {
    fn new(area: &Area, resize: &Resize, is_collapsed: bool) -> Self {
        let movable = area.is_enabled() && area.is_movable();
        let resizable = resize
            .is_resizable()
            .and(area.is_enabled() && !is_collapsed);
        let pivot = area.get_pivot();
        Self {
            resize_left: resizable.x && (movable || pivot.x() != Align::LEFT),
            resize_right: resizable.x && (movable || pivot.x() != Align::RIGHT),
            resize_top: resizable.y && (movable || pivot.y() != Align::TOP),
            resize_bottom: resizable.y && (movable || pivot.y() != Align::BOTTOM),
        }
    }

    pub fn resizable(&self) -> bool {
        self.resize_left || self.resize_right || self.resize_top || self.resize_bottom
    }
}

/// Resizing the window edges.
#[derive(Clone, Copy, Debug)]
struct ResizeInteraction {
    /// Outer rect (outside the stroke)
    outer_rect: Rect,

    window_frame: Frame,

    left: SideResponse,
    right: SideResponse,
    top: SideResponse,
    bottom: SideResponse,
}

/// A miniature version of `Response`, for each side of the window.
#[derive(Clone, Copy, Debug, Default)]
struct SideResponse {
    hover: bool,
    drag: bool,
}

impl SideResponse {
    pub fn any(&self) -> bool {
        self.hover || self.drag
    }
}

impl std::ops::BitAnd for SideResponse {
    type Output = Self;

    fn bitand(self, rhs: Self) -> Self::Output {
        Self {
            hover: self.hover && rhs.hover,
            drag: self.drag && rhs.drag,
        }
    }
}

impl std::ops::BitOrAssign for SideResponse {
    fn bitor_assign(&mut self, rhs: Self) {
        *self = Self {
            hover: self.hover || rhs.hover,
            drag: self.drag || rhs.drag,
        };
    }
}

impl ResizeInteraction {
    pub fn set_cursor(&self, ctx: &Context) {
        let left = self.left.any();
        let right = self.right.any();
        let top = self.top.any();
        let bottom = self.bottom.any();

        // TODO(emilk): use one-sided cursors for when we reached the min/max size.
        if (left && top) || (right && bottom) {
            ctx.set_cursor_icon(CursorIcon::ResizeNwSe);
        } else if (right && top) || (left && bottom) {
            ctx.set_cursor_icon(CursorIcon::ResizeNeSw);
        } else if left || right {
            ctx.set_cursor_icon(CursorIcon::ResizeHorizontal);
        } else if bottom || top {
            ctx.set_cursor_icon(CursorIcon::ResizeVertical);
        }
    }

    pub fn any_hovered(&self) -> bool {
        self.left.hover || self.right.hover || self.top.hover || self.bottom.hover
    }

    pub fn any_dragged(&self) -> bool {
        self.left.drag || self.right.drag || self.top.drag || self.bottom.drag
    }
}

fn resize_response(
    resize_interaction: ResizeInteraction,
    ctx: &Context,
    margins: Vec2,
    area_layer_id: LayerId,
    area: &mut area::Prepared,
    resize_id: Id,
) {
    let Some(mut new_rect) = move_and_resize_window(ctx, &resize_interaction) else {
        return;
    };

    if area.constrain() {
        new_rect = Context::constrain_window_rect_to_area(new_rect, area.constrain_rect());
    }

    // TODO(emilk): add this to a Window state instead as a command "move here next frame"
    area.state_mut().set_left_top_pos(new_rect.left_top());

    if resize_interaction.any_dragged()
        && let Some(mut state) = resize::State::load(ctx, resize_id)
    {
        state.requested_size = Some(new_rect.size() - margins);
        state.store(ctx, resize_id);
    }

    ctx.memory_mut(|mem| mem.areas_mut().move_to_top(area_layer_id));
}

/// Acts on outer rect (outside the stroke)
fn move_and_resize_window(ctx: &Context, interaction: &ResizeInteraction) -> Option<Rect> {
    if !interaction.any_dragged() {
        return None;
    }

    let pointer_pos = ctx.input(|i| i.pointer.interact_pos())?;
    let mut rect = interaction.outer_rect; // prevent drift

    // Put the rect in the center of the stroke:
    rect = rect.shrink(interaction.window_frame.stroke.width / 2.0);

    if interaction.left.drag {
        rect.min.x = pointer_pos.x;
    } else if interaction.right.drag {
        rect.max.x = pointer_pos.x;
    }

    if interaction.top.drag {
        rect.min.y = pointer_pos.y;
    } else if interaction.bottom.drag {
        rect.max.y = pointer_pos.y;
    }

    // Return to having the rect outside the stroke:
    rect = rect.expand(interaction.window_frame.stroke.width / 2.0);

    Some(rect.round_ui())
}

fn resize_interaction(
    ctx: &Context,
    possible: PossibleInteractions,
    _accessibility_parent: Id,
    layer_id: LayerId,
    outer_rect: Rect,
    window_frame: Frame,
) -> ResizeInteraction {
    if !possible.resizable() {
        return ResizeInteraction {
            outer_rect,
            window_frame,
            left: Default::default(),
            right: Default::default(),
            top: Default::default(),
            bottom: Default::default(),
        };
    }

    // The rect that is in the middle of the stroke:
    let rect = outer_rect.shrink(window_frame.stroke.width / 2.0);

    let side_response = |rect, id| {
        #[cfg(feature = "accesskit")]
        ctx.register_accesskit_parent(id, _accessibility_parent);
        let response = ctx.create_widget(
            WidgetRect {
                layer_id,
                id,
                rect,
                interact_rect: rect,
                sense: Sense::drag(),
                enabled: true,
            },
            true,
        );
        SideResponse {
            hover: response.hovered(),
            drag: response.dragged(),
        }
    };

    let id = Id::new(layer_id).with("edge_drag");

    let side_grab_radius = ctx.style().interaction.resize_grab_radius_side;
    let corner_grab_radius = ctx.style().interaction.resize_grab_radius_corner;

    let vetrtical_rect = |a: Pos2, b: Pos2| {
        Rect::from_min_max(a, b).expand2(vec2(side_grab_radius, -corner_grab_radius))
    };
    let horizontal_rect = |a: Pos2, b: Pos2| {
        Rect::from_min_max(a, b).expand2(vec2(-corner_grab_radius, side_grab_radius))
    };
    let corner_rect =
        |center: Pos2| Rect::from_center_size(center, Vec2::splat(2.0 * corner_grab_radius));

    // What are we dragging/hovering?
    let [mut left, mut right, mut top, mut bottom] = [SideResponse::default(); 4];

    // ----------------------------------------
    // Check sides first, so that corners are on top, covering the sides (i.e. corners have priority)

    if possible.resize_right {
        let response = side_response(
            vetrtical_rect(rect.right_top(), rect.right_bottom()),
            id.with("right"),
        );
        right |= response;
    }
    if possible.resize_left {
        let response = side_response(
            vetrtical_rect(rect.left_top(), rect.left_bottom()),
            id.with("left"),
        );
        left |= response;
    }
    if possible.resize_bottom {
        let response = side_response(
            horizontal_rect(rect.left_bottom(), rect.right_bottom()),
            id.with("bottom"),
        );
        bottom |= response;
    }
    if possible.resize_top {
        let response = side_response(
            horizontal_rect(rect.left_top(), rect.right_top()),
            id.with("top"),
        );
        top |= response;
    }

    // ----------------------------------------
    // Now check corners.
    // We check any corner that has either side resizable,
    // because we shrink the side resize handled by the corner width.
    // Also, even if we can only change the width (or height) of a window,
    // we show one of the corners as a grab-handle, so it makes sense that
    // the whole corner is grabbable:

    if possible.resize_right || possible.resize_bottom {
        let response = side_response(corner_rect(rect.right_bottom()), id.with("right_bottom"));
        if possible.resize_right {
            right |= response;
        }
        if possible.resize_bottom {
            bottom |= response;
        }
    }

    if possible.resize_right || possible.resize_top {
        let response = side_response(corner_rect(rect.right_top()), id.with("right_top"));
        if possible.resize_right {
            right |= response;
        }
        if possible.resize_top {
            top |= response;
        }
    }

    if possible.resize_left || possible.resize_bottom {
        let response = side_response(corner_rect(rect.left_bottom()), id.with("left_bottom"));
        if possible.resize_left {
            left |= response;
        }
        if possible.resize_bottom {
            bottom |= response;
        }
    }

    if possible.resize_left || possible.resize_top {
        let response = side_response(corner_rect(rect.left_top()), id.with("left_top"));
        if possible.resize_left {
            left |= response;
        }
        if possible.resize_top {
            top |= response;
        }
    }

    let interaction = ResizeInteraction {
        outer_rect,
        window_frame,
        left,
        right,
        top,
        bottom,
    };
    interaction.set_cursor(ctx);
    interaction
}

/// Fill in parts of the window frame when we resize by dragging that part
fn paint_frame_interaction(ui: &Ui, rect: Rect, interaction: ResizeInteraction) {
    use epaint::tessellator::path::add_circle_quadrant;

    let visuals = if interaction.any_dragged() {
        ui.style().visuals.widgets.active
    } else if interaction.any_hovered() {
        ui.style().visuals.widgets.hovered
    } else {
        return;
    };

    let [left, right, top, bottom]: [bool; 4];

    if interaction.any_dragged() {
        left = interaction.left.drag;
        right = interaction.right.drag;
        top = interaction.top.drag;
        bottom = interaction.bottom.drag;
    } else {
        left = interaction.left.hover;
        right = interaction.right.hover;
        top = interaction.top.hover;
        bottom = interaction.bottom.hover;
    }

    let cr = CornerRadiusF32::from(ui.visuals().window_corner_radius);

    // Put the rect in the center of the fixed window stroke:
    let rect = rect.shrink(interaction.window_frame.stroke.width / 2.0);

    // Make sure the inner part of the stroke is at a pixel boundary:
    let stroke = visuals.bg_stroke;
    let half_stroke = stroke.width / 2.0;
    let rect = rect
        .shrink(half_stroke)
        .round_to_pixels(ui.pixels_per_point())
        .expand(half_stroke);

    let Rect { min, max } = rect;

    let mut points = Vec::new();

    if right && !bottom && !top {
        points.push(pos2(max.x, min.y + cr.ne));
        points.push(pos2(max.x, max.y - cr.se));
    }
    if right && bottom {
        points.push(pos2(max.x, min.y + cr.ne));
        points.push(pos2(max.x, max.y - cr.se));
        add_circle_quadrant(&mut points, pos2(max.x - cr.se, max.y - cr.se), cr.se, 0.0);
    }
    if bottom {
        points.push(pos2(max.x - cr.se, max.y));
        points.push(pos2(min.x + cr.sw, max.y));
    }
    if left && bottom {
        add_circle_quadrant(&mut points, pos2(min.x + cr.sw, max.y - cr.sw), cr.sw, 1.0);
    }
    if left {
        points.push(pos2(min.x, max.y - cr.sw));
        points.push(pos2(min.x, min.y + cr.nw));
    }
    if left && top {
        add_circle_quadrant(&mut points, pos2(min.x + cr.nw, min.y + cr.nw), cr.nw, 2.0);
    }
    if top {
        points.push(pos2(min.x + cr.nw, min.y));
        points.push(pos2(max.x - cr.ne, min.y));
    }
    if right && top {
        add_circle_quadrant(&mut points, pos2(max.x - cr.ne, min.y + cr.ne), cr.ne, 3.0);
        points.push(pos2(max.x, min.y + cr.ne));
        points.push(pos2(max.x, max.y - cr.se));
    }

    ui.painter().add(Shape::line(points, stroke));
}

// ----------------------------------------------------------------------------

struct TitleBar {
    window_frame: Frame,

    /// Prepared text in the title
    title_galley: Arc<Galley>,

    /// Size of the title bar in an expanded state. This size become known only
    /// after expanding window and painting its content.
    ///
    /// Does not include the stroke, nor the separator line between the title bar and the window contents.
    inner_rect: Rect,
}

impl TitleBar {
    fn new(
        ui: &Ui,
        title: WidgetText,
        show_close_button: bool,
        collapsible: bool,
        window_frame: Frame,
        title_bar_height_with_margin: f32,
    ) -> Self {
        if false {
            ui.ctx()
                .debug_painter()
                .debug_rect(ui.min_rect(), Color32::GREEN, "outer_min_rect");
        }

        let inner_height = title_bar_height_with_margin - window_frame.inner_margin.sum().y;

        let item_spacing = ui.spacing().item_spacing;
        let button_size = Vec2::splat(ui.spacing().icon_width.at_most(inner_height));

        let left_pad = ((inner_height - button_size.y) / 2.0).round_ui(); // calculated so that the icon is on the diagonal (if window padding is symmetrical)

        let title_galley = title.into_galley(
            ui,
            Some(crate::TextWrapMode::Extend),
            f32::INFINITY,
            TextStyle::Heading,
        );

        let minimum_width = if collapsible || show_close_button {
            // If at least one button is shown we make room for both buttons (since title should be centered):
            2.0 * (left_pad + button_size.x + item_spacing.x) + title_galley.size().x
        } else {
            left_pad + title_galley.size().x + left_pad
        };
        let min_inner_size = vec2(minimum_width, inner_height);
        let min_rect = Rect::from_min_size(ui.min_rect().min, min_inner_size);

        if false {
            ui.ctx()
                .debug_painter()
                .debug_rect(min_rect, Color32::LIGHT_BLUE, "min_rect");
        }

        Self {
            window_frame,
            title_galley,
            inner_rect: min_rect, // First estimate - will be refined later
        }
    }

    /// Finishes painting of the title bar when the window content size already known.
    ///
    /// # Parameters
    ///
    /// - `ui`:
    /// - `outer_rect`:
    /// - `content_response`: if `None`, window is collapsed at this frame, otherwise contains
    ///   a result of rendering the window content
    /// - `open`: if `None`, no "Close" button will be rendered, otherwise renders and processes
    ///   the "Close" button and writes a `false` if window was closed
    /// - `collapsing`: holds the current expanding state. Can be changed by double click on the
    ///   title if `collapsible` is `true`
    /// - `collapsible`: if `true`, double click on the title bar will be handled for a change
    ///   of `collapsing` state
    fn ui(
        self,
        ui: &mut Ui,
        content_response: &Option<Response>,
        open: Option<&mut bool>,
        collapsing: &mut CollapsingState,
        collapsible: bool,
    ) {
        let window_frame = self.window_frame;
        let title_inner_rect = self.inner_rect;

        if false {
            ui.ctx()
                .debug_painter()
                .debug_rect(self.inner_rect, Color32::RED, "TitleBar");
        }

        if collapsible {
            // Show collapse-button:
            let button_center = Align2::LEFT_CENTER
                .align_size_within_rect(Vec2::splat(self.inner_rect.height()), self.inner_rect)
                .center();
            let button_size = Vec2::splat(ui.spacing().icon_width);
            let button_rect = Rect::from_center_size(button_center, button_size);
            let button_rect = button_rect.round_ui();

            ui.scope_builder(UiBuilder::new().max_rect(button_rect), |ui| {
                collapsing.show_default_button_with_size(ui, button_size);
            });
        }

        if let Some(open) = open {
            // Add close button now that we know our full width:
            if self.close_button_ui(ui).clicked() {
                *open = false;
            }
        }

        let text_pos =
            emath::align::center_size_in_rect(self.title_galley.size(), title_inner_rect)
                .left_top();
        let text_pos = text_pos - self.title_galley.rect.min.to_vec2();
        ui.painter().galley(
            text_pos,
            self.title_galley.clone(),
            ui.visuals().text_color(),
        );

        if let Some(content_response) = &content_response {
            // Paint separator between title and content:
            let content_rect = content_response.rect;
            if false {
                ui.ctx()
                    .debug_painter()
                    .debug_rect(content_rect, Color32::RED, "content_rect");
            }
            let y = title_inner_rect.bottom() + window_frame.stroke.width / 2.0;

            // To verify the sanity of this, use a very wide window stroke
            ui.painter()
                .hline(title_inner_rect.x_range(), y, window_frame.stroke);
        }

        // Don't cover the close- and collapse buttons:
        let double_click_rect = title_inner_rect.shrink2(vec2(32.0, 0.0));

        if false {
            ui.ctx().debug_painter().debug_rect(
                double_click_rect,
                Color32::GREEN,
                "double_click_rect",
            );
        }

        let id = ui.unique_id().with("__window_title_bar");

        if ui
            .interact(double_click_rect, id, Sense::click())
            .double_clicked()
            && collapsible
        {
            collapsing.toggle(ui);
        }
    }

    /// Paints the "Close" button at the right side of the title bar
    /// and processes clicks on it.
    ///
    /// The button is square and its size is determined by the
    /// [`crate::style::Spacing::icon_width`] setting.
    fn close_button_ui(&self, ui: &mut Ui) -> Response {
        let button_center = Align2::RIGHT_CENTER
            .align_size_within_rect(Vec2::splat(self.inner_rect.height()), self.inner_rect)
            .center();
        let button_size = Vec2::splat(ui.spacing().icon_width);
        let button_rect = Rect::from_center_size(button_center, button_size);
        let button_rect = button_rect.round_to_pixels(ui.pixels_per_point());
        close_button(ui, button_rect)
    }
}

/// Paints the "Close" button of the window and processes clicks on it.
///
/// The close button is just an `X` symbol painted by a current stroke
/// for foreground elements (such as a label text).
///
/// # Parameters
/// - `ui`:
/// - `rect`: The rectangular area to fit the button in
///
/// Returns the result of a click on a button if it was pressed
fn close_button(ui: &mut Ui, rect: Rect) -> Response {
    let close_id = ui.auto_id_with("window_close_button");
    let response = ui.interact(rect, close_id, Sense::click());
    response
        .widget_info(|| WidgetInfo::labeled(WidgetType::Button, ui.is_enabled(), "Close window"));

    ui.expand_to_include_rect(response.rect);

    let visuals = ui.style().interact(&response);
    let rect = rect.shrink(2.0).expand(visuals.expansion);
    let stroke = visuals.fg_stroke;
    ui.painter() // paints \
        .line_segment([rect.left_top(), rect.right_bottom()], stroke);
    ui.painter() // paints /
        .line_segment([rect.right_top(), rect.left_bottom()], stroke);
    response
}<|MERGE_RESOLUTION|>--- conflicted
+++ resolved
@@ -601,7 +601,6 @@
                 title_bar.inner_rect.max.y =
                     title_bar.inner_rect.min.y + title_bar_height_with_margin;
 
-<<<<<<< HEAD
                 if on_top && area_content_ui.visuals().window_highlight_topmost {
                     let mut round =
                         window_frame.corner_radius - window_frame.stroke.width.round() as u8;
@@ -609,27 +608,13 @@
                     if !is_collapsed {
                         round.se = 0;
                         round.sw = 0;
-=======
-                        area_content_ui.painter().set(
-                            *where_to_put_header_background,
-                            RectShape::filled(title_bar.inner_rect, round, header_color),
-                        );
-                    }
-
-                    if false {
-                        ctx.debug_painter().debug_rect(
-                            title_bar.inner_rect,
-                            Color32::LIGHT_BLUE,
-                            "title_bar.rect",
-                        );
->>>>>>> 2c3ab283
                     }
 
                     area_content_ui.painter().set(
                         *where_to_put_header_background,
                         RectShape::filled(title_bar.inner_rect, round, header_color),
                     );
-                };
+                }
 
                 if false {
                     ctx.debug_painter().debug_rect(
