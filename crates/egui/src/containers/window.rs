--- conflicted
+++ resolved
@@ -482,9 +482,12 @@
 
         // Prevent window from becoming larger than the screen rect.
         {
-<<<<<<< HEAD
-            let screen_rect_size = ctx.screen_rect().size() - margins;
-            resize.max_size = resize.max_size.at_most(screen_rect_size);
+            // Prevent window from becoming larger than the constrain rect.
+            let constrain_rect = area.constrain_rect();
+            let max_width = constrain_rect.width();
+            let max_height = constrain_rect.height() - title_bar_height;
+            resize.max_size.x = resize.max_size.x.min(max_width);
+            resize.max_size.y = resize.max_size.y.min(max_height);
         }
 
         if let Some(mut resize_state) = resize::State::load(ctx, resize_id) {
@@ -512,16 +515,9 @@
                 }
             }
             resize_state.store(ctx, resize_id);
-=======
-            // Prevent window from becoming larger than the constrain rect.
-            let constrain_rect = area.constrain_rect();
-            let max_width = constrain_rect.width();
-            let max_height = constrain_rect.height() - title_bar_height;
-            resize.max_size.x = resize.max_size.x.min(max_width);
-            resize.max_size.y = resize.max_size.y.min(max_height);
->>>>>>> 78dfdb36
-        }
-
+        }
+
+      
         // First check for resize to avoid frame delay:
         let resize_interaction =
             resize_interaction(ctx, possible, area_layer_id, last_frame_outer_rect);
@@ -535,17 +531,13 @@
             resize_id,
         );
 
-<<<<<<< HEAD
         let mut area_content_ui = prepared_area.content_ui(ctx);
-=======
-        let mut area_content_ui = area.content_ui(ctx);
         if is_open {
             // `Area` already takes care of fade-in animations,
             // so we only need to handle fade-out animations here.
         } else if fade_out {
             area_content_ui.multiply_opacity(opacity);
         }
->>>>>>> 78dfdb36
 
         let content_inner = {
             // BEGIN FRAME --------------------------------
