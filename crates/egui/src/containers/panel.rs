--- conflicted
+++ resolved
@@ -390,14 +390,10 @@
                 .layer_id(LayerId::background())
                 .max_rect(available_rect),
         );
-<<<<<<< HEAD
-        panel_ui.set_clip_rect(ctx.screen_rect());
+        panel_ui.set_clip_rect(ctx.content_rect());
         panel_ui
             .response()
             .widget_info(|| WidgetInfo::new(WidgetType::Panel));
-=======
-        panel_ui.set_clip_rect(ctx.content_rect());
->>>>>>> 6a49c9ad
 
         let inner_response = self.show_inside_dyn(&mut panel_ui, add_contents);
         let rect = inner_response.response.rect;
