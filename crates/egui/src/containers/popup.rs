//! Show popup windows, tooltips, context menus etc.

use crate::*;

// ----------------------------------------------------------------------------

/// Same state for all tooltips.
#[derive(Clone, Debug, Default)]
pub(crate) struct TooltipState {
    last_common_id: Option<Id>,
    individual_ids_and_sizes: ahash::HashMap<usize, (Id, Vec2)>,
}

impl TooltipState {
    pub fn load(ctx: &Context) -> Option<Self> {
        ctx.data_mut(|d| d.get_temp(Id::null()))
    }

    fn store(self, ctx: &Context) {
        ctx.data_mut(|d| d.insert_temp(Id::null(), self));
    }

    fn individual_tooltip_size(&self, common_id: Id, index: usize) -> Option<Vec2> {
        if self.last_common_id == Some(common_id) {
            Some(self.individual_ids_and_sizes.get(&index)?.1)
        } else {
            None
        }
    }

    fn set_individual_tooltip(
        &mut self,
        common_id: Id,
        index: usize,
        individual_id: Id,
        size: Vec2,
    ) {
        if self.last_common_id != Some(common_id) {
            self.last_common_id = Some(common_id);
            self.individual_ids_and_sizes.clear();
        }

        self.individual_ids_and_sizes
            .insert(index, (individual_id, size));
    }
}

// ----------------------------------------------------------------------------

/// Show a tooltip at the current pointer position (if any).
///
/// Most of the time it is easier to use [`Response::on_hover_ui`].
///
/// See also [`show_tooltip_text`].
///
/// Returns `None` if the tooltip could not be placed.
///
/// ```
/// # egui::__run_test_ui(|ui| {
/// if ui.ui_contains_pointer() {
///     egui::show_tooltip(ui.ctx(), egui::Id::new("my_tooltip"), |ui| {
///         ui.label("Helpful text");
///     });
/// }
/// # });
/// ```
pub fn show_tooltip<R>(
    ctx: &Context,
    id: Id,
    add_contents: impl FnOnce(&mut Ui) -> R,
) -> Option<R> {
    show_tooltip_at_pointer(ctx, id, add_contents)
}

/// Show a tooltip at the current pointer position (if any).
///
/// Most of the time it is easier to use [`Response::on_hover_ui`].
///
/// See also [`show_tooltip_text`].
///
/// Returns `None` if the tooltip could not be placed.
///
/// ```
/// # egui::__run_test_ui(|ui| {
/// if ui.ui_contains_pointer() {
///     egui::show_tooltip_at_pointer(ui.ctx(), egui::Id::new("my_tooltip"), |ui| {
///         ui.label("Helpful text");
///     });
/// }
/// # });
/// ```
pub fn show_tooltip_at_pointer<R>(
    ctx: &Context,
    id: Id,
    add_contents: impl FnOnce(&mut Ui) -> R,
) -> Option<R> {
    let suggested_pos = ctx
        .input(|i| i.pointer.hover_pos())
        .map(|pointer_pos| pointer_pos + vec2(16.0, 16.0));
    show_tooltip_at(ctx, id, suggested_pos, add_contents)
}

/// Show a tooltip under the given area.
///
/// If the tooltip does not fit under the area, it tries to place it above it instead.
pub fn show_tooltip_for<R>(
    ctx: &Context,
    id: Id,
    rect: &Rect,
    add_contents: impl FnOnce(&mut Ui) -> R,
) -> Option<R> {
    let expanded_rect = rect.expand2(vec2(2.0, 4.0));
    let (above, position) = if ctx.input(|i| i.any_touches()) {
        (true, expanded_rect.left_top())
    } else {
        (false, expanded_rect.left_bottom())
    };
    show_tooltip_at_avoid_dyn(
        ctx,
        id,
        Some(position),
        above,
        expanded_rect,
        Box::new(add_contents),
    )
}

/// Show a tooltip at the given position.
///
/// Returns `None` if the tooltip could not be placed.
pub fn show_tooltip_at<R>(
    ctx: &Context,
    id: Id,
    suggested_position: Option<Pos2>,
    add_contents: impl FnOnce(&mut Ui) -> R,
) -> Option<R> {
    let above = false;
    show_tooltip_at_avoid_dyn(
        ctx,
        id,
        suggested_position,
        above,
        Rect::NOTHING,
        Box::new(add_contents),
    )
}

fn show_tooltip_at_avoid_dyn<'c, R>(
    ctx: &Context,
    individual_id: Id,
    suggested_position: Option<Pos2>,
    above: bool,
    mut avoid_rect: Rect,
    add_contents: Box<dyn FnOnce(&mut Ui) -> R + 'c>,
) -> Option<R> {
    let spacing = 4.0;

    // if there are multiple tooltips open they should use the same common_id for the `tooltip_size` caching to work.
    let mut frame_state =
        ctx.frame_state(|fs| fs.tooltip_state)
            .unwrap_or(crate::frame_state::TooltipFrameState {
                common_id: individual_id,
                rect: Rect::NOTHING,
                count: 0,
            });

    let mut position = if frame_state.rect.is_positive() {
        avoid_rect = avoid_rect.union(frame_state.rect);
        if above {
            frame_state.rect.left_top() - spacing * Vec2::Y
        } else {
            frame_state.rect.left_bottom() + spacing * Vec2::Y
        }
    } else if let Some(position) = suggested_position {
        position
    } else if ctx.memory(|mem| mem.everything_is_visible()) {
        Pos2::ZERO
    } else {
        return None; // No good place for a tooltip :(
    };

    let mut long_state = TooltipState::load(ctx).unwrap_or_default();
    let expected_size =
        long_state.individual_tooltip_size(frame_state.common_id, frame_state.count);
    let expected_size = expected_size.unwrap_or_else(|| vec2(64.0, 32.0));

    if above {
        position.y -= expected_size.y;
    }

    position = position.at_most(ctx.screen_rect().max - expected_size);

    // check if we intersect the avoid_rect
    {
        let new_rect = Rect::from_min_size(position, expected_size);

        // Note: We use shrink so that we don't get false positives when the rects just touch
        if new_rect.shrink(1.0).intersects(avoid_rect) {
            if above {
                // place below instead:
                position = avoid_rect.left_bottom() + spacing * Vec2::Y;
            } else {
                // place above instead:
                position = Pos2::new(position.x, avoid_rect.min.y - expected_size.y - spacing);
            }
        }
    }

    let position = position.at_least(ctx.screen_rect().min);

    let area_id = frame_state.common_id.with(frame_state.count);

    let InnerResponse { inner, response } =
        show_tooltip_area_dyn(ctx, area_id, position, add_contents);

    long_state.set_individual_tooltip(
        frame_state.common_id,
        frame_state.count,
        individual_id,
        response.rect.size(),
    );
    long_state.store(ctx);

    frame_state.count += 1;
    frame_state.rect = frame_state.rect.union(response.rect);
    ctx.frame_state_mut(|fs| fs.tooltip_state = Some(frame_state));

    Some(inner)
}

/// Show some text at the current pointer position (if any).
///
/// Most of the time it is easier to use [`Response::on_hover_text`].
///
/// See also [`show_tooltip`].
///
/// Returns `None` if the tooltip could not be placed.
///
/// ```
/// # egui::__run_test_ui(|ui| {
/// if ui.ui_contains_pointer() {
///     egui::show_tooltip_text(ui.ctx(), egui::Id::new("my_tooltip"), "Helpful text");
/// }
/// # });
/// ```
pub fn show_tooltip_text(ctx: &Context, id: Id, text: impl Into<WidgetText>) -> Option<()> {
    show_tooltip(ctx, id, |ui| {
        crate::widgets::Label::new(text).ui(ui);
    })
}

/// Show a pop-over window.
fn show_tooltip_area_dyn<'c, R>(
    ctx: &Context,
    area_id: Id,
    window_pos: Pos2,
    add_contents: Box<dyn FnOnce(&mut Ui) -> R + 'c>,
) -> InnerResponse<R> {
    use containers::*;
    Area::new(area_id)
        .order(Order::Tooltip)
        .fixed_pos(window_pos)
        .interactable(false)
        .drag_bounds(Rect::EVERYTHING) // disable clip rect
        .show(ctx, |ui| {
            Frame::popup(&ctx.style())
                .show(ui, |ui| {
                    ui.set_max_width(ui.spacing().tooltip_width);
                    add_contents(ui)
                })
                .inner
        })
}

/// Was this popup visible last frame?
pub fn was_tooltip_open_last_frame(ctx: &Context, tooltip_id: Id) -> bool {
    if let Some(state) = TooltipState::load(ctx) {
        if let Some(common_id) = state.last_common_id {
            for (count, (individual_id, _size)) in &state.individual_ids_and_sizes {
                if *individual_id == tooltip_id {
                    let area_id = common_id.with(count);
                    let layer_id = LayerId::new(Order::Tooltip, area_id);
                    if ctx.memory(|mem| mem.areas.visible_last_frame(&layer_id)) {
                        return true;
                    }
                }
            }
        }
    }

    false
}

/// Helper for [`popup_above_or_below_widget`].
pub fn popup_below_widget<R>(
    ui: &Ui,
    popup_id: Id,
    widget_response: &Response,
    add_contents: impl FnOnce(&mut Ui) -> R,
) -> Option<R> {
    popup_above_or_below_widget(
        ui,
        popup_id,
        widget_response,
        AboveOrBelow::Below,
        add_contents,
    )
}

/// Shows a popup above or below another widget.
///
/// Useful for drop-down menus (combo boxes) or suggestion menus under text fields.
///
/// The opened popup will have the same width as the parent.
///
/// You must open the popup with [`Memory::open_popup`] or  [`Memory::toggle_popup`].
///
/// Returns `None` if the popup is not open.
///
/// ```
/// # egui::__run_test_ui(|ui| {
/// let response = ui.button("Open popup");
/// let popup_id = ui.make_persistent_id("my_unique_id");
/// if response.clicked() {
///     ui.memory_mut(|mem| mem.toggle_popup(popup_id));
/// }
/// let below = egui::AboveOrBelow::Below;
/// egui::popup::popup_above_or_below_widget(ui, popup_id, &response, below, |ui| {
///     ui.set_min_width(200.0); // if you want to control the size
///     ui.label("Some more info, or things you can select:");
///     ui.label("…");
/// });
/// # });
/// ```
pub fn popup_above_or_below_widget<R>(
    ui: &Ui,
    popup_id: Id,
    widget_response: &Response,
    above_or_below: AboveOrBelow,
    add_contents: impl FnOnce(&mut Ui) -> R,
) -> Option<R> {
    if ui.memory(|mem| mem.is_popup_open(popup_id)) {
        let (pos, pivot) = match above_or_below {
            AboveOrBelow::Above => (widget_response.rect.left_top(), Align2::LEFT_BOTTOM),
            AboveOrBelow::Below => (widget_response.rect.left_bottom(), Align2::LEFT_TOP),
        };

        let inner = Area::new(popup_id)
            .order(Order::Foreground)
            .constrain(true)
            .fixed_pos(pos)
            .pivot(pivot)
            .show(ui.ctx(), |ui| {
                // Note: we use a separate clip-rect for this area, so the popup can be outside the parent.
                // See https://github.com/emilk/egui/issues/825
                let frame = Frame::popup(ui.style());
                let frame_margin = frame.total_margin();
                frame
                    .show(ui, |ui| {
                        ui.with_layout(Layout::top_down_justified(Align::LEFT), |ui| {
                            ui.set_width(widget_response.rect.width() - frame_margin.sum().x);
                            add_contents(ui)
                        })
                        .inner
                    })
                    .inner
            })
            .inner;

<<<<<<< HEAD
        let key_pressed = ui.input().key_pressed(Key::Escape);
        let clicked_elsewhere = widget_response.clicked_elsewhere();
        if key_pressed || clicked_elsewhere {
            ui.memory().close_popup();
=======
        if ui.input(|i| i.key_pressed(Key::Escape)) || widget_response.clicked_elsewhere() {
            ui.memory_mut(|mem| mem.close_popup());
>>>>>>> 8ce0e1c5
        }
        Some(inner)
    } else {
        None
    }
}<|MERGE_RESOLUTION|>--- conflicted
+++ resolved
@@ -367,15 +367,8 @@
             })
             .inner;
 
-<<<<<<< HEAD
-        let key_pressed = ui.input().key_pressed(Key::Escape);
-        let clicked_elsewhere = widget_response.clicked_elsewhere();
-        if key_pressed || clicked_elsewhere {
-            ui.memory().close_popup();
-=======
         if ui.input(|i| i.key_pressed(Key::Escape)) || widget_response.clicked_elsewhere() {
             ui.memory_mut(|mem| mem.close_popup());
->>>>>>> 8ce0e1c5
         }
         Some(inner)
     } else {
