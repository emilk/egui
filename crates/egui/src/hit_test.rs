use ahash::HashMap;

use emath::TSTransform;

<<<<<<< HEAD
use crate::{ahash, emath, LayerId, Pos2, Rect, Sense, WidgetRect, WidgetRects};
=======
use crate::{ahash, emath, id::IdSet, LayerId, Pos2, Rect, Sense, WidgetRect, WidgetRects};
>>>>>>> 4f5a2935

/// Result of a hit-test against [`WidgetRects`].
///
/// Answers the question "what is under the mouse pointer?".
///
/// Note that this doesn't care if the mouse button is pressed or not,
/// or if we're currently already dragging something.
#[derive(Clone, Debug, Default)]
pub struct WidgetHits {
    /// All widgets close to the pointer, back-to-front.
    ///
    /// This is a superset of all other widgets in this struct.
    pub close: Vec<WidgetRect>,

    /// All widgets that contains the pointer, back-to-front.
    ///
    /// i.e. both a Window and the Button in it can contain the pointer.
    ///
    /// Some of these may be widgets in a layer below the top-most layer.
    ///
    /// This will be used for hovering.
    pub contains_pointer: Vec<WidgetRect>,

    /// If the user would start a clicking now, this is what would be clicked.
    ///
    /// This is the top one under the pointer, or closest one of the top-most.
    pub click: Option<WidgetRect>,

    /// If the user would start a dragging now, this is what would be dragged.
    ///
    /// This is the top one under the pointer, or closest one of the top-most.
    pub drag: Option<WidgetRect>,
}

/// Find the top or closest widgets to the given position,
/// none which is closer than `search_radius`.
pub fn hit_test(
    widgets: &WidgetRects,
    layer_order: &[LayerId],
    layer_to_global: &HashMap<LayerId, TSTransform>,
    pos: Pos2,
    search_radius: f32,
) -> WidgetHits {
    profiling::function_scope!();

    let search_radius_sq = search_radius * search_radius;

    // Transform the position into the local coordinate space of each layer:
    let pos_in_layers: HashMap<LayerId, Pos2> = layer_to_global
        .iter()
        .map(|(layer_id, to_global)| (*layer_id, to_global.inverse() * pos))
        .collect();

    let mut closest_dist_sq = f32::INFINITY;
    let mut closest_hit = None;

    // First pass: find the few widgets close to the given position, sorted back-to-front.
    let mut close: Vec<WidgetRect> = layer_order
        .iter()
        .filter(|layer| layer.order.allow_interaction())
        .flat_map(|&layer_id| widgets.get_layer(layer_id))
        .filter(|&w| {
            if w.interact_rect.is_negative() {
                return false;
            }

            let pos_in_layer = pos_in_layers.get(&w.layer_id).copied().unwrap_or(pos);
            // TODO(emilk): we should probably do the distance testing in global space instead
            let dist_sq = w.interact_rect.distance_sq_to_pos(pos_in_layer);

            // In tie, pick last = topmost.
            if dist_sq <= closest_dist_sq {
                closest_dist_sq = dist_sq;
                closest_hit = Some(w);
            }

            dist_sq <= search_radius_sq
        })
        .copied()
        .collect();

    // Transform to global coordinates:
    for hit in &mut close {
        if let Some(to_global) = layer_to_global.get(&hit.layer_id).copied() {
            *hit = hit.transform(to_global);
        }
    }

    // When using layer transforms it is common to stack layers close to each other.
    // For instance, you may have a resize-separator on a panel, with two
    // transform-layers on either side.
    // The resize-separator is technically in a layer _behind_ the transform-layers,
    // but the user doesn't perceive it as such.
    // So how do we handle this case?
    //
    // If we just allow interactions with ALL close widgets,
    // then we might accidentally allow clicks through windows and other bad stuff.
    //
    // Let's try this:
    // * Set up a hit-area (based on search_radius)
    // * Iterate over all hits top-to-bottom
    //   * Stop if any hit covers the whole hit-area, otherwise keep going
    //   * Collect the layers ids in a set
    // * Remove all widgets not in the above layer set
    //
    // This will most often result in only one layer,
    // but if the pointer is at the edge of a layer, we might include widgets in
    // a layer behind it.

    let mut included_layers: ahash::HashSet<LayerId> = Default::default();
    for hit in close.iter().rev() {
        included_layers.insert(hit.layer_id);
        let hit_covers_search_area = contains_circle(hit.interact_rect, pos, search_radius);
        if hit_covers_search_area {
            break; // nothing behind this layer could ever be interacted with
        }
    }

    close.retain(|hit| included_layers.contains(&hit.layer_id));

    // If a widget is disabled, treat it as if it isn't sensing anything.
    // This simplifies the code in `hit_test_on_close` so it doesn't have to check
    // the `enabled` flag everywhere:
    for w in &mut close {
        if !w.enabled {
            w.sense -= Sense::CLICK;
            w.sense -= Sense::DRAG;
        }
    }

    // Find widgets which are hidden behind another widget and discard them.
    // This is the case when a widget fully contains another widget and is on a different layer.
    // It prevents "hovering through" widgets when there is a clickable widget behind.

    let mut hidden = IdSet::default();
    for (i, current) in close.iter().enumerate().rev() {
        for next in &close[i + 1..] {
            if next.interact_rect.contains_rect(current.interact_rect)
                && current.layer_id != next.layer_id
            {
                hidden.insert(current.id);
            }
        }
    }

    close.retain(|c| !hidden.contains(&c.id));

    let mut hits = hit_test_on_close(&close, pos);

    hits.contains_pointer = close
        .iter()
        .filter(|widget| widget.interact_rect.contains(pos))
        .copied()
        .collect();

    hits.close = close;

    {
        // Undo the to_global-transform we applied earlier,
        // go back to local layer-coordinates:

        let restore_widget_rect = |w: &mut WidgetRect| {
            *w = widgets.get(w.id).copied().unwrap_or(*w);
        };

        for wr in &mut hits.close {
            restore_widget_rect(wr);
        }
        for wr in &mut hits.contains_pointer {
            restore_widget_rect(wr);
        }
        if let Some(wr) = &mut hits.drag {
            debug_assert!(wr.sense.senses_drag());
            restore_widget_rect(wr);
        }
        if let Some(wr) = &mut hits.click {
            debug_assert!(wr.sense.senses_click());
            restore_widget_rect(wr);
        }
    }

    hits
}

/// Returns true if the rectangle contains the whole circle.
fn contains_circle(interact_rect: emath::Rect, pos: Pos2, radius: f32) -> bool {
    interact_rect.shrink(radius).contains(pos)
}

fn hit_test_on_close(close: &[WidgetRect], pos: Pos2) -> WidgetHits {
    #![allow(clippy::collapsible_else_if)]

    // First find the best direct hits:
    let hit_click = find_closest_within(
        close.iter().copied().filter(|w| w.sense.senses_click()),
        pos,
        0.0,
    );
    let hit_drag = find_closest_within(
        close.iter().copied().filter(|w| w.sense.senses_drag()),
        pos,
        0.0,
    );

    match (hit_click, hit_drag) {
        (None, None) => {
            // No direct hit on anything. Find the closest interactive widget.

            let closest = find_closest(
                close
                    .iter()
                    .copied()
                    .filter(|w| w.sense.senses_click() || w.sense.senses_drag()),
                pos,
            );

            if let Some(closest) = closest {
                WidgetHits {
                    click: closest.sense.senses_click().then_some(closest),
                    drag: closest.sense.senses_drag().then_some(closest),
                    ..Default::default()
                }
            } else {
                // Found nothing
                WidgetHits {
                    click: None,
                    drag: None,
                    ..Default::default()
                }
            }
        }

        (None, Some(hit_drag)) => {
            // We have a perfect hit on a drag, but not on click.

            // We have a direct hit on something that implements drag.
            // This could be a big background thing, like a `ScrollArea` background,
            // or a moveable window.
            // It could also be something small, like a slider, or panel resize handle.

            let closest_click = find_closest(
                close.iter().copied().filter(|w| w.sense.senses_click()),
                pos,
            );
            if let Some(closest_click) = closest_click {
                if closest_click.sense.senses_drag() {
                    // We have something close that sense both clicks and drag.
                    // Should we use it over the direct drag-hit?
                    if hit_drag
                        .interact_rect
                        .contains_rect(closest_click.interact_rect)
                    {
                        // This is a smaller thing on a big background - help the user hit it,
                        // and ignore the big drag background.
                        WidgetHits {
                            click: Some(closest_click),
                            drag: Some(closest_click),
                            ..Default::default()
                        }
                    } else {
                        // The drag-widget is separate from the click-widget,
                        // so return only the drag-widget
                        WidgetHits {
                            click: None,
                            drag: Some(hit_drag),
                            ..Default::default()
                        }
                    }
                } else {
                    // This is a close pure-click widget.
                    // However, we should be careful to only return two different widgets
                    // when it is absolutely not going to confuse the user.
                    if hit_drag
                        .interact_rect
                        .contains_rect(closest_click.interact_rect)
                    {
                        // The drag widget is a big background thing (scroll area),
                        // so returning a separate click widget should not be confusing
                        WidgetHits {
                            click: Some(closest_click),
                            drag: Some(hit_drag),
                            ..Default::default()
                        }
                    } else {
                        // The two widgets are just two normal small widgets close to each other.
                        // Highlighting both would be very confusing.
                        WidgetHits {
                            click: None,
                            drag: Some(hit_drag),
                            ..Default::default()
                        }
                    }
                }
            } else {
                // No close clicks.
                // Maybe there is a close drag widget, that is a smaller
                // widget floating on top of a big background?
                // If so, it would be nice to help the user click that.
                let closest_drag = find_closest(
                    close
                        .iter()
                        .copied()
                        .filter(|w| w.sense.senses_drag() && w.id != hit_drag.id),
                    pos,
                );

                if let Some(closest_drag) = closest_drag {
                    if hit_drag
                        .interact_rect
                        .contains_rect(closest_drag.interact_rect)
                    {
                        // `hit_drag` is a big background thing and `closest_drag` is something small on top of it.
                        // Be helpful and return the small things:
                        return WidgetHits {
                            click: None,
                            drag: Some(closest_drag),
                            ..Default::default()
                        };
                    }
                }

                WidgetHits {
                    click: None,
                    drag: Some(hit_drag),
                    ..Default::default()
                }
            }
        }

        (Some(hit_click), None) => {
            // We have a perfect hit on a click-widget, but not on a drag-widget.
            //
            // Note that we don't look for a close drag widget in this case,
            // because I can't think of a case where that would be helpful.
            // This is in contrast with the opposite case,
            // where when hovering directly over a drag-widget (like a big ScrollArea),
            // we look for close click-widgets (e.g. buttons).
            // This is because big background drag-widgets (ScrollArea, Window) are common,
            // but big clickable things aren't.
            // Even if they were, I think it would be confusing for a user if clicking
            // a drag-only widget would click something _behind_ it.

            WidgetHits {
                click: Some(hit_click),
                drag: None,
                ..Default::default()
            }
        }

        (Some(hit_click), Some(hit_drag)) => {
            // We have a perfect hit on both click and drag. Which is the topmost?
            let click_idx = close.iter().position(|w| *w == hit_click).unwrap();
            let drag_idx = close.iter().position(|w| *w == hit_drag).unwrap();

            let click_is_on_top_of_drag = drag_idx < click_idx;
            if click_is_on_top_of_drag {
                if hit_click.sense.senses_drag() {
                    // The top thing senses both clicks and drags.
                    WidgetHits {
                        click: Some(hit_click),
                        drag: Some(hit_click),
                        ..Default::default()
                    }
                } else {
                    // They are interested in different things,
                    // and click is on top. Report both hits,
                    // e.g. the top Button and the ScrollArea behind it.
                    WidgetHits {
                        click: Some(hit_click),
                        drag: Some(hit_drag),
                        ..Default::default()
                    }
                }
            } else {
                if hit_drag.sense.senses_click() {
                    // The top thing senses both clicks and drags.
                    WidgetHits {
                        click: Some(hit_drag),
                        drag: Some(hit_drag),
                        ..Default::default()
                    }
                } else {
                    // The top things senses only drags,
                    // so we ignore the click-widget, because it would be confusing
                    // if clicking a drag-widget would actually click something else below it.
                    WidgetHits {
                        click: None,
                        drag: Some(hit_drag),
                        ..Default::default()
                    }
                }
            }
        }
    }
}

fn find_closest(widgets: impl Iterator<Item = WidgetRect>, pos: Pos2) -> Option<WidgetRect> {
    find_closest_within(widgets, pos, f32::INFINITY)
}

fn find_closest_within(
    widgets: impl Iterator<Item = WidgetRect>,
    pos: Pos2,
    max_dist: f32,
) -> Option<WidgetRect> {
    let mut closest: Option<WidgetRect> = None;
    let mut closest_dist_sq = max_dist * max_dist;
    for widget in widgets {
        if widget.interact_rect.is_negative() {
            continue;
        }

        let dist_sq = widget.interact_rect.distance_sq_to_pos(pos);

        if let Some(closest) = closest {
            if dist_sq == closest_dist_sq {
                // It's a tie! Pick the thin candidate over the thick one.
                // This makes it easier to hit a thin resize-handle, for instance:
                if should_prioritize_hits_on_back(closest.interact_rect, widget.interact_rect) {
                    continue;
                }
            }
        }

        // In case of a tie, take the last one = the one on top.
        if dist_sq <= closest_dist_sq {
            closest_dist_sq = dist_sq;
            closest = Some(widget);
        }
    }

    closest
}

/// Should we prioritize hits on `back` over those on `front`?
///
/// `back` should be behind the `front` widget.
///
/// Returns true if `back` is a small hit-target and `front` is not.
fn should_prioritize_hits_on_back(back: Rect, front: Rect) -> bool {
    if front.contains_rect(back) {
        return false; // back widget is fully occluded; no way to hit it
    }

    // Reduce each rect to its width or height, whichever is smaller:
    let back = back.width().min(back.height());
    let front = front.width().min(front.height());

    // These are hard-coded heuristics that could surely be improved.
    let back_is_much_thinner = back <= 0.5 * front;
    let back_is_thin = back <= 16.0;

    back_is_much_thinner && back_is_thin
}

#[cfg(test)]
mod tests {
    use emath::{pos2, vec2, Rect};

    use crate::{Id, Sense};

    use super::*;

    fn wr(id: Id, sense: Sense, rect: Rect) -> WidgetRect {
        WidgetRect {
            id,
            layer_id: LayerId::background(),
            rect,
            interact_rect: rect,
            sense,
            enabled: true,
        }
    }

    #[test]
    fn buttons_on_window() {
        let widgets = vec![
            wr(
                Id::new("bg-area"),
                Sense::drag(),
                Rect::from_min_size(pos2(0.0, 0.0), vec2(100.0, 100.0)),
            ),
            wr(
                Id::new("click"),
                Sense::click(),
                Rect::from_min_size(pos2(10.0, 10.0), vec2(10.0, 10.0)),
            ),
            wr(
                Id::new("click-and-drag"),
                Sense::click_and_drag(),
                Rect::from_min_size(pos2(100.0, 10.0), vec2(10.0, 10.0)),
            ),
        ];

        // Perfect hit:
        let hits = hit_test_on_close(&widgets, pos2(15.0, 15.0));
        assert_eq!(hits.click.unwrap().id, Id::new("click"));
        assert_eq!(hits.drag.unwrap().id, Id::new("bg-area"));

        // Close hit:
        let hits = hit_test_on_close(&widgets, pos2(5.0, 5.0));
        assert_eq!(hits.click.unwrap().id, Id::new("click"));
        assert_eq!(hits.drag.unwrap().id, Id::new("bg-area"));

        // Perfect hit:
        let hits = hit_test_on_close(&widgets, pos2(105.0, 15.0));
        assert_eq!(hits.click.unwrap().id, Id::new("click-and-drag"));
        assert_eq!(hits.drag.unwrap().id, Id::new("click-and-drag"));

        // Close hit - should still ignore the drag-background so as not to confuse the user:
        let hits = hit_test_on_close(&widgets, pos2(105.0, 5.0));
        assert_eq!(hits.click.unwrap().id, Id::new("click-and-drag"));
        assert_eq!(hits.drag.unwrap().id, Id::new("click-and-drag"));
    }

    #[test]
    fn thin_resize_handle_next_to_label() {
        let widgets = vec![
            wr(
                Id::new("bg-area"),
                Sense::drag(),
                Rect::from_min_size(pos2(0.0, 0.0), vec2(100.0, 100.0)),
            ),
            wr(
                Id::new("bg-left-label"),
                Sense::click_and_drag(),
                Rect::from_min_size(pos2(0.0, 0.0), vec2(40.0, 100.0)),
            ),
            wr(
                Id::new("thin-drag-handle"),
                Sense::drag(),
                Rect::from_min_size(pos2(30.0, 0.0), vec2(70.0, 100.0)),
            ),
            wr(
                Id::new("fg-right-label"),
                Sense::click_and_drag(),
                Rect::from_min_size(pos2(60.0, 0.0), vec2(50.0, 100.0)),
            ),
        ];

        for (i, w) in widgets.iter().enumerate() {
            println!("Widget {i}: {:?}", w.id);
        }

        // In the middle of the bg-left-label:
        let hits = hit_test_on_close(&widgets, pos2(25.0, 50.0));
        assert_eq!(hits.click.unwrap().id, Id::new("bg-left-label"));
        assert_eq!(hits.drag.unwrap().id, Id::new("bg-left-label"));

        // On both the left click-and-drag and thin handle, but the thin handle is on top and should win:
        let hits = hit_test_on_close(&widgets, pos2(35.0, 50.0));
        assert_eq!(hits.click, None);
        assert_eq!(hits.drag.unwrap().id, Id::new("thin-drag-handle"));

        // Only on the thin-drag-handle:
        let hits = hit_test_on_close(&widgets, pos2(50.0, 50.0));
        assert_eq!(hits.click, None);
        assert_eq!(hits.drag.unwrap().id, Id::new("thin-drag-handle"));

        // On both the thin handle and right label. The label is on top and should win
        let hits = hit_test_on_close(&widgets, pos2(65.0, 50.0));
        assert_eq!(hits.click.unwrap().id, Id::new("fg-right-label"));
        assert_eq!(hits.drag.unwrap().id, Id::new("fg-right-label"));
    }
}<|MERGE_RESOLUTION|>--- conflicted
+++ resolved
@@ -2,11 +2,7 @@
 
 use emath::TSTransform;
 
-<<<<<<< HEAD
-use crate::{ahash, emath, LayerId, Pos2, Rect, Sense, WidgetRect, WidgetRects};
-=======
 use crate::{ahash, emath, id::IdSet, LayerId, Pos2, Rect, Sense, WidgetRect, WidgetRects};
->>>>>>> 4f5a2935
 
 /// Result of a hit-test against [`WidgetRects`].
 ///
