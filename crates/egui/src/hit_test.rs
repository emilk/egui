--- conflicted
+++ resolved
@@ -2,11 +2,7 @@
 
 use emath::TSTransform;
 
-<<<<<<< HEAD
 use crate::{ahash, emath, Id, LayerId, Pos2, Rect, WidgetRect, WidgetRects};
-=======
-use crate::{ahash, emath, LayerId, Pos2, Rect, Sense, WidgetRect, WidgetRects};
->>>>>>> 7186f72c
 
 /// Result of a hit-test against [`WidgetRects`].
 ///
