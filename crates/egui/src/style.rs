--- conflicted
+++ resolved
@@ -1862,28 +1862,19 @@
             ui.checkbox(text_cursor_preview, "Preview text cursor on hover");
             ui.add(Slider::new(clip_rect_margin, 0.0..=20.0).text("clip_rect_margin"));
 
-<<<<<<< HEAD
-        ui.add(Slider::new(resize_corner_size, 0.0..=20.0).text("resize_corner_size"));
-        ui.checkbox(text_cursor_preview, "Preview text cursor on hover");
-        ui.checkbox(text_cursor_blink, "text cursor to blink");
-        ui.add(Slider::new(text_cursor_on_duration, 0.0..=2.0).text("text cursor on duration"));
-        ui.add(Slider::new(text_cursor_off_duratio, 0.0..=2.0).text("text cursor off duration"));
-        ui.add(Slider::new(clip_rect_margin, 0.0..=20.0).text("clip_rect_margin"));
-
-        ui.checkbox(button_frame, "Button has a frame");
-        ui.checkbox(collapsing_header_frame, "Collapsing header has a frame");
-        ui.checkbox(
-            indent_has_left_vline,
-            "Paint a vertical line to the left of indented regions",
-        );
-=======
+            ui.add(Slider::new(resize_corner_size, 0.0..=20.0).text("resize_corner_size"));
+            ui.checkbox(text_cursor_preview, "Preview text cursor on hover");
+            ui.checkbox(text_cursor_blink, "text cursor to blink");
+            ui.add(Slider::new(text_cursor_on_duration, 0.0..=2.0).text("text cursor on duration"));
+            ui.add(Slider::new(text_cursor_off_duratio, 0.0..=2.0).text("text cursor off duration"));
+            ui.add(Slider::new(clip_rect_margin, 0.0..=20.0).text("clip_rect_margin"));
+
             ui.checkbox(button_frame, "Button has a frame");
             ui.checkbox(collapsing_header_frame, "Collapsing header has a frame");
             ui.checkbox(
                 indent_has_left_vline,
                 "Paint a vertical line to the left of indented regions",
             );
->>>>>>> c4f16af7
 
             ui.checkbox(striped, "Default stripes on grids and tables");
 
