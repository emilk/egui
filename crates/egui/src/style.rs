--- conflicted
+++ resolved
@@ -1911,21 +1911,6 @@
     });
 }
 
-<<<<<<< HEAD
-#[derive(Debug, Clone, PartialEq, Eq)]
-#[cfg_attr(feature = "serde", derive(serde::Deserialize, serde::Serialize))]
-pub enum ColorPickerInputType {
-    U8,
-    F32,
-}
-
-impl std::fmt::Display for ColorPickerInputType {
-    fn fmt(&self, f: &mut std::fmt::Formatter<'_>) -> std::fmt::Result {
-        match self {
-            ColorPickerInputType::U8 => write!(f, "U8"),
-            ColorPickerInputType::F32 => write!(f, "F32"),
-        }
-=======
 impl HandleShape {
     pub fn ui(&mut self, ui: &mut Ui) {
         ui.label("Widget handle shape");
@@ -1941,6 +1926,21 @@
                 ui.add(Slider::new(aspect_ratio, 0.1..=3.0).text("Aspect ratio"));
             }
         });
->>>>>>> 669473cc
+    }
+}
+
+#[derive(Debug, Clone, PartialEq, Eq)]
+#[cfg_attr(feature = "serde", derive(serde::Deserialize, serde::Serialize))]
+pub enum ColorPickerInputType {
+    U8,
+    F32,
+}
+
+impl std::fmt::Display for ColorPickerInputType {
+    fn fmt(&self, f: &mut std::fmt::Formatter<'_>) -> std::fmt::Result {
+        match self {
+            ColorPickerInputType::U8 => write!(f, "U8"),
+            ColorPickerInputType::F32 => write!(f, "F32"),
+        }
     }
 }