//! Text cursor changes/interaction, without modifying the text.

<<<<<<< HEAD
use epaint::text::{
    cursor::{CCursor, Cursor},
    Galley,
};
use unicode_segmentation::UnicodeSegmentation;
=======
use epaint::text::{cursor::CCursor, Galley};
>>>>>>> a0f072ab

use crate::{epaint, NumExt, Rect, Response, Ui};

use super::CCursorRange;

/// The state of a text cursor selection.
///
/// Used for [`crate::TextEdit`] and [`crate::Label`].
#[derive(Clone, Copy, Debug, Default)]
#[cfg_attr(feature = "serde", derive(serde::Deserialize, serde::Serialize))]
#[cfg_attr(feature = "serde", serde(default))]
pub struct TextCursorState {
    ccursor_range: Option<CCursorRange>,
}

impl From<CCursorRange> for TextCursorState {
    fn from(ccursor_range: CCursorRange) -> Self {
        Self {
            ccursor_range: Some(ccursor_range),
        }
    }
}

impl TextCursorState {
    pub fn is_empty(&self) -> bool {
        self.ccursor_range.is_none()
    }

    /// The currently selected range of characters.
    pub fn char_range(&self) -> Option<CCursorRange> {
        self.ccursor_range
    }

    /// Sets the currently selected range of characters.
    pub fn set_char_range(&mut self, ccursor_range: Option<CCursorRange>) {
        self.ccursor_range = ccursor_range;
    }
}

impl TextCursorState {
    /// Handle clicking and/or dragging text.
    ///
    /// Returns `true` if there was interaction.
    pub fn pointer_interaction(
        &mut self,
        ui: &Ui,
        response: &Response,
        cursor_at_pointer: CCursor,
        galley: &Galley,
        is_being_dragged: bool,
    ) -> bool {
        let text = galley.text();

        if response.double_clicked() {
            // Select word:
            let ccursor_range = select_word_at(text, cursor_at_pointer);
            self.set_char_range(Some(ccursor_range));
            true
        } else if response.triple_clicked() {
            // Select line:
            let ccursor_range = select_line_at(text, cursor_at_pointer);
            self.set_char_range(Some(ccursor_range));
            true
        } else if response.sense.senses_drag() {
            if response.hovered() && ui.input(|i| i.pointer.any_pressed()) {
                // The start of a drag (or a click).
                if ui.input(|i| i.modifiers.shift) {
                    if let Some(mut cursor_range) = self.char_range() {
                        cursor_range.primary = cursor_at_pointer;
                        self.set_char_range(Some(cursor_range));
                    } else {
                        self.set_char_range(Some(CCursorRange::one(cursor_at_pointer)));
                    }
                } else {
                    self.set_char_range(Some(CCursorRange::one(cursor_at_pointer)));
                }
                true
            } else if is_being_dragged {
                // Drag to select text:
                if let Some(mut cursor_range) = self.char_range() {
                    cursor_range.primary = cursor_at_pointer;
                    self.set_char_range(Some(cursor_range));
                }
                true
            } else {
                false
            }
        } else {
            false
        }
    }
}

fn select_word_at(text: &str, ccursor: CCursor) -> CCursorRange {
    if ccursor.index == 0 {
        CCursorRange::two(ccursor, ccursor_next_word(text, ccursor))
    } else {
        let it = text.chars();
        let mut it = it.skip(ccursor.index - 1);
        if let Some(char_before_cursor) = it.next() {
            if let Some(char_after_cursor) = it.next() {
                if is_word_char(char_before_cursor) && is_word_char(char_after_cursor) {
                    let min = ccursor_previous_word(text, ccursor + 1);
                    let max = ccursor_next_word(text, min);
                    CCursorRange::two(min, max)
                } else if is_word_char(char_before_cursor) {
                    let min = ccursor_previous_word(text, ccursor);
                    let max = ccursor_next_word(text, min);
                    CCursorRange::two(min, max)
                } else if is_word_char(char_after_cursor) {
                    let max = ccursor_next_word(text, ccursor);
                    CCursorRange::two(ccursor, max)
                } else {
                    let min = ccursor_previous_word(text, ccursor);
                    let max = ccursor_next_word(text, ccursor);
                    CCursorRange::two(min, max)
                }
            } else {
                let min = ccursor_previous_word(text, ccursor);
                CCursorRange::two(min, ccursor)
            }
        } else {
            let max = ccursor_next_word(text, ccursor);
            CCursorRange::two(ccursor, max)
        }
    }
}

fn select_line_at(text: &str, ccursor: CCursor) -> CCursorRange {
    if ccursor.index == 0 {
        CCursorRange::two(ccursor, ccursor_next_line(text, ccursor))
    } else {
        let it = text.chars();
        let mut it = it.skip(ccursor.index - 1);
        if let Some(char_before_cursor) = it.next() {
            if let Some(char_after_cursor) = it.next() {
                if (!is_linebreak(char_before_cursor)) && (!is_linebreak(char_after_cursor)) {
                    let min = ccursor_previous_line(text, ccursor + 1);
                    let max = ccursor_next_line(text, min);
                    CCursorRange::two(min, max)
                } else if !is_linebreak(char_before_cursor) {
                    let min = ccursor_previous_line(text, ccursor);
                    let max = ccursor_next_line(text, min);
                    CCursorRange::two(min, max)
                } else if !is_linebreak(char_after_cursor) {
                    let max = ccursor_next_line(text, ccursor);
                    CCursorRange::two(ccursor, max)
                } else {
                    let min = ccursor_previous_line(text, ccursor);
                    let max = ccursor_next_line(text, ccursor);
                    CCursorRange::two(min, max)
                }
            } else {
                let min = ccursor_previous_line(text, ccursor);
                CCursorRange::two(min, ccursor)
            }
        } else {
            let max = ccursor_next_line(text, ccursor);
            CCursorRange::two(ccursor, max)
        }
    }
}

pub fn ccursor_next_word(text: &str, ccursor: CCursor) -> CCursor {
    CCursor {
        index: next_word_boundary_char_index(text, ccursor.index),
        prefer_next_row: false,
    }
}

fn ccursor_next_line(text: &str, ccursor: CCursor) -> CCursor {
    CCursor {
        index: next_line_boundary_char_index(text.chars(), ccursor.index),
        prefer_next_row: false,
    }
}

pub fn ccursor_previous_word(text: &str, ccursor: CCursor) -> CCursor {
    let num_chars = text.chars().count();
    let reversed: String = text.graphemes(true).rev().collect();
    CCursor {
        index: num_chars
            - next_word_boundary_char_index(&reversed, num_chars - ccursor.index).min(num_chars),
        prefer_next_row: true,
    }
}

fn ccursor_previous_line(text: &str, ccursor: CCursor) -> CCursor {
    let num_chars = text.chars().count();
    CCursor {
        index: num_chars
            - next_line_boundary_char_index(text.chars().rev(), num_chars - ccursor.index),
        prefer_next_row: true,
    }
}

fn next_word_boundary_char_index(text: &str, index: usize) -> usize {
    for word in text.split_word_bound_indices() {
        // Splitting considers contiguous whitespace as one word, such words must be skipped,
        // this handles cases for example ' abc' (a space and a word), the cursor is at the beginning
        // (before space) - this jumps at the end of 'abc' (this is consistent with text editors
        // or browsers)
        let ci = char_index_from_byte_index(text, word.0);
        if ci > index && !skip_word(word.1) {
            return ci;
        }
    }

    char_index_from_byte_index(text, text.len())
}

fn skip_word(text: &str) -> bool {
    // skip words that contain anything other than alphanumeric characters and underscore
    // (i.e. whitespace, dashes, etc.)
    !text.chars().any(|c| !is_word_char(c))
}

fn next_line_boundary_char_index(it: impl Iterator<Item = char>, mut index: usize) -> usize {
    let mut it = it.skip(index);
    if let Some(_first) = it.next() {
        index += 1;

        if let Some(second) = it.next() {
            index += 1;
            for next in it {
                if is_linebreak(next) != is_linebreak(second) {
                    break;
                }
                index += 1;
            }
        }
    }
    index
}

pub fn is_word_char(c: char) -> bool {
    c.is_alphanumeric() || c == '_'
}

fn is_linebreak(c: char) -> bool {
    c == '\r' || c == '\n'
}

/// Accepts and returns character offset (NOT byte offset!).
pub fn find_line_start(text: &str, current_index: CCursor) -> CCursor {
    // We know that new lines, '\n', are a single byte char, but we have to
    // work with char offsets because before the new line there may be any
    // number of multi byte chars.
    // We need to know the char index to be able to correctly set the cursor
    // later.
    let chars_count = text.chars().count();

    let position = text
        .chars()
        .rev()
        .skip(chars_count - current_index.index)
        .position(|x| x == '\n');

    match position {
        Some(pos) => CCursor::new(current_index.index - pos),
        None => CCursor::new(0),
    }
}

pub fn byte_index_from_char_index(s: &str, char_index: usize) -> usize {
    for (ci, (bi, _)) in s.char_indices().enumerate() {
        if ci == char_index {
            return bi;
        }
    }
    s.len()
}

pub fn char_index_from_byte_index(input: &str, byte_index: usize) -> usize {
    for (ci, (bi, _)) in input.char_indices().enumerate() {
        if bi == byte_index {
            return ci;
        }
    }

    input.char_indices().last().map_or(0, |(i, _)| i + 1)
}

pub fn slice_char_range(s: &str, char_range: std::ops::Range<usize>) -> &str {
    assert!(
        char_range.start <= char_range.end,
        "Invalid range, start must be less than end, but start = {}, end = {}",
        char_range.start,
        char_range.end
    );
    let start_byte = byte_index_from_char_index(s, char_range.start);
    let end_byte = byte_index_from_char_index(s, char_range.end);
    &s[start_byte..end_byte]
}

/// The thin rectangle of one end of the selection, e.g. the primary cursor, in local galley coordinates.
pub fn cursor_rect(galley: &Galley, cursor: &CCursor, row_height: f32) -> Rect {
    let mut cursor_pos = galley.pos_from_cursor(*cursor);

    // Handle completely empty galleys
    cursor_pos.max.y = cursor_pos.max.y.at_least(cursor_pos.min.y + row_height);

    cursor_pos = cursor_pos.expand(1.5); // slightly above/below row

    cursor_pos
}

#[cfg(test)]
mod test {
    use crate::text_selection::text_cursor_state::next_word_boundary_char_index;

    #[test]
    fn test_next_word_boundary_char_index() {
        // ASCII only
        let text = "abc d3f g_h i-j";
        assert_eq!(next_word_boundary_char_index(text, 1), 3);
        assert_eq!(next_word_boundary_char_index(text, 3), 7);
        assert_eq!(next_word_boundary_char_index(text, 9), 11);
        assert_eq!(next_word_boundary_char_index(text, 12), 13);
        assert_eq!(next_word_boundary_char_index(text, 13), 15);
        assert_eq!(next_word_boundary_char_index(text, 15), 15);

        assert_eq!(next_word_boundary_char_index("", 0), 0);
        assert_eq!(next_word_boundary_char_index("", 1), 0);

        // Unicode graphemes, some of which consist of multiple Unicode characters,
        // !!! Unicode character is not always what is tranditionally considered a character,
        // the values below are correct despite not seeming that way on the first look,
        // handling of and around emojis is kind of weird and is not consistent across
        // text editors and browsers
        let text = "❤️👍 skvělá knihovna 👍❤️";
        assert_eq!(next_word_boundary_char_index(text, 0), 2);
        assert_eq!(next_word_boundary_char_index(text, 2), 3); // this does not skip the space between thumbs-up and 'skvělá'
        assert_eq!(next_word_boundary_char_index(text, 6), 10);
        assert_eq!(next_word_boundary_char_index(text, 9), 10);
        assert_eq!(next_word_boundary_char_index(text, 12), 19);
        assert_eq!(next_word_boundary_char_index(text, 15), 19);
        assert_eq!(next_word_boundary_char_index(text, 19), 20);
        assert_eq!(next_word_boundary_char_index(text, 20), 21);
    }
}<|MERGE_RESOLUTION|>--- conflicted
+++ resolved
@@ -1,14 +1,7 @@
 //! Text cursor changes/interaction, without modifying the text.
 
-<<<<<<< HEAD
-use epaint::text::{
-    cursor::{CCursor, Cursor},
-    Galley,
-};
+use epaint::text::{cursor::CCursor, Galley};
 use unicode_segmentation::UnicodeSegmentation;
-=======
-use epaint::text::{cursor::CCursor, Galley};
->>>>>>> a0f072ab
 
 use crate::{epaint, NumExt, Rect, Response, Ui};
 
