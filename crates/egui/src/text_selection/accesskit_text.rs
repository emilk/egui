--- conflicted
+++ resolved
@@ -45,11 +45,7 @@
             let row_id = parent_id.with(row_index);
             ctx.accesskit_node_builder(row_id, |builder| {
                 builder.set_role(accesskit::Role::TextRun);
-<<<<<<< HEAD
-                let rect = row.rect().translate(galley_pos.to_vec2());
-=======
-                let rect = global_from_galley * row.rect;
->>>>>>> 884be349
+                let rect = global_from_galley * row.rect();
                 builder.set_bounds(accesskit::Rect {
                     x0: rect.min.x.into(),
                     y0: rect.min.y.into(),
