use std::{borrow::Cow, ops::Range};

use epaint::{
    text::{cursor::CCursor, TAB_SIZE},
    Galley,
};

<<<<<<< HEAD
use crate::text_selection::{
    text_cursor_state::{
        byte_index_from_char_index, ccursor_next_word, ccursor_previous_word,
        char_index_from_byte_index, find_line_start, slice_char_range,
=======
use crate::{
    text::CCursorRange,
    text_selection::text_cursor_state::{
        byte_index_from_char_index, ccursor_next_word, ccursor_previous_word, find_line_start,
        slice_char_range,
>>>>>>> a0f072ab
    },
};

/// Trait constraining what types [`crate::TextEdit`] may use as
/// an underlying buffer.
///
/// Most likely you will use a [`String`] which implements [`TextBuffer`].
pub trait TextBuffer {
    /// Can this text be edited?
    fn is_mutable(&self) -> bool;

    /// Returns this buffer as a `str`.
    fn as_str(&self) -> &str;

    /// Inserts text `text` into this buffer at character index `char_index`.
    ///
    /// # Notes
    /// `char_index` is a *character index*, not a byte index.
    ///
    /// # Return
    /// Returns how many *characters* were successfully inserted
    fn insert_text(&mut self, text: &str, char_index: usize) -> usize;

    /// Deletes a range of text `char_range` from this buffer.
    ///
    /// # Notes
    /// `char_range` is a *character range*, not a byte range.
    fn delete_char_range(&mut self, char_range: Range<usize>);

    /// Reads the given character range.
    fn char_range(&self, char_range: Range<usize>) -> &str {
        slice_char_range(self.as_str(), char_range)
    }

    fn byte_index_from_char_index(&self, char_index: usize) -> usize {
        byte_index_from_char_index(self.as_str(), char_index)
    }

    fn char_index_from_byte_index(&self, char_index: usize) -> usize {
        char_index_from_byte_index(self.as_str(), char_index)
    }

    /// Clears all characters in this buffer
    fn clear(&mut self) {
        self.delete_char_range(0..self.as_str().len());
    }

    /// Replaces all contents of this string with `text`
    fn replace_with(&mut self, text: &str) {
        self.clear();
        self.insert_text(text, 0);
    }

    /// Clears all characters in this buffer and returns a string of the contents.
    fn take(&mut self) -> String {
        let s = self.as_str().to_owned();
        self.clear();
        s
    }

    fn insert_text_at(&mut self, ccursor: &mut CCursor, text_to_insert: &str, char_limit: usize) {
        if char_limit < usize::MAX {
            let mut new_string = text_to_insert;
            // Avoid subtract with overflow panic
            let cutoff = char_limit.saturating_sub(self.as_str().chars().count());

            new_string = match new_string.char_indices().nth(cutoff) {
                None => new_string,
                Some((idx, _)) => &new_string[..idx],
            };

            ccursor.index += self.insert_text(new_string, ccursor.index);
        } else {
            ccursor.index += self.insert_text(text_to_insert, ccursor.index);
        }
    }

    fn decrease_indentation(&mut self, ccursor: &mut CCursor) {
        let line_start = find_line_start(self.as_str(), *ccursor);

        let remove_len = if self.as_str().chars().nth(line_start.index) == Some('\t') {
            Some(1)
        } else if self
            .as_str()
            .chars()
            .skip(line_start.index)
            .take(TAB_SIZE)
            .all(|c| c == ' ')
        {
            Some(TAB_SIZE)
        } else {
            None
        };

        if let Some(len) = remove_len {
            self.delete_char_range(line_start.index..(line_start.index + len));
            if *ccursor != line_start {
                *ccursor -= len;
            }
        }
    }

    fn delete_selected(&mut self, cursor_range: &CCursorRange) -> CCursor {
        let [min, max] = cursor_range.sorted_cursors();
        self.delete_selected_ccursor_range([min, max])
    }

    fn delete_selected_ccursor_range(&mut self, [min, max]: [CCursor; 2]) -> CCursor {
        self.delete_char_range(min.index..max.index);
        CCursor {
            index: min.index,
            prefer_next_row: true,
        }
    }

    fn delete_previous_char(&mut self, ccursor: CCursor) -> CCursor {
        if ccursor.index > 0 {
            let max_ccursor = ccursor;
            let min_ccursor = max_ccursor - 1;
            self.delete_selected_ccursor_range([min_ccursor, max_ccursor])
        } else {
            ccursor
        }
    }

    fn delete_next_char(&mut self, ccursor: CCursor) -> CCursor {
        self.delete_selected_ccursor_range([ccursor, ccursor + 1])
    }

    fn delete_previous_word(&mut self, max_ccursor: CCursor) -> CCursor {
        let min_ccursor = ccursor_previous_word(self.as_str(), max_ccursor);
        self.delete_selected_ccursor_range([min_ccursor, max_ccursor])
    }

    fn delete_next_word(&mut self, min_ccursor: CCursor) -> CCursor {
        let max_ccursor = ccursor_next_word(self.as_str(), min_ccursor);
        self.delete_selected_ccursor_range([min_ccursor, max_ccursor])
    }

    fn delete_paragraph_before_cursor(
        &mut self,
        galley: &Galley,
        cursor_range: &CCursorRange,
    ) -> CCursor {
        let [min, max] = cursor_range.sorted_cursors();
        let min = galley.cursor_begin_of_paragraph(&min);
        if min == max {
            self.delete_previous_char(min)
        } else {
            self.delete_selected(&CCursorRange::two(min, max))
        }
    }

    fn delete_paragraph_after_cursor(
        &mut self,
        galley: &Galley,
        cursor_range: &CCursorRange,
    ) -> CCursor {
        let [min, max] = cursor_range.sorted_cursors();
        let max = galley.cursor_end_of_paragraph(&max);
        if min == max {
            self.delete_next_char(min)
        } else {
            self.delete_selected(&CCursorRange::two(min, max))
        }
    }

    /// Returns a unique identifier for the implementing type.
    ///
    /// This is useful for downcasting from this trait to the implementing type.
    /// Here is an example usage:
    /// ```
    /// use egui::TextBuffer;
    /// use std::any::TypeId;
    ///
    /// struct ExampleBuffer {}
    ///
    /// impl TextBuffer for ExampleBuffer {
    ///     fn is_mutable(&self) -> bool { unimplemented!() }
    ///     fn as_str(&self) -> &str { unimplemented!() }
    ///     fn insert_text(&mut self, text: &str, char_index: usize) -> usize { unimplemented!() }
    ///     fn delete_char_range(&mut self, char_range: std::ops::Range<usize>) { unimplemented!() }
    ///
    ///     // Implement it like the following:
    ///     fn type_id(&self) -> TypeId {
    ///         TypeId::of::<Self>()
    ///     }
    /// }
    ///
    /// // Example downcast:
    /// pub fn downcast_example(buffer: &dyn TextBuffer) -> Option<&ExampleBuffer> {
    ///     if buffer.type_id() == TypeId::of::<ExampleBuffer>() {
    ///         unsafe { Some(&*(buffer as *const dyn TextBuffer as *const ExampleBuffer)) }
    ///     } else {
    ///         None
    ///     }
    /// }
    /// ```
    fn type_id(&self) -> std::any::TypeId;
}

impl TextBuffer for String {
    fn is_mutable(&self) -> bool {
        true
    }

    fn as_str(&self) -> &str {
        self.as_ref()
    }

    fn insert_text(&mut self, text: &str, char_index: usize) -> usize {
        // Get the byte index from the character index
        let byte_idx = byte_index_from_char_index(self.as_str(), char_index);

        // Then insert the string
        self.insert_str(byte_idx, text);

        text.chars().count()
    }

    fn delete_char_range(&mut self, char_range: Range<usize>) {
        assert!(
            char_range.start <= char_range.end,
            "start must be <= end, but got {char_range:?}"
        );

        // Get both byte indices
        let byte_start = byte_index_from_char_index(self.as_str(), char_range.start);
        let byte_end = byte_index_from_char_index(self.as_str(), char_range.end);

        // Then drain all characters within this range
        self.drain(byte_start..byte_end);
    }

    fn clear(&mut self) {
        self.clear();
    }

    fn replace_with(&mut self, text: &str) {
        text.clone_into(self);
    }

    fn take(&mut self) -> String {
        std::mem::take(self)
    }

    fn type_id(&self) -> std::any::TypeId {
        std::any::TypeId::of::<Self>()
    }
}

impl TextBuffer for Cow<'_, str> {
    fn is_mutable(&self) -> bool {
        true
    }

    fn as_str(&self) -> &str {
        self.as_ref()
    }

    fn insert_text(&mut self, text: &str, char_index: usize) -> usize {
        <String as TextBuffer>::insert_text(self.to_mut(), text, char_index)
    }

    fn delete_char_range(&mut self, char_range: Range<usize>) {
        <String as TextBuffer>::delete_char_range(self.to_mut(), char_range);
    }

    fn clear(&mut self) {
        <String as TextBuffer>::clear(self.to_mut());
    }

    fn replace_with(&mut self, text: &str) {
        *self = Cow::Owned(text.to_owned());
    }

    fn take(&mut self) -> String {
        std::mem::take(self).into_owned()
    }

    fn type_id(&self) -> std::any::TypeId {
        std::any::TypeId::of::<Cow<'_, str>>()
    }
}

/// Immutable view of a `&str`!
impl TextBuffer for &str {
    fn is_mutable(&self) -> bool {
        false
    }

    fn as_str(&self) -> &str {
        self
    }

    fn insert_text(&mut self, _text: &str, _ch_idx: usize) -> usize {
        0
    }

    fn delete_char_range(&mut self, _ch_range: Range<usize>) {}

    fn type_id(&self) -> std::any::TypeId {
        std::any::TypeId::of::<&str>()
    }
}<|MERGE_RESOLUTION|>--- conflicted
+++ resolved
@@ -5,18 +5,11 @@
     Galley,
 };
 
-<<<<<<< HEAD
-use crate::text_selection::{
-    text_cursor_state::{
-        byte_index_from_char_index, ccursor_next_word, ccursor_previous_word,
-        char_index_from_byte_index, find_line_start, slice_char_range,
-=======
 use crate::{
     text::CCursorRange,
     text_selection::text_cursor_state::{
-        byte_index_from_char_index, ccursor_next_word, ccursor_previous_word, find_line_start,
-        slice_char_range,
->>>>>>> a0f072ab
+        byte_index_from_char_index, ccursor_next_word, ccursor_previous_word,
+        char_index_from_byte_index, find_line_start, slice_char_range,
     },
 };
 
