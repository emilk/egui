use std::sync::Arc;

use epaint::text::{cursor::*, Galley, LayoutJob};

use crate::{
    os::OperatingSystem,
    output::OutputEvent,
    text_selection::{
        text_cursor_state::cursor_rect,
        visuals::{paint_cursor, paint_text_selection},
        CCursorRange, CursorRange,
    },
    *,
};

use super::{TextEditOutput, TextEditState};

/// A text region that the user can edit the contents of.
///
/// See also [`Ui::text_edit_singleline`] and [`Ui::text_edit_multiline`].
///
/// Example:
///
/// ```
/// # egui::__run_test_ui(|ui| {
/// # let mut my_string = String::new();
/// let response = ui.add(egui::TextEdit::singleline(&mut my_string));
/// if response.changed() {
///     // …
/// }
/// if response.lost_focus() && ui.input(|i| i.key_pressed(egui::Key::Enter)) {
///     // …
/// }
/// # });
/// ```
///
/// To fill an [`Ui`] with a [`TextEdit`] use [`Ui::add_sized`]:
///
/// ```
/// # egui::__run_test_ui(|ui| {
/// # let mut my_string = String::new();
/// ui.add_sized(ui.available_size(), egui::TextEdit::multiline(&mut my_string));
/// # });
/// ```
///
///
/// You can also use [`TextEdit`] to show text that can be selected, but not edited.
/// To do so, pass in a `&mut` reference to a `&str`, for instance:
///
/// ```
/// fn selectable_text(ui: &mut egui::Ui, mut text: &str) {
///     ui.add(egui::TextEdit::multiline(&mut text));
/// }
/// ```
///
/// ## Advanced usage
/// See [`TextEdit::show`].
///
/// ## Other
/// The background color of a [`TextEdit`] is [`Visuals::extreme_bg_color`].
#[must_use = "You should put this widget in an ui with `ui.add(widget);`"]
pub struct TextEdit<'t> {
    text: &'t mut dyn TextBuffer,
    hint_text: WidgetText,
    id: Option<Id>,
    id_source: Option<Id>,
    font_selection: FontSelection,
    text_color: Option<Color32>,
    layouter: Option<&'t mut dyn FnMut(&Ui, &str, f32) -> Arc<Galley>>,
    password: bool,
    frame: bool,
    margin: Margin,
    multiline: bool,
    interactive: bool,
    desired_width: Option<f32>,
    desired_height_rows: usize,
    event_filter: EventFilter,
    cursor_at_end: bool,
    min_size: Vec2,
    align: Align2,
    clip_text: bool,
    char_limit: usize,
    return_key: KeyboardShortcut,
}

impl<'t> WidgetWithState for TextEdit<'t> {
    type State = TextEditState;
}

impl<'t> TextEdit<'t> {
    pub fn load_state(ctx: &Context, id: Id) -> Option<TextEditState> {
        TextEditState::load(ctx, id)
    }

    pub fn store_state(ctx: &Context, id: Id, state: TextEditState) {
        state.store(ctx, id);
    }
}

impl<'t> TextEdit<'t> {
    /// No newlines (`\n`) allowed. Pressing enter key will result in the [`TextEdit`] losing focus (`response.lost_focus`).
    pub fn singleline(text: &'t mut dyn TextBuffer) -> Self {
        Self {
            desired_height_rows: 1,
            multiline: false,
            clip_text: true,
            ..Self::multiline(text)
        }
    }

    /// A [`TextEdit`] for multiple lines. Pressing enter key will create a new line by default (can be changed with [`return_key`](TextEdit::return_key)).
    pub fn multiline(text: &'t mut dyn TextBuffer) -> Self {
        Self {
            text,
            hint_text: Default::default(),
            id: None,
            id_source: None,
            font_selection: Default::default(),
            text_color: None,
            layouter: None,
            password: false,
            frame: true,
            margin: Margin::symmetric(4.0, 2.0),
            multiline: true,
            interactive: true,
            desired_width: None,
            desired_height_rows: 4,
            event_filter: EventFilter {
                // moving the cursor is really important
                horizontal_arrows: true,
                vertical_arrows: true,
                tab: false, // tab is used to change focus, not to insert a tab character
                ..Default::default()
            },
            cursor_at_end: true,
            min_size: Vec2::ZERO,
            align: Align2::LEFT_TOP,
            clip_text: false,
            char_limit: usize::MAX,
            return_key: KeyboardShortcut::new(Modifiers::NONE, Key::Enter),
        }
    }

    /// Build a [`TextEdit`] focused on code editing.
    /// By default it comes with:
    /// - monospaced font
    /// - focus lock (tab will insert a tab character instead of moving focus)
    pub fn code_editor(self) -> Self {
        self.font(TextStyle::Monospace).lock_focus(true)
    }

    /// Use if you want to set an explicit [`Id`] for this widget.
    #[inline]
    pub fn id(mut self, id: Id) -> Self {
        self.id = Some(id);
        self
    }

    /// A source for the unique [`Id`], e.g. `.id_source("second_text_edit_field")` or `.id_source(loop_index)`.
    #[inline]
    pub fn id_source(mut self, id_source: impl std::hash::Hash) -> Self {
        self.id_source = Some(Id::new(id_source));
        self
    }

    /// Show a faint hint text when the text field is empty.
    ///
    /// If the hint text needs to be persisted even when the text field has input,
    /// the following workaround can be used:
    /// ```
    /// # egui::__run_test_ui(|ui| {
    /// # let mut my_string = String::new();
    /// # use egui::{ Color32, FontId };
    /// let text_edit = egui::TextEdit::multiline(&mut my_string)
    ///     .desired_width(f32::INFINITY);
    /// let output = text_edit.show(ui);
    /// let painter = ui.painter_at(output.response.rect);
    /// let text_color = Color32::from_rgba_premultiplied(100, 100, 100, 100);
    /// let galley = painter.layout(
    ///     String::from("Enter text"),
    ///     FontId::default(),
    ///     text_color,
    ///     f32::INFINITY
    /// );
    /// painter.galley(output.galley_pos, galley, text_color);
    /// # });
    /// ```
    #[inline]
    pub fn hint_text(mut self, hint_text: impl Into<WidgetText>) -> Self {
        self.hint_text = hint_text.into();
        self
    }

    /// If true, hide the letters from view and prevent copying from the field.
    #[inline]
    pub fn password(mut self, password: bool) -> Self {
        self.password = password;
        self
    }

    /// Pick a [`FontId`] or [`TextStyle`].
    #[inline]
    pub fn font(mut self, font_selection: impl Into<FontSelection>) -> Self {
        self.font_selection = font_selection.into();
        self
    }

    #[inline]
    pub fn text_color(mut self, text_color: Color32) -> Self {
        self.text_color = Some(text_color);
        self
    }

    #[inline]
    pub fn text_color_opt(mut self, text_color: Option<Color32>) -> Self {
        self.text_color = text_color;
        self
    }

    /// Override how text is being shown inside the [`TextEdit`].
    ///
    /// This can be used to implement things like syntax highlighting.
    ///
    /// This function will be called at least once per frame,
    /// so it is strongly suggested that you cache the results of any syntax highlighter
    /// so as not to waste CPU highlighting the same string every frame.
    ///
    /// The arguments is the enclosing [`Ui`] (so you can access e.g. [`Ui::fonts`]),
    /// the text and the wrap width.
    ///
    /// ```
    /// # egui::__run_test_ui(|ui| {
    /// # let mut my_code = String::new();
    /// # fn my_memoized_highlighter(s: &str) -> egui::text::LayoutJob { Default::default() }
    /// let mut layouter = |ui: &egui::Ui, string: &str, wrap_width: f32| {
    ///     let mut layout_job: egui::text::LayoutJob = my_memoized_highlighter(string);
    ///     layout_job.wrap.max_width = wrap_width;
    ///     ui.fonts(|f| f.layout_job(layout_job))
    /// };
    /// ui.add(egui::TextEdit::multiline(&mut my_code).layouter(&mut layouter));
    /// # });
    /// ```
    #[inline]
    pub fn layouter(mut self, layouter: &'t mut dyn FnMut(&Ui, &str, f32) -> Arc<Galley>) -> Self {
        self.layouter = Some(layouter);

        self
    }

    /// Default is `true`. If set to `false` then you cannot interact with the text (neither edit or select it).
    ///
    /// Consider using [`Ui::add_enabled`] instead to also give the [`TextEdit`] a greyed out look.
    #[inline]
    pub fn interactive(mut self, interactive: bool) -> Self {
        self.interactive = interactive;
        self
    }

    /// Default is `true`. If set to `false` there will be no frame showing that this is editable text!
    #[inline]
    pub fn frame(mut self, frame: bool) -> Self {
        self.frame = frame;
        self
    }

    /// Set margin of text. Default is `Margin::symmetric(4.0, 2.0)`
    #[inline]
    pub fn margin(mut self, margin: impl Into<Margin>) -> Self {
        self.margin = margin.into();
        self
    }

    /// Set to 0.0 to keep as small as possible.
    /// Set to [`f32::INFINITY`] to take up all available space (i.e. disable automatic word wrap).
    #[inline]
    pub fn desired_width(mut self, desired_width: f32) -> Self {
        self.desired_width = Some(desired_width);
        self
    }

    /// Set the number of rows to show by default.
    /// The default for singleline text is `1`.
    /// The default for multiline text is `4`.
    #[inline]
    pub fn desired_rows(mut self, desired_height_rows: usize) -> Self {
        self.desired_height_rows = desired_height_rows;
        self
    }

    /// When `false` (default), pressing TAB will move focus
    /// to the next widget.
    ///
    /// When `true`, the widget will keep the focus and pressing TAB
    /// will insert the `'\t'` character.
    #[inline]
    pub fn lock_focus(mut self, tab_will_indent: bool) -> Self {
        self.event_filter.tab = tab_will_indent;
        self
    }

    /// When `true` (default), the cursor will initially be placed at the end of the text.
    ///
    /// When `false`, the cursor will initially be placed at the beginning of the text.
    #[inline]
    pub fn cursor_at_end(mut self, b: bool) -> Self {
        self.cursor_at_end = b;
        self
    }

    /// When `true` (default), overflowing text will be clipped.
    ///
    /// When `false`, widget width will expand to make all text visible.
    ///
    /// This only works for singleline [`TextEdit`].
    #[inline]
    pub fn clip_text(mut self, b: bool) -> Self {
        // always show everything in multiline
        if !self.multiline {
            self.clip_text = b;
        }
        self
    }

    /// Sets the limit for the amount of characters can be entered
    ///
    /// This only works for singleline [`TextEdit`]
    #[inline]
    pub fn char_limit(mut self, limit: usize) -> Self {
        self.char_limit = limit;
        self
    }

    /// Set the horizontal align of the inner text.
    #[inline]
    pub fn horizontal_align(mut self, align: Align) -> Self {
        self.align.0[0] = align;
        self
    }

    /// Set the vertical align of the inner text.
    #[inline]
    pub fn vertical_align(mut self, align: Align) -> Self {
        self.align.0[1] = align;
        self
    }

    /// Set the minimum size of the [`TextEdit`].
    #[inline]
    pub fn min_size(mut self, min_size: Vec2) -> Self {
        self.min_size = min_size;
        self
    }

    /// Set the return key combination.
    ///
    /// This combination will cause a newline on multiline,
    /// whereas on singleline it will cause the widget to lose focus.
    #[inline]
    pub fn return_key(mut self, return_key: KeyboardShortcut) -> Self {
        self.return_key = return_key;
        self
    }
}

// ----------------------------------------------------------------------------

impl<'t> Widget for TextEdit<'t> {
    fn ui(self, ui: &mut Ui) -> Response {
        self.show(ui).response
    }
}

impl<'t> TextEdit<'t> {
    /// Show the [`TextEdit`], returning a rich [`TextEditOutput`].
    ///
    /// ```
    /// # egui::__run_test_ui(|ui| {
    /// # let mut my_string = String::new();
    /// let output = egui::TextEdit::singleline(&mut my_string).show(ui);
    /// if let Some(text_cursor_range) = output.cursor_range {
    ///     use egui::TextBuffer as _;
    ///     let selected_chars = text_cursor_range.as_sorted_char_range();
    ///     let selected_text = my_string.char_range(selected_chars);
    ///     ui.label("Selected text: ");
    ///     ui.monospace(selected_text);
    /// }
    /// # });
    /// ```
    pub fn show(self, ui: &mut Ui) -> TextEditOutput {
        let is_mutable = self.text.is_mutable();
        let frame = self.frame;
        let interactive = self.interactive;
        let where_to_put_background = ui.painter().add(Shape::Noop);

        let margin = self.margin;
        let available = ui.available_rect_before_wrap();
        let max_rect = margin.shrink_rect(available);
        let mut content_ui = ui.child_ui(max_rect, *ui.layout());

        let mut output = self.show_content(&mut content_ui);

        let id = output.response.id;
        let frame_rect = margin.expand_rect(output.response.rect);
        ui.allocate_space(frame_rect.size());
        if interactive {
            output.response |= ui.interact(frame_rect, id, Sense::click());
        }
        if output.response.clicked() && !output.response.lost_focus() {
            ui.memory_mut(|mem| mem.request_focus(output.response.id));
        }

        if frame {
            let visuals = ui.style().interact(&output.response);
            let frame_rect = frame_rect.expand(visuals.expansion);
            let shape = if is_mutable {
                if output.response.has_focus() {
                    epaint::RectShape::new(
                        frame_rect,
                        visuals.rounding,
                        ui.visuals().extreme_bg_color,
                        ui.visuals().selection.stroke,
                    )
                } else {
                    epaint::RectShape::new(
                        frame_rect,
                        visuals.rounding,
                        ui.visuals().extreme_bg_color,
                        visuals.bg_stroke, // TODO(emilk): we want to show something here, or a text-edit field doesn't "pop".
                    )
                }
            } else {
                let visuals = &ui.style().visuals.widgets.inactive;
                epaint::RectShape::stroke(
                    frame_rect,
                    visuals.rounding,
                    visuals.bg_stroke, // TODO(emilk): we want to show something here, or a text-edit field doesn't "pop".
                )
            };

            ui.painter().set(where_to_put_background, shape);
        }

        output
    }

    fn show_content(self, ui: &mut Ui) -> TextEditOutput {
        let TextEdit {
            text,
            hint_text,
            id,
            id_source,
            font_selection,
            text_color,
            layouter,
            password,
            frame: _,
            margin,
            multiline,
            interactive,
            desired_width,
            desired_height_rows,
            event_filter,
            cursor_at_end,
            min_size,
            align,
            clip_text,
            char_limit,
            return_key,
        } = self;

        let text_color = text_color
            .or(ui.visuals().override_text_color)
            // .unwrap_or_else(|| ui.style().interact(&response).text_color()); // too bright
            .unwrap_or_else(|| ui.visuals().widgets.inactive.text_color());

        let prev_text = text.as_str().to_owned();

        let font_id = font_selection.resolve(ui.style());
        let row_height = ui.fonts(|f| f.row_height(&font_id));
        const MIN_WIDTH: f32 = 24.0; // Never make a [`TextEdit`] more narrow than this.
        let available_width = ui.available_width().at_least(MIN_WIDTH);
        let desired_width = desired_width.unwrap_or_else(|| ui.spacing().text_edit_width);
        let wrap_width = if ui.layout().horizontal_justify() {
            available_width
        } else {
            desired_width.min(available_width)
        };

        let font_id_clone = font_id.clone();
        let mut default_layouter = move |ui: &Ui, text: &str, wrap_width: f32| {
            let text = mask_if_password(password, text);
            let layout_job = if multiline {
                LayoutJob::simple(text, font_id_clone.clone(), text_color, wrap_width)
            } else {
                LayoutJob::simple_singleline(text, font_id_clone.clone(), text_color)
            };
            ui.fonts(|f| f.layout_job(layout_job))
        };

        let layouter = layouter.unwrap_or(&mut default_layouter);

        let mut galley = layouter(ui, text.as_str(), wrap_width);

        let desired_width = if clip_text {
            wrap_width // visual clipping with scroll in singleline input.
        } else {
            galley.size().x.max(wrap_width)
        };
        let desired_height = (desired_height_rows.at_least(1) as f32) * row_height;
        let at_least = min_size - margin.sum();
        let desired_size =
            vec2(desired_width, galley.size().y.max(desired_height)).at_least(at_least);

        let (auto_id, rect) = ui.allocate_space(desired_size);

        let id = id.unwrap_or_else(|| {
            if let Some(id_source) = id_source {
                ui.make_persistent_id(id_source)
            } else {
                auto_id // Since we are only storing the cursor a persistent Id is not super important
            }
        });
        let mut state = TextEditState::load(ui.ctx(), id).unwrap_or_default();

        // On touch screens (e.g. mobile in `eframe` web), should
        // dragging select text, or scroll the enclosing [`ScrollArea`] (if any)?
        // Since currently copying selected text in not supported on `eframe` web,
        // we prioritize touch-scrolling:
        let allow_drag_to_select =
            ui.input(|i| !i.has_touch_screen()) || ui.memory(|mem| mem.has_focus(id));

        let sense = if interactive {
            if allow_drag_to_select {
                Sense::click_and_drag()
            } else {
                Sense::click()
            }
        } else {
            Sense::hover()
        };
        let mut response = ui.interact(rect, id, sense);
        let text_clip_rect = rect;
        let painter = ui.painter_at(text_clip_rect.expand(1.0)); // expand to avoid clipping cursor

        if interactive {
            if let Some(pointer_pos) = ui.ctx().pointer_interact_pos() {
                if response.hovered() && text.is_mutable() {
                    ui.output_mut(|o| o.mutable_text_under_cursor = true);
                }

                // TODO(emilk): drag selected text to either move or clone (ctrl on windows, alt on mac)

                let singleline_offset = vec2(state.singleline_offset, 0.0);
                let cursor_at_pointer =
                    galley.cursor_from_pos(pointer_pos - response.rect.min + singleline_offset);

                if ui.visuals().text_cursor_preview
                    && response.hovered()
                    && ui.input(|i| i.pointer.is_moving())
                {
                    // preview:
                    let cursor_rect =
                        cursor_rect(response.rect.min, &galley, &cursor_at_pointer, row_height);
                    paint_cursor(&painter, ui.visuals(), cursor_rect);
                }

                let is_being_dragged = ui.ctx().is_being_dragged(response.id);
                let did_interact = state.cursor.pointer_interaction(
                    ui,
                    &response,
                    cursor_at_pointer,
                    &galley,
                    is_being_dragged,
                );

                if did_interact {
                    ui.memory_mut(|mem| mem.request_focus(response.id));
                }
            }
        }

        if interactive && response.hovered() {
            ui.ctx().set_cursor_icon(CursorIcon::Text);
        }

        let mut cursor_range = None;
        let prev_cursor_range = state.cursor.range(&galley);
        if interactive && ui.memory(|mem| mem.has_focus(id)) {
            ui.memory_mut(|mem| mem.set_focus_lock_filter(id, event_filter));

            let default_cursor_range = if cursor_at_end {
                CursorRange::one(galley.end())
            } else {
                CursorRange::default()
            };

            let (changed, new_cursor_range) = events(
                ui,
                &mut state,
                text,
                &mut galley,
                layouter,
                id,
                wrap_width,
                multiline,
                password,
                default_cursor_range,
                char_limit,
                event_filter,
                return_key,
            );

            if changed {
                response.mark_changed();
            }
            cursor_range = Some(new_cursor_range);
        }

        let mut galley_pos = align
            .align_size_within_rect(galley.size(), response.rect)
            .intersect(response.rect) // limit pos to the response rect area
            .min;
        let align_offset = response.rect.left() - galley_pos.x;

        // Visual clipping for singleline text editor with text larger than width
        if clip_text && align_offset == 0.0 {
            let cursor_pos = match (cursor_range, ui.memory(|mem| mem.has_focus(id))) {
                (Some(cursor_range), true) => galley.pos_from_cursor(&cursor_range.primary).min.x,
                _ => 0.0,
            };

            let mut offset_x = state.singleline_offset;
            let visible_range = offset_x..=offset_x + desired_size.x;

            if !visible_range.contains(&cursor_pos) {
                if cursor_pos < *visible_range.start() {
                    offset_x = cursor_pos;
                } else {
                    offset_x = cursor_pos - desired_size.x;
                }
            }

            offset_x = offset_x
                .at_most(galley.size().x - desired_size.x)
                .at_least(0.0);

            state.singleline_offset = offset_x;
            galley_pos -= vec2(offset_x, 0.0);
        } else {
            state.singleline_offset = align_offset;
        }

        let selection_changed = if let (Some(cursor_range), Some(prev_cursor_range)) =
            (cursor_range, prev_cursor_range)
        {
            prev_cursor_range.as_ccursor_range() != cursor_range.as_ccursor_range()
        } else {
            false
        };

        if ui.is_rect_visible(rect) {
            painter.galley(galley_pos, galley.clone(), text_color);

            if text.as_str().is_empty() && !hint_text.is_empty() {
                let hint_text_color = ui.visuals().weak_text_color();
                let galley = if multiline {
                    hint_text.into_galley(ui, Some(true), desired_size.x, font_id)
                } else {
                    hint_text.into_galley(ui, Some(false), f32::INFINITY, font_id)
                };
                painter.galley(response.rect.min, galley, hint_text_color);
            }

            if ui.memory(|mem| mem.has_focus(id)) {
                if let Some(cursor_range) = state.cursor.range(&galley) {
                    // We paint the cursor on top of the text, in case
                    // the text galley has backgrounds (as e.g. `code` snippets in markup do).
                    paint_text_selection(
                        &painter,
                        ui.visuals(),
                        galley_pos,
                        &galley,
                        &cursor_range,
                        None,
                    );

                    let primary_cursor_rect =
                        cursor_rect(galley_pos, &galley, &cursor_range.primary, row_height);

<<<<<<< HEAD
                    let is_fully_visible = ui.clip_rect().contains_rect(rect); // TODO(emilk): remove this HACK workaround for https://github.com/emilk/egui/issues/1531
                    if (response.changed || selection_changed) && !is_fully_visible {
=======
                    let is_fully_visible = ui.clip_rect().contains_rect(rect); // TODO: remove this HACK workaround for https://github.com/emilk/egui/issues/1531
                    // if (response.changed || selection_changed) && !is_fully_visible {
                    if (response.changed() || selection_changed) && !is_fully_visible {
>>>>>>> 53e7ff59
                        // Scroll to keep primary cursor in view:
                        ui.scroll_to_rect(primary_cursor_rect, None);
                    }

                    if text.is_mutable() {
                        paint_cursor(&painter, ui.visuals(), primary_cursor_rect);

                        if interactive {
                            // For IME, so only set it when text is editable and visible!
                            ui.ctx().output_mut(|o| {
                                o.ime = Some(crate::output::IMEOutput {
                                    rect,
                                    cursor_rect: primary_cursor_rect,
                                });
                            });
                        }
                    }
                }
            }
        }

        state.clone().store(ui.ctx(), id);

        // if response.changed {
        if response.changed() {
            response.widget_info(|| {
                WidgetInfo::text_edit(
                    mask_if_password(password, prev_text.as_str()),
                    mask_if_password(password, text.as_str()),
                )
            });
        } else if selection_changed {
            let cursor_range = cursor_range.unwrap();
            let char_range =
                cursor_range.primary.ccursor.index..=cursor_range.secondary.ccursor.index;
            let info = WidgetInfo::text_selection_changed(
                char_range,
                mask_if_password(password, text.as_str()),
            );
            response.output_event(OutputEvent::TextSelectionChanged(info));
        } else {
            response.widget_info(|| {
                WidgetInfo::text_edit(
                    mask_if_password(password, prev_text.as_str()),
                    mask_if_password(password, text.as_str()),
                )
            });
        }

        #[cfg(feature = "accesskit")]
        {
            let role = if password {
                accesskit::Role::PasswordInput
            } else if multiline {
                accesskit::Role::MultilineTextInput
            } else {
                accesskit::Role::TextInput
            };

            crate::text_selection::accesskit_text::update_accesskit_for_text_widget(
                ui.ctx(),
                id,
                cursor_range,
                role,
                galley_pos,
                &galley,
            );
        }

        TextEditOutput {
            response,
            galley,
            galley_pos,
            text_clip_rect,
            state,
            cursor_range,
        }
    }
}

fn mask_if_password(is_password: bool, text: &str) -> String {
    fn mask_password(text: &str) -> String {
        std::iter::repeat(epaint::text::PASSWORD_REPLACEMENT_CHAR)
            .take(text.chars().count())
            .collect::<String>()
    }

    if is_password {
        mask_password(text)
    } else {
        text.to_owned()
    }
}

// ----------------------------------------------------------------------------

/// Check for (keyboard) events to edit the cursor and/or text.
#[allow(clippy::too_many_arguments)]
fn events(
    ui: &crate::Ui,
    state: &mut TextEditState,
    text: &mut dyn TextBuffer,
    galley: &mut Arc<Galley>,
    layouter: &mut dyn FnMut(&Ui, &str, f32) -> Arc<Galley>,
    id: Id,
    wrap_width: f32,
    multiline: bool,
    password: bool,
    default_cursor_range: CursorRange,
    char_limit: usize,
    event_filter: EventFilter,
    return_key: KeyboardShortcut,
) -> (bool, CursorRange) {
    let os = ui.ctx().os();

    let mut cursor_range = state.cursor.range(galley).unwrap_or(default_cursor_range);

    // We feed state to the undoer both before and after handling input
    // so that the undoer creates automatic saves even when there are no events for a while.
    state.undoer.lock().feed_state(
        ui.input(|i| i.time),
        &(cursor_range.as_ccursor_range(), text.as_str().to_owned()),
    );

    let copy_if_not_password = |ui: &Ui, text: String| {
        if !password {
            ui.ctx().copy_text(text);
        }
    };

    let mut any_change = false;

    let events = ui.input(|i| i.filtered_events(&event_filter));
    for event in &events {
        let did_mutate_text = match event {
            // First handle events that only changes the selection cursor, not the text:
            event if cursor_range.on_event(os, event, galley, id) => None,

            Event::Copy => {
                if cursor_range.is_empty() {
                    copy_if_not_password(ui, text.as_str().to_owned());
                } else {
                    copy_if_not_password(ui, cursor_range.slice_str(text.as_str()).to_owned());
                }
                None
            }
            Event::Cut => {
                if cursor_range.is_empty() {
                    copy_if_not_password(ui, text.take());
                    Some(CCursorRange::default())
                } else {
                    copy_if_not_password(ui, cursor_range.slice_str(text.as_str()).to_owned());
                    Some(CCursorRange::one(text.delete_selected(&cursor_range)))
                }
            }
            Event::Paste(text_to_insert) => {
                if !text_to_insert.is_empty() {
                    let mut ccursor = text.delete_selected(&cursor_range);

                    text.insert_text_at(&mut ccursor, text_to_insert, char_limit);

                    Some(CCursorRange::one(ccursor))
                } else {
                    None
                }
            }
            Event::Text(text_to_insert) => {
                // Newlines are handled by `Key::Enter`.
                if !text_to_insert.is_empty() && text_to_insert != "\n" && text_to_insert != "\r" {
                    let mut ccursor = text.delete_selected(&cursor_range);

                    text.insert_text_at(&mut ccursor, text_to_insert, char_limit);

                    Some(CCursorRange::one(ccursor))
                } else {
                    None
                }
            }
            Event::Key {
                key: Key::Tab,
                pressed: true,
                modifiers,
                ..
            } if multiline => {
                let mut ccursor = text.delete_selected(&cursor_range);
                if modifiers.shift {
                    // TODO(emilk): support removing indentation over a selection?
                    text.decrease_indentation(&mut ccursor);
                } else {
                    text.insert_text_at(&mut ccursor, "\t", char_limit);
                }
                Some(CCursorRange::one(ccursor))
            }
            Event::Key {
                key,
                pressed: true,
                modifiers,
                ..
            } if *key == return_key.logical_key
                && modifiers.matches_logically(return_key.modifiers) =>
            {
                if multiline {
                    let mut ccursor = text.delete_selected(&cursor_range);
                    text.insert_text_at(&mut ccursor, "\n", char_limit);
                    // TODO(emilk): if code editor, auto-indent by same leading tabs, + one if the lines end on an opening bracket
                    Some(CCursorRange::one(ccursor))
                } else {
                    ui.memory_mut(|mem| mem.surrender_focus(id)); // End input with enter
                    break;
                }
            }
            Event::Key {
                key: Key::Z,
                pressed: true,
                modifiers,
                ..
            } if modifiers.matches_logically(Modifiers::COMMAND) => {
                if let Some((undo_ccursor_range, undo_txt)) = state
                    .undoer
                    .lock()
                    .undo(&(cursor_range.as_ccursor_range(), text.as_str().to_owned()))
                {
                    text.replace_with(undo_txt);
                    Some(*undo_ccursor_range)
                } else {
                    None
                }
            }
            Event::Key {
                key,
                pressed: true,
                modifiers,
                ..
            } if (modifiers.matches_logically(Modifiers::COMMAND) && *key == Key::Y)
                || (modifiers.matches_logically(Modifiers::SHIFT | Modifiers::COMMAND)
                    && *key == Key::Z) =>
            {
                if let Some((redo_ccursor_range, redo_txt)) = state
                    .undoer
                    .lock()
                    .redo(&(cursor_range.as_ccursor_range(), text.as_str().to_owned()))
                {
                    text.replace_with(redo_txt);
                    Some(*redo_ccursor_range)
                } else {
                    None
                }
            }

            Event::Key {
                modifiers,
                key,
                pressed: true,
                ..
            } => check_for_mutating_key_press(os, &mut cursor_range, text, galley, modifiers, *key),

            Event::CompositionStart => {
                state.has_ime = true;
                None
            }

            Event::CompositionUpdate(text_mark) => {
                // empty prediction can be produced when user press backspace
                // or escape during ime. We should clear current text.
                if text_mark != "\n" && text_mark != "\r" && state.has_ime {
                    let mut ccursor = text.delete_selected(&cursor_range);
                    let start_cursor = ccursor;
                    if !text_mark.is_empty() {
                        text.insert_text_at(&mut ccursor, text_mark, char_limit);
                    }
                    state.ime_cursor_range = cursor_range;
                    Some(CCursorRange::two(start_cursor, ccursor))
                } else {
                    None
                }
            }

            Event::CompositionEnd(prediction) => {
                // CompositionEnd only characters may be typed into TextEdit without trigger CompositionStart first,
                // so do not check `state.has_ime = true` in the following statement.
                if prediction != "\n" && prediction != "\r" {
                    state.has_ime = false;
                    let mut ccursor;
                    if !prediction.is_empty()
                        && cursor_range.secondary.ccursor.index
                            == state.ime_cursor_range.secondary.ccursor.index
                    {
                        ccursor = text.delete_selected(&cursor_range);
                        text.insert_text_at(&mut ccursor, prediction, char_limit);
                    } else {
                        ccursor = cursor_range.primary.ccursor;
                    }
                    Some(CCursorRange::one(ccursor))
                } else {
                    None
                }
            }

            _ => None,
        };

        if let Some(new_ccursor_range) = did_mutate_text {
            any_change = true;

            // Layout again to avoid frame delay, and to keep `text` and `galley` in sync.
            *galley = layouter(ui, text.as_str(), wrap_width);

            // Set cursor_range using new galley:
            cursor_range = CursorRange {
                primary: galley.from_ccursor(new_ccursor_range.primary),
                secondary: galley.from_ccursor(new_ccursor_range.secondary),
            };
        }
    }

    state.cursor.set_range(Some(cursor_range));

    state.undoer.lock().feed_state(
        ui.input(|i| i.time),
        &(cursor_range.as_ccursor_range(), text.as_str().to_owned()),
    );

    (any_change, cursor_range)
}

// ----------------------------------------------------------------------------

/// Returns `Some(new_cursor)` if we did mutate `text`.
fn check_for_mutating_key_press(
    os: OperatingSystem,
    cursor_range: &mut CursorRange,
    text: &mut dyn TextBuffer,
    galley: &Galley,
    modifiers: &Modifiers,
    key: Key,
) -> Option<CCursorRange> {
    match key {
        Key::Backspace => {
            let ccursor = if modifiers.mac_cmd {
                text.delete_paragraph_before_cursor(galley, cursor_range)
            } else if let Some(cursor) = cursor_range.single() {
                if modifiers.alt || modifiers.ctrl {
                    // alt on mac, ctrl on windows
                    text.delete_previous_word(cursor.ccursor)
                } else {
                    text.delete_previous_char(cursor.ccursor)
                }
            } else {
                text.delete_selected(cursor_range)
            };
            Some(CCursorRange::one(ccursor))
        }

        Key::Delete if !modifiers.shift || os != OperatingSystem::Windows => {
            let ccursor = if modifiers.mac_cmd {
                text.delete_paragraph_after_cursor(galley, cursor_range)
            } else if let Some(cursor) = cursor_range.single() {
                if modifiers.alt || modifiers.ctrl {
                    // alt on mac, ctrl on windows
                    text.delete_next_word(cursor.ccursor)
                } else {
                    text.delete_next_char(cursor.ccursor)
                }
            } else {
                text.delete_selected(cursor_range)
            };
            let ccursor = CCursor {
                prefer_next_row: true,
                ..ccursor
            };
            Some(CCursorRange::one(ccursor))
        }

        Key::H if modifiers.ctrl => {
            let ccursor = text.delete_previous_char(cursor_range.primary.ccursor);
            Some(CCursorRange::one(ccursor))
        }

        Key::K if modifiers.ctrl => {
            let ccursor = text.delete_paragraph_after_cursor(galley, cursor_range);
            Some(CCursorRange::one(ccursor))
        }

        Key::U if modifiers.ctrl => {
            let ccursor = text.delete_paragraph_before_cursor(galley, cursor_range);
            Some(CCursorRange::one(ccursor))
        }

        Key::W if modifiers.ctrl => {
            let ccursor = if let Some(cursor) = cursor_range.single() {
                text.delete_previous_word(cursor.ccursor)
            } else {
                text.delete_selected(cursor_range)
            };
            Some(CCursorRange::one(ccursor))
        }

        _ => None,
    }
}<|MERGE_RESOLUTION|>--- conflicted
+++ resolved
@@ -687,14 +687,10 @@
                     let primary_cursor_rect =
                         cursor_rect(galley_pos, &galley, &cursor_range.primary, row_height);
 
-<<<<<<< HEAD
-                    let is_fully_visible = ui.clip_rect().contains_rect(rect); // TODO(emilk): remove this HACK workaround for https://github.com/emilk/egui/issues/1531
-                    if (response.changed || selection_changed) && !is_fully_visible {
-=======
+
                     let is_fully_visible = ui.clip_rect().contains_rect(rect); // TODO: remove this HACK workaround for https://github.com/emilk/egui/issues/1531
                     // if (response.changed || selection_changed) && !is_fully_visible {
                     if (response.changed() || selection_changed) && !is_fully_visible {
->>>>>>> 53e7ff59
                         // Scroll to keep primary cursor in view:
                         ui.scroll_to_rect(primary_cursor_rect, None);
                     }
