--- conflicted
+++ resolved
@@ -682,22 +682,11 @@
                         ui.scroll_to_rect(primary_cursor_rect, None);
                     }
 
-<<<<<<< HEAD
-                    if text.is_mutable() {
-                        let is_stay_cursor = save_ccursor_range == state.cursor.char_range();
-                        text_selection::visuals::paint_text_cursor(
-                            ui,
-                            &painter,
-                            primary_cursor_rect,
-                            is_stay_cursor,
-                        );
-=======
                     if text.is_mutable() && interactive {
                         let now = ui.ctx().input(|i| i.time);
                         if response.changed || selection_changed {
                             state.last_edit_time = now;
                         }
->>>>>>> 21835c31
 
                         // Only show (and blink) cursor if the egui viewport has focus.
                         // This is for two reasons:
