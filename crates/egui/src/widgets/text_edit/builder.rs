use std::sync::Arc;

use epaint::text::{cursor::*, Galley, LayoutJob};

use crate::{
    os::OperatingSystem,
    output::OutputEvent,
    text_selection::{
        text_cursor_state::cursor_rect,
        visuals::{paint_cursor, paint_text_selection},
        CCursorRange, CursorRange,
    },
    *,
};

use super::{TextEditOutput, TextEditState};

/// A text region that the user can edit the contents of.
///
/// See also [`Ui::text_edit_singleline`] and [`Ui::text_edit_multiline`].
///
/// Example:
///
/// ```
/// # egui::__run_test_ui(|ui| {
/// # let mut my_string = String::new();
/// let response = ui.add(egui::TextEdit::singleline(&mut my_string));
/// if response.changed() {
///     // …
/// }
/// if response.lost_focus() && ui.input(|i| i.key_pressed(egui::Key::Enter)) {
///     // …
/// }
/// # });
/// ```
///
/// To fill an [`Ui`] with a [`TextEdit`] use [`Ui::add_sized`]:
///
/// ```
/// # egui::__run_test_ui(|ui| {
/// # let mut my_string = String::new();
/// ui.add_sized(ui.available_size(), egui::TextEdit::multiline(&mut my_string));
/// # });
/// ```
///
///
/// You can also use [`TextEdit`] to show text that can be selected, but not edited.
/// To do so, pass in a `&mut` reference to a `&str`, for instance:
///
/// ```
/// fn selectable_text(ui: &mut egui::Ui, mut text: &str) {
///     ui.add(egui::TextEdit::multiline(&mut text));
/// }
/// ```
///
/// ## Advanced usage
/// See [`TextEdit::show`].
///
/// ## Other
/// The background color of a [`TextEdit`] is [`Visuals::extreme_bg_color`].
#[must_use = "You should put this widget in an ui with `ui.add(widget);`"]
pub struct TextEdit<'t> {
    text: &'t mut dyn TextBuffer,
    hint_text: WidgetText,
    id: Option<Id>,
    id_source: Option<Id>,
    font_selection: FontSelection,
    text_color: Option<Color32>,
    layouter: Option<&'t mut dyn FnMut(&Ui, &str, f32) -> Arc<Galley>>,
    password: bool,
    frame: bool,
    margin: Margin,
    multiline: bool,
    interactive: bool,
    desired_width: Option<f32>,
    desired_height_rows: usize,
    event_filter: EventFilter,
    cursor_at_end: bool,
    min_size: Vec2,
    align: Align2,
    clip_text: bool,
    char_limit: usize,
}

impl<'t> WidgetWithState for TextEdit<'t> {
    type State = TextEditState;
}

impl<'t> TextEdit<'t> {
    pub fn load_state(ctx: &Context, id: Id) -> Option<TextEditState> {
        TextEditState::load(ctx, id)
    }

    pub fn store_state(ctx: &Context, id: Id, state: TextEditState) {
        state.store(ctx, id);
    }
}

impl<'t> TextEdit<'t> {
    /// No newlines (`\n`) allowed. Pressing enter key will result in the [`TextEdit`] losing focus (`response.lost_focus`).
    pub fn singleline(text: &'t mut dyn TextBuffer) -> Self {
        Self {
            desired_height_rows: 1,
            multiline: false,
            clip_text: true,
            ..Self::multiline(text)
        }
    }

    /// A [`TextEdit`] for multiple lines. Pressing enter key will create a new line.
    pub fn multiline(text: &'t mut dyn TextBuffer) -> Self {
        Self {
            text,
            hint_text: Default::default(),
            id: None,
            id_source: None,
            font_selection: Default::default(),
            text_color: None,
            layouter: None,
            password: false,
            frame: true,
            margin: Margin::symmetric(4.0, 2.0),
            multiline: true,
            interactive: true,
            desired_width: None,
            desired_height_rows: 4,
            event_filter: EventFilter {
                // moving the cursor is really important
                horizontal_arrows: true,
                vertical_arrows: true,
                tab: false, // tab is used to change focus, not to insert a tab character
                ..Default::default()
            },
            cursor_at_end: true,
            min_size: Vec2::ZERO,
            align: Align2::LEFT_TOP,
            clip_text: false,
            char_limit: usize::MAX,
        }
    }

    /// Build a [`TextEdit`] focused on code editing.
    /// By default it comes with:
    /// - monospaced font
    /// - focus lock (tab will insert a tab character instead of moving focus)
    pub fn code_editor(self) -> Self {
        self.font(TextStyle::Monospace).lock_focus(true)
    }

    /// Use if you want to set an explicit [`Id`] for this widget.
    #[inline]
    pub fn id(mut self, id: Id) -> Self {
        self.id = Some(id);
        self
    }

    /// A source for the unique [`Id`], e.g. `.id_source("second_text_edit_field")` or `.id_source(loop_index)`.
    #[inline]
    pub fn id_source(mut self, id_source: impl std::hash::Hash) -> Self {
        self.id_source = Some(Id::new(id_source));
        self
    }

    /// Show a faint hint text when the text field is empty.
    ///
    /// If the hint text needs to be persisted even when the text field has input,
    /// the following workaround can be used:
    /// ```
    /// # egui::__run_test_ui(|ui| {
    /// # let mut my_string = String::new();
    /// # use egui::{ Color32, FontId };
    /// let text_edit = egui::TextEdit::multiline(&mut my_string)
    ///     .desired_width(f32::INFINITY);
    /// let output = text_edit.show(ui);
    /// let painter = ui.painter_at(output.response.rect);
    /// let text_color = Color32::from_rgba_premultiplied(100, 100, 100, 100);
    /// let galley = painter.layout(
    ///     String::from("Enter text"),
    ///     FontId::default(),
    ///     text_color,
    ///     f32::INFINITY
    /// );
    /// painter.galley(output.galley_pos, galley, text_color);
    /// # });
    /// ```
    #[inline]
    pub fn hint_text(mut self, hint_text: impl Into<WidgetText>) -> Self {
        self.hint_text = hint_text.into();
        self
    }

    /// If true, hide the letters from view and prevent copying from the field.
    #[inline]
    pub fn password(mut self, password: bool) -> Self {
        self.password = password;
        self
    }

    /// Pick a [`FontId`] or [`TextStyle`].
    #[inline]
    pub fn font(mut self, font_selection: impl Into<FontSelection>) -> Self {
        self.font_selection = font_selection.into();
        self
    }

    #[inline]
    pub fn text_color(mut self, text_color: Color32) -> Self {
        self.text_color = Some(text_color);
        self
    }

    #[inline]
    pub fn text_color_opt(mut self, text_color: Option<Color32>) -> Self {
        self.text_color = text_color;
        self
    }

    /// Override how text is being shown inside the [`TextEdit`].
    ///
    /// This can be used to implement things like syntax highlighting.
    ///
    /// This function will be called at least once per frame,
    /// so it is strongly suggested that you cache the results of any syntax highlighter
    /// so as not to waste CPU highlighting the same string every frame.
    ///
    /// The arguments is the enclosing [`Ui`] (so you can access e.g. [`Ui::fonts`]),
    /// the text and the wrap width.
    ///
    /// ```
    /// # egui::__run_test_ui(|ui| {
    /// # let mut my_code = String::new();
    /// # fn my_memoized_highlighter(s: &str) -> egui::text::LayoutJob { Default::default() }
    /// let mut layouter = |ui: &egui::Ui, string: &str, wrap_width: f32| {
    ///     let mut layout_job: egui::text::LayoutJob = my_memoized_highlighter(string);
    ///     layout_job.wrap.max_width = wrap_width;
    ///     ui.fonts(|f| f.layout_job(layout_job))
    /// };
    /// ui.add(egui::TextEdit::multiline(&mut my_code).layouter(&mut layouter));
    /// # });
    /// ```
    #[inline]
    pub fn layouter(mut self, layouter: &'t mut dyn FnMut(&Ui, &str, f32) -> Arc<Galley>) -> Self {
        self.layouter = Some(layouter);

        self
    }

    /// Default is `true`. If set to `false` then you cannot interact with the text (neither edit or select it).
    ///
    /// Consider using [`Ui::add_enabled`] instead to also give the [`TextEdit`] a greyed out look.
    #[inline]
    pub fn interactive(mut self, interactive: bool) -> Self {
        self.interactive = interactive;
        self
    }

    /// Default is `true`. If set to `false` there will be no frame showing that this is editable text!
    #[inline]
    pub fn frame(mut self, frame: bool) -> Self {
        self.frame = frame;
        self
    }

    /// Set margin of text. Default is [4.0,2.0]
<<<<<<< HEAD
    pub fn margin(mut self, margin: Margin) -> Self {
=======
    #[inline]
    pub fn margin(mut self, margin: Vec2) -> Self {
>>>>>>> 377f86ef
        self.margin = margin;
        self
    }

    /// Set to 0.0 to keep as small as possible.
    /// Set to [`f32::INFINITY`] to take up all available space (i.e. disable automatic word wrap).
    #[inline]
    pub fn desired_width(mut self, desired_width: f32) -> Self {
        self.desired_width = Some(desired_width);
        self
    }

    /// Set the number of rows to show by default.
    /// The default for singleline text is `1`.
    /// The default for multiline text is `4`.
    #[inline]
    pub fn desired_rows(mut self, desired_height_rows: usize) -> Self {
        self.desired_height_rows = desired_height_rows;
        self
    }

    /// When `false` (default), pressing TAB will move focus
    /// to the next widget.
    ///
    /// When `true`, the widget will keep the focus and pressing TAB
    /// will insert the `'\t'` character.
    #[inline]
    pub fn lock_focus(mut self, tab_will_indent: bool) -> Self {
        self.event_filter.tab = tab_will_indent;
        self
    }

    /// When `true` (default), the cursor will initially be placed at the end of the text.
    ///
    /// When `false`, the cursor will initially be placed at the beginning of the text.
    #[inline]
    pub fn cursor_at_end(mut self, b: bool) -> Self {
        self.cursor_at_end = b;
        self
    }

    /// When `true` (default), overflowing text will be clipped.
    ///
    /// When `false`, widget width will expand to make all text visible.
    ///
    /// This only works for singleline [`TextEdit`].
    #[inline]
    pub fn clip_text(mut self, b: bool) -> Self {
        // always show everything in multiline
        if !self.multiline {
            self.clip_text = b;
        }
        self
    }

    /// Sets the limit for the amount of characters can be entered
    ///
    /// This only works for singleline [`TextEdit`]
    #[inline]
    pub fn char_limit(mut self, limit: usize) -> Self {
        self.char_limit = limit;
        self
    }

    /// Set the horizontal align of the inner text.
    #[inline]
    pub fn horizontal_align(mut self, align: Align) -> Self {
        self.align.0[0] = align;
        self
    }

    /// Set the vertical align of the inner text.
    #[inline]
    pub fn vertical_align(mut self, align: Align) -> Self {
        self.align.0[1] = align;
        self
    }

    /// Set the minimum size of the [`TextEdit`].
    #[inline]
    pub fn min_size(mut self, min_size: Vec2) -> Self {
        self.min_size = min_size;
        self
    }
}

// ----------------------------------------------------------------------------

impl<'t> Widget for TextEdit<'t> {
    fn ui(self, ui: &mut Ui) -> Response {
        self.show(ui).response
    }
}

impl<'t> TextEdit<'t> {
    /// Show the [`TextEdit`], returning a rich [`TextEditOutput`].
    ///
    /// ```
    /// # egui::__run_test_ui(|ui| {
    /// # let mut my_string = String::new();
    /// let output = egui::TextEdit::singleline(&mut my_string).show(ui);
    /// if let Some(text_cursor_range) = output.cursor_range {
    ///     use egui::TextBuffer as _;
    ///     let selected_chars = text_cursor_range.as_sorted_char_range();
    ///     let selected_text = my_string.char_range(selected_chars);
    ///     ui.label("Selected text: ");
    ///     ui.monospace(selected_text);
    /// }
    /// # });
    /// ```
    pub fn show(self, ui: &mut Ui) -> TextEditOutput {
        let is_mutable = self.text.is_mutable();
        let frame = self.frame;
        let interactive = self.interactive;
        let where_to_put_background = ui.painter().add(Shape::Noop);

        let margin = self.margin;
        let available = ui.available_rect_before_wrap();
        let max_rect = Rect::from_x_y_ranges(
            available.left() + margin.left..=available.right() - margin.right,
            available.top() + margin.top..=available.bottom() - margin.bottom,
        );
        let mut content_ui = ui.child_ui(max_rect, *ui.layout());

        let mut output = self.show_content(&mut content_ui);

        let id = output.response.id;
        let frame_rect = Rect::from_x_y_ranges(
            output.response.rect.left() - margin.left..=output.response.rect.right() + margin.right,
            output.response.rect.top() - margin.top..=output.response.rect.bottom() + margin.bottom,
        );
        ui.allocate_space(frame_rect.size());
        if interactive {
            output.response |= ui.interact(frame_rect, id, Sense::click());
        }
        if output.response.clicked() && !output.response.lost_focus() {
            ui.memory_mut(|mem| mem.request_focus(output.response.id));
        }

        if frame {
            let visuals = ui.style().interact(&output.response);
            let frame_rect = frame_rect.expand(visuals.expansion);
            let shape = if is_mutable {
                if output.response.has_focus() {
                    epaint::RectShape::new(
                        frame_rect,
                        visuals.rounding,
                        ui.visuals().extreme_bg_color,
                        ui.visuals().selection.stroke,
                    )
                } else {
                    epaint::RectShape::new(
                        frame_rect,
                        visuals.rounding,
                        ui.visuals().extreme_bg_color,
                        visuals.bg_stroke, // TODO(emilk): we want to show something here, or a text-edit field doesn't "pop".
                    )
                }
            } else {
                let visuals = &ui.style().visuals.widgets.inactive;
                epaint::RectShape::stroke(
                    frame_rect,
                    visuals.rounding,
                    visuals.bg_stroke, // TODO(emilk): we want to show something here, or a text-edit field doesn't "pop".
                )
            };

            ui.painter().set(where_to_put_background, shape);
        }

        output
    }

    fn show_content(self, ui: &mut Ui) -> TextEditOutput {
        let TextEdit {
            text,
            hint_text,
            id,
            id_source,
            font_selection,
            text_color,
            layouter,
            password,
            frame: _,
            margin,
            multiline,
            interactive,
            desired_width,
            desired_height_rows,
            event_filter,
            cursor_at_end,
            min_size,
            align,
            clip_text,
            char_limit,
        } = self;

        let text_color = text_color
            .or(ui.visuals().override_text_color)
            // .unwrap_or_else(|| ui.style().interact(&response).text_color()); // too bright
            .unwrap_or_else(|| ui.visuals().widgets.inactive.text_color());

        let prev_text = text.as_str().to_owned();

        let font_id = font_selection.resolve(ui.style());
        let row_height = ui.fonts(|f| f.row_height(&font_id));
        const MIN_WIDTH: f32 = 24.0; // Never make a [`TextEdit`] more narrow than this.
        let available_width = ui.available_width().at_least(MIN_WIDTH);
        let desired_width = desired_width.unwrap_or_else(|| ui.spacing().text_edit_width);
        let wrap_width = if ui.layout().horizontal_justify() {
            available_width
        } else {
            desired_width.min(available_width)
        } - (margin.left + margin.right);

        let font_id_clone = font_id.clone();
        let mut default_layouter = move |ui: &Ui, text: &str, wrap_width: f32| {
            let text = mask_if_password(password, text);
            let layout_job = if multiline {
                LayoutJob::simple(text, font_id_clone.clone(), text_color, wrap_width)
            } else {
                LayoutJob::simple_singleline(text, font_id_clone.clone(), text_color)
            };
            ui.fonts(|f| f.layout_job(layout_job))
        };

        let layouter = layouter.unwrap_or(&mut default_layouter);

        let mut galley = layouter(ui, text.as_str(), wrap_width);

        let desired_width = if clip_text {
            wrap_width // visual clipping with scroll in singleline input.
        } else {
            galley.size().x.max(wrap_width)
        };
        let desired_height = (desired_height_rows.at_least(1) as f32) * row_height;
        let at_least = Vec2::new(
            min_size.x - (margin.left + margin.right),
            min_size.y - (margin.top + margin.bottom),
        );
        let desired_size =
            vec2(desired_width, galley.size().y.max(desired_height)).at_least(at_least);

        let (auto_id, rect) = ui.allocate_space(desired_size);

        let id = id.unwrap_or_else(|| {
            if let Some(id_source) = id_source {
                ui.make_persistent_id(id_source)
            } else {
                auto_id // Since we are only storing the cursor a persistent Id is not super important
            }
        });
        let mut state = TextEditState::load(ui.ctx(), id).unwrap_or_default();

        // On touch screens (e.g. mobile in `eframe` web), should
        // dragging select text, or scroll the enclosing [`ScrollArea`] (if any)?
        // Since currently copying selected text in not supported on `eframe` web,
        // we prioritize touch-scrolling:
        let allow_drag_to_select =
            ui.input(|i| !i.any_touches()) || ui.memory(|mem| mem.has_focus(id));

        let sense = if interactive {
            if allow_drag_to_select {
                Sense::click_and_drag()
            } else {
                Sense::click()
            }
        } else {
            Sense::hover()
        };
        let mut response = ui.interact(rect, id, sense);
        let text_clip_rect = rect;
        let painter = ui.painter_at(text_clip_rect.expand(1.0)); // expand to avoid clipping cursor

        if interactive {
            if let Some(pointer_pos) = ui.ctx().pointer_interact_pos() {
                if response.hovered() && text.is_mutable() {
                    ui.output_mut(|o| o.mutable_text_under_cursor = true);
                }

                // TODO(emilk): drag selected text to either move or clone (ctrl on windows, alt on mac)

                let singleline_offset = vec2(state.singleline_offset, 0.0);
                let cursor_at_pointer =
                    galley.cursor_from_pos(pointer_pos - response.rect.min + singleline_offset);

                if ui.visuals().text_cursor_preview
                    && response.hovered()
                    && ui.input(|i| i.pointer.is_moving())
                {
                    // preview:
                    let cursor_rect =
                        cursor_rect(response.rect.min, &galley, &cursor_at_pointer, row_height);
                    paint_cursor(&painter, ui.visuals(), cursor_rect);
                }

                let is_being_dragged = ui.ctx().memory(|m| m.is_being_dragged(response.id));
                let did_interact = state.cursor.pointer_interaction(
                    ui,
                    &response,
                    cursor_at_pointer,
                    &galley,
                    is_being_dragged,
                );

                if did_interact {
                    ui.memory_mut(|mem| mem.request_focus(response.id));
                }
            }
        }

        if interactive && response.hovered() {
            ui.ctx().set_cursor_icon(CursorIcon::Text);
        }

        let mut cursor_range = None;
        let prev_cursor_range = state.cursor.range(&galley);
        if interactive && ui.memory(|mem| mem.has_focus(id)) {
            ui.memory_mut(|mem| mem.set_focus_lock_filter(id, event_filter));

            let default_cursor_range = if cursor_at_end {
                CursorRange::one(galley.end())
            } else {
                CursorRange::default()
            };

            let (changed, new_cursor_range) = events(
                ui,
                &mut state,
                text,
                &mut galley,
                layouter,
                id,
                wrap_width,
                multiline,
                password,
                default_cursor_range,
                char_limit,
                event_filter,
            );

            if changed {
                response.mark_changed();
            }
            cursor_range = Some(new_cursor_range);
        }

        let mut galley_pos = align
            .align_size_within_rect(galley.size(), response.rect)
            .intersect(response.rect) // limit pos to the response rect area
            .min;
        let align_offset = response.rect.left() - galley_pos.x;

        // Visual clipping for singleline text editor with text larger than width
        if clip_text && align_offset == 0.0 {
            let cursor_pos = match (cursor_range, ui.memory(|mem| mem.has_focus(id))) {
                (Some(cursor_range), true) => galley.pos_from_cursor(&cursor_range.primary).min.x,
                _ => 0.0,
            };

            let mut offset_x = state.singleline_offset;
            let visible_range = offset_x..=offset_x + desired_size.x;

            if !visible_range.contains(&cursor_pos) {
                if cursor_pos < *visible_range.start() {
                    offset_x = cursor_pos;
                } else {
                    offset_x = cursor_pos - desired_size.x;
                }
            }

            offset_x = offset_x
                .at_most(galley.size().x - desired_size.x)
                .at_least(0.0);

            state.singleline_offset = offset_x;
            galley_pos -= vec2(offset_x, 0.0);
        } else {
            state.singleline_offset = align_offset;
        }

        let selection_changed = if let (Some(cursor_range), Some(prev_cursor_range)) =
            (cursor_range, prev_cursor_range)
        {
            prev_cursor_range.as_ccursor_range() != cursor_range.as_ccursor_range()
        } else {
            false
        };

        if ui.is_rect_visible(rect) {
            painter.galley(galley_pos, galley.clone(), text_color);

            if text.as_str().is_empty() && !hint_text.is_empty() {
                let hint_text_color = ui.visuals().weak_text_color();
                let galley = if multiline {
                    hint_text.into_galley(ui, Some(true), desired_size.x, font_id)
                } else {
                    hint_text.into_galley(ui, Some(false), f32::INFINITY, font_id)
                };
                painter.galley(response.rect.min, galley, hint_text_color);
            }

            if ui.memory(|mem| mem.has_focus(id)) {
                if let Some(cursor_range) = state.cursor.range(&galley) {
                    // We paint the cursor on top of the text, in case
                    // the text galley has backgrounds (as e.g. `code` snippets in markup do).
                    paint_text_selection(
                        &painter,
                        ui.visuals(),
                        galley_pos,
                        &galley,
                        &cursor_range,
                        None,
                    );

                    let primary_cursor_rect =
                        cursor_rect(galley_pos, &galley, &cursor_range.primary, row_height);

                    let is_fully_visible = ui.clip_rect().contains_rect(rect); // TODO: remove this HACK workaround for https://github.com/emilk/egui/issues/1531
                    if (response.changed || selection_changed) && !is_fully_visible {
                        // Scroll to keep primary cursor in view:
                        ui.scroll_to_rect(primary_cursor_rect, None);
                    }

                    if text.is_mutable() {
                        paint_cursor(&painter, ui.visuals(), primary_cursor_rect);

                        if interactive {
                            // For IME, so only set it when text is editable and visible!
                            ui.ctx().output_mut(|o| {
                                o.ime = Some(crate::output::IMEOutput {
                                    rect,
                                    cursor_rect: primary_cursor_rect,
                                });
                            });
                        }
                    }
                }
            }
        }

        state.clone().store(ui.ctx(), id);

        if response.changed {
            response.widget_info(|| {
                WidgetInfo::text_edit(
                    mask_if_password(password, prev_text.as_str()),
                    mask_if_password(password, text.as_str()),
                )
            });
        } else if selection_changed {
            let cursor_range = cursor_range.unwrap();
            let char_range =
                cursor_range.primary.ccursor.index..=cursor_range.secondary.ccursor.index;
            let info = WidgetInfo::text_selection_changed(
                char_range,
                mask_if_password(password, text.as_str()),
            );
            response.output_event(OutputEvent::TextSelectionChanged(info));
        } else {
            response.widget_info(|| {
                WidgetInfo::text_edit(
                    mask_if_password(password, prev_text.as_str()),
                    mask_if_password(password, text.as_str()),
                )
            });
        }

        #[cfg(feature = "accesskit")]
        {
            let role = if password {
                accesskit::Role::PasswordInput
            } else if multiline {
                accesskit::Role::MultilineTextInput
            } else {
                accesskit::Role::TextInput
            };

            crate::text_selection::accesskit_text::update_accesskit_for_text_widget(
                ui.ctx(),
                id,
                cursor_range,
                role,
                galley_pos,
                &galley,
            );
        }

        TextEditOutput {
            response,
            galley,
            galley_pos,
            text_clip_rect,
            state,
            cursor_range,
        }
    }
}

fn mask_if_password(is_password: bool, text: &str) -> String {
    fn mask_password(text: &str) -> String {
        std::iter::repeat(epaint::text::PASSWORD_REPLACEMENT_CHAR)
            .take(text.chars().count())
            .collect::<String>()
    }

    if is_password {
        mask_password(text)
    } else {
        text.to_owned()
    }
}

// ----------------------------------------------------------------------------

/// Check for (keyboard) events to edit the cursor and/or text.
#[allow(clippy::too_many_arguments)]
fn events(
    ui: &crate::Ui,
    state: &mut TextEditState,
    text: &mut dyn TextBuffer,
    galley: &mut Arc<Galley>,
    layouter: &mut dyn FnMut(&Ui, &str, f32) -> Arc<Galley>,
    id: Id,
    wrap_width: f32,
    multiline: bool,
    password: bool,
    default_cursor_range: CursorRange,
    char_limit: usize,
    event_filter: EventFilter,
) -> (bool, CursorRange) {
    let os = ui.ctx().os();

    let mut cursor_range = state.cursor.range(galley).unwrap_or(default_cursor_range);

    // We feed state to the undoer both before and after handling input
    // so that the undoer creates automatic saves even when there are no events for a while.
    state.undoer.lock().feed_state(
        ui.input(|i| i.time),
        &(cursor_range.as_ccursor_range(), text.as_str().to_owned()),
    );

    let copy_if_not_password = |ui: &Ui, text: String| {
        if !password {
            ui.ctx().copy_text(text);
        }
    };

    let mut any_change = false;

    let events = ui.input(|i| i.filtered_events(&event_filter));
    for event in &events {
        let did_mutate_text = match event {
            // First handle events that only changes the selection cursor, not the text:
            event if cursor_range.on_event(os, event, galley, id) => None,

            Event::Copy => {
                if cursor_range.is_empty() {
                    copy_if_not_password(ui, text.as_str().to_owned());
                } else {
                    copy_if_not_password(ui, cursor_range.slice_str(text.as_str()).to_owned());
                }
                None
            }
            Event::Cut => {
                if cursor_range.is_empty() {
                    copy_if_not_password(ui, text.take());
                    Some(CCursorRange::default())
                } else {
                    copy_if_not_password(ui, cursor_range.slice_str(text.as_str()).to_owned());
                    Some(CCursorRange::one(text.delete_selected(&cursor_range)))
                }
            }
            Event::Paste(text_to_insert) => {
                if !text_to_insert.is_empty() {
                    let mut ccursor = text.delete_selected(&cursor_range);

                    text.insert_text_at(&mut ccursor, text_to_insert, char_limit);

                    Some(CCursorRange::one(ccursor))
                } else {
                    None
                }
            }
            Event::Text(text_to_insert) => {
                // Newlines are handled by `Key::Enter`.
                if !text_to_insert.is_empty() && text_to_insert != "\n" && text_to_insert != "\r" {
                    let mut ccursor = text.delete_selected(&cursor_range);

                    text.insert_text_at(&mut ccursor, text_to_insert, char_limit);

                    Some(CCursorRange::one(ccursor))
                } else {
                    None
                }
            }
            Event::Key {
                key: Key::Tab,
                pressed: true,
                modifiers,
                ..
            } if multiline => {
                let mut ccursor = text.delete_selected(&cursor_range);
                if modifiers.shift {
                    // TODO(emilk): support removing indentation over a selection?
                    text.decrease_indentation(&mut ccursor);
                } else {
                    text.insert_text_at(&mut ccursor, "\t", char_limit);
                }
                Some(CCursorRange::one(ccursor))
            }
            Event::Key {
                key: Key::Enter,
                pressed: true,
                ..
            } => {
                if multiline {
                    let mut ccursor = text.delete_selected(&cursor_range);
                    text.insert_text_at(&mut ccursor, "\n", char_limit);
                    // TODO(emilk): if code editor, auto-indent by same leading tabs, + one if the lines end on an opening bracket
                    Some(CCursorRange::one(ccursor))
                } else {
                    ui.memory_mut(|mem| mem.surrender_focus(id)); // End input with enter
                    break;
                }
            }
            Event::Key {
                key: Key::Z,
                pressed: true,
                modifiers,
                ..
            } if modifiers.matches_logically(Modifiers::COMMAND) => {
                if let Some((undo_ccursor_range, undo_txt)) = state
                    .undoer
                    .lock()
                    .undo(&(cursor_range.as_ccursor_range(), text.as_str().to_owned()))
                {
                    text.replace_with(undo_txt);
                    Some(*undo_ccursor_range)
                } else {
                    None
                }
            }
            Event::Key {
                key,
                pressed: true,
                modifiers,
                ..
            } if (modifiers.matches_logically(Modifiers::COMMAND) && *key == Key::Y)
                || (modifiers.matches_logically(Modifiers::SHIFT | Modifiers::COMMAND)
                    && *key == Key::Z) =>
            {
                if let Some((redo_ccursor_range, redo_txt)) = state
                    .undoer
                    .lock()
                    .redo(&(cursor_range.as_ccursor_range(), text.as_str().to_owned()))
                {
                    text.replace_with(redo_txt);
                    Some(*redo_ccursor_range)
                } else {
                    None
                }
            }

            Event::Key {
                modifiers,
                key,
                pressed: true,
                ..
            } => check_for_mutating_key_press(os, &mut cursor_range, text, galley, modifiers, *key),

            Event::CompositionStart => {
                state.has_ime = true;
                None
            }

            Event::CompositionUpdate(text_mark) => {
                // empty prediction can be produced when user press backspace
                // or escape during ime. We should clear current text.
                if text_mark != "\n" && text_mark != "\r" && state.has_ime {
                    let mut ccursor = text.delete_selected(&cursor_range);
                    let start_cursor = ccursor;
                    if !text_mark.is_empty() {
                        text.insert_text_at(&mut ccursor, text_mark, char_limit);
                    }
                    Some(CCursorRange::two(start_cursor, ccursor))
                } else {
                    None
                }
            }

            Event::CompositionEnd(prediction) => {
                // CompositionEnd only characters may be typed into TextEdit without trigger CompositionStart first, so do not check `state.has_ime = true` in the following statement.
                if prediction != "\n" && prediction != "\r" {
                    state.has_ime = false;
                    let mut ccursor = text.delete_selected(&cursor_range);
                    if !prediction.is_empty() {
                        text.insert_text_at(&mut ccursor, prediction, char_limit);
                    }
                    Some(CCursorRange::one(ccursor))
                } else {
                    None
                }
            }

            _ => None,
        };

        if let Some(new_ccursor_range) = did_mutate_text {
            any_change = true;

            // Layout again to avoid frame delay, and to keep `text` and `galley` in sync.
            *galley = layouter(ui, text.as_str(), wrap_width);

            // Set cursor_range using new galley:
            cursor_range = CursorRange {
                primary: galley.from_ccursor(new_ccursor_range.primary),
                secondary: galley.from_ccursor(new_ccursor_range.secondary),
            };
        }
    }

    state.cursor.set_range(Some(cursor_range));

    state.undoer.lock().feed_state(
        ui.input(|i| i.time),
        &(cursor_range.as_ccursor_range(), text.as_str().to_owned()),
    );

    (any_change, cursor_range)
}

// ----------------------------------------------------------------------------

/// Returns `Some(new_cursor)` if we did mutate `text`.
fn check_for_mutating_key_press(
    os: OperatingSystem,
    cursor_range: &mut CursorRange,
    text: &mut dyn TextBuffer,
    galley: &Galley,
    modifiers: &Modifiers,
    key: Key,
) -> Option<CCursorRange> {
    match key {
        Key::Backspace => {
            let ccursor = if modifiers.mac_cmd {
                text.delete_paragraph_before_cursor(galley, cursor_range)
            } else if let Some(cursor) = cursor_range.single() {
                if modifiers.alt || modifiers.ctrl {
                    // alt on mac, ctrl on windows
                    text.delete_previous_word(cursor.ccursor)
                } else {
                    text.delete_previous_char(cursor.ccursor)
                }
            } else {
                text.delete_selected(cursor_range)
            };
            Some(CCursorRange::one(ccursor))
        }

        Key::Delete if !modifiers.shift || os != OperatingSystem::Windows => {
            let ccursor = if modifiers.mac_cmd {
                text.delete_paragraph_after_cursor(galley, cursor_range)
            } else if let Some(cursor) = cursor_range.single() {
                if modifiers.alt || modifiers.ctrl {
                    // alt on mac, ctrl on windows
                    text.delete_next_word(cursor.ccursor)
                } else {
                    text.delete_next_char(cursor.ccursor)
                }
            } else {
                text.delete_selected(cursor_range)
            };
            let ccursor = CCursor {
                prefer_next_row: true,
                ..ccursor
            };
            Some(CCursorRange::one(ccursor))
        }

        Key::H if modifiers.ctrl => {
            let ccursor = text.delete_previous_char(cursor_range.primary.ccursor);
            Some(CCursorRange::one(ccursor))
        }

        Key::K if modifiers.ctrl => {
            let ccursor = text.delete_paragraph_after_cursor(galley, cursor_range);
            Some(CCursorRange::one(ccursor))
        }

        Key::U if modifiers.ctrl => {
            let ccursor = text.delete_paragraph_before_cursor(galley, cursor_range);
            Some(CCursorRange::one(ccursor))
        }

        Key::W if modifiers.ctrl => {
            let ccursor = if let Some(cursor) = cursor_range.single() {
                text.delete_previous_word(cursor.ccursor)
            } else {
                text.delete_selected(cursor_range)
            };
            Some(CCursorRange::one(ccursor))
        }

        _ => None,
    }
}<|MERGE_RESOLUTION|>--- conflicted
+++ resolved
@@ -262,12 +262,8 @@
     }
 
     /// Set margin of text. Default is [4.0,2.0]
-<<<<<<< HEAD
-    pub fn margin(mut self, margin: Margin) -> Self {
-=======
     #[inline]
     pub fn margin(mut self, margin: Vec2) -> Self {
->>>>>>> 377f86ef
         self.margin = margin;
         self
     }
