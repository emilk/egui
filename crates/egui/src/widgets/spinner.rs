--- conflicted
+++ resolved
@@ -8,18 +8,10 @@
 #[must_use = "You should put this widget in a ui with `ui.add(widget);`"]
 #[derive(Default)]
 pub struct Spinner {
-<<<<<<< HEAD
     /// Uses the style's `interact_size` if `None`.
     size: Option<f32>,
     color: Option<Color32>,
     speed: Option<f64>,
-=======
-	/// Uses the style's `interact_size` if `None`.
-	size: Option<f32>,
-	color: Option<Color32>,
-	speed: Option<f64>,      // 旋转速度
-	clockwise: Option<bool>, // 是否顺时针
->>>>>>> 99596043
 }
 impl Spinner {
 	/// Create a new spinner that uses the style's `interact_size` unless changed.
@@ -41,8 +33,6 @@
 		self.color = Some(color.into());
 		self
 	}
-
-<<<<<<< HEAD
     /// Sets the spinner's rotation speed and direction.
     ///
     /// A `speed` of `1.0` corresponds to one full rotation per second clockwise.
@@ -100,57 +90,5 @@
         self.paint_at(ui, rect, speed);
         response
     }
-=======
-	/// Sets the spinner's rotation speed.
-	pub fn speed(mut self, speed: f64) -> Self {
-		self.speed = Some(speed);
-		self
-	}
 
-	/// Sets the spinner's rotation direction. True for clockwise, false for counter-clockwise.
-	pub fn clockwise(mut self, clockwise: bool) -> Self {
-		self.clockwise = Some(clockwise);
-		self
-	}
-
-	/// Paint the spinner in the given rectangle.
-	pub fn paint_at(&self, ui: &Ui, rect: Rect, speed: f64, clockwise: bool) {
-		if ui.is_rect_visible(rect) {
-			ui.ctx().request_repaint(); // because it is animated
-
-			let color = self
-				.color
-				.unwrap_or_else(|| ui.visuals().strong_text_color());
-			let radius = (rect.height() / 2.0) - 2.0;
-			let n_points = (radius.round() as u32).clamp(8, 128);
-			let time = ui.input(|i| i.time);
-			let start_angle = time * speed * if clockwise { 1.0 } else { -1.0 } * std::f64::consts::TAU;
-			let end_angle = start_angle + 240f64.to_radians() * time.sin();
-			let points: Vec<Pos2> = (0..n_points)
-				.map(|i| {
-					let angle = lerp(start_angle..=end_angle, i as f64 / n_points as f64);
-					let (sin, cos) = angle.sin_cos();
-					rect.center() + radius * vec2(cos as f32, sin as f32)
-				})
-				.collect();
-			ui.painter()
-				.add(Shape::line(points, Stroke::new(3.0, color)));
-		}
-	}
-}
-
-impl Widget for Spinner {
-	fn ui(self, ui: &mut Ui) -> Response {
-		let size = self
-			.size
-			.unwrap_or_else(|| ui.style().spacing.interact_size.y);
-		let (rect, response) = ui.allocate_exact_size(vec2(size, size), Sense::hover());
-		let speed = self.speed.unwrap_or(1.0);
-		let clockwise = self.clockwise.unwrap_or(true);
-		response.widget_info(|| WidgetInfo::new(WidgetType::ProgressIndicator));
-		self.paint_at(ui, rect, speed, clockwise);
-
-		response
-	}
->>>>>>> 99596043
 }