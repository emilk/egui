--- conflicted
+++ resolved
@@ -563,13 +563,8 @@
 
         if let Some(pointer_position_2d) = response.interact_pointer_pos() {
             let position = self.pointer_position(pointer_position_2d);
-<<<<<<< HEAD
             let mut new_value = if self.smart_aim {
                 let aim_radius = ui.input().aim_radius();
-=======
-            let new_value = if self.smart_aim {
-                let aim_radius = ui.input(|i| i.aim_radius());
->>>>>>> fe7ff662
                 emath::smart_aim::best_in_range_f64(
                     self.value_from_position(position - aim_radius, position_range.clone()),
                     self.value_from_position(position + aim_radius, position_range.clone()),
