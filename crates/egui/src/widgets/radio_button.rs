--- conflicted
+++ resolved
@@ -1,13 +1,7 @@
 use crate::{
-<<<<<<< HEAD
-    epaint, AtomicKind, AtomicLayout, Atomics, Id, IntoAtomics, Response, Sense, Ui, Widget,
-    WidgetInfo, WidgetType,
-=======
-    epaint, pos2, vec2, NumExt as _, Response, Sense, TextStyle, Ui, Vec2, Widget, WidgetInfo,
-    WidgetText, WidgetType,
->>>>>>> f9245954
+    epaint, AtomicKind, AtomicLayout, Atomics, Id, IntoAtomics, NumExt as _, Response, Sense, Ui,
+    Vec2, Widget, WidgetInfo, WidgetType,
 };
-use emath::{NumExt, Vec2};
 
 /// One out of several alternatives, either selected or not.
 ///
