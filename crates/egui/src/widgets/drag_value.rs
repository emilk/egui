--- conflicted
+++ resolved
@@ -373,20 +373,18 @@
         let id = ui.next_auto_id();
         let is_slow_speed = shift && ui.memory(|mem| mem.is_being_dragged(id));
 
-        // The following call ensures that when a `DragValue` receives focus,
+        // The following ensures that when a `DragValue` receives focus,
         // it is immediately rendered in edit mode, rather than being rendered
         // in button mode for just one frame. This is important for
         // screen readers.
-<<<<<<< HEAD
-        ui.memory_mut(|mem| mem.interested_in_focus(id));
-        let is_kb_editing = ui.memory(|mem| mem.has_focus(id));
-=======
-        ui.memory().interested_in_focus(id);
-        let is_kb_editing = ui.memory().has_focus(id);
-        if ui.memory().gained_focus(id) {
-            ui.memory().drag_value.edit_string = None;
-        }
->>>>>>> eee4cf6a
+        let is_kb_editing = ui.memory_mut(|mem| {
+            mem.interested_in_focus(id);
+            let is_kb_editing = mem.has_focus(id);
+            if mem.gained_focus(id) {
+                mem.drag_value.edit_string = None;
+            }
+            is_kb_editing
+        });
 
         let old_value = get(&mut get_set_value);
         let mut value = old_value;
@@ -482,10 +480,6 @@
             ui.memory_mut(|mem| mem.drag_value.edit_string = Some(value_text));
             response
         } else {
-<<<<<<< HEAD
-            ui.memory_mut(|mem| mem.drag_value.edit_string = None);
-=======
->>>>>>> eee4cf6a
             let button = Button::new(
                 RichText::new(format!("{}{}{}", prefix, value_text.clone(), suffix)).monospace(),
             )
@@ -506,12 +500,10 @@
             }
 
             if response.clicked() {
-<<<<<<< HEAD
-                ui.memory_mut(|mem| mem.request_focus(id));
-=======
-                ui.memory().drag_value.edit_string = None;
-                ui.memory().request_focus(id);
->>>>>>> eee4cf6a
+                ui.memory_mut(|mem| {
+                    mem.drag_value.edit_string = None;
+                    mem.request_focus(id);
+                });
             } else if response.dragged() {
                 ui.output_mut(|o| o.cursor_icon = CursorIcon::ResizeHorizontal);
 
