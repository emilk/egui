use crate::{
    Atom, AtomExt as _, AtomKind, AtomLayout, AtomLayoutResponse, Color32, CornerRadius, Frame,
    Image, IntoAtoms, NumExt as _, Response, Sense, Stroke, TextWrapMode, Ui, Vec2, Widget,
    WidgetInfo, WidgetText, WidgetType,
};

/// Clickable button with text.
///
/// See also [`Ui::button`].
///
/// ```
/// # egui::__run_test_ui(|ui| {
/// # fn do_stuff() {}
///
/// if ui.add(egui::Button::new("Click me")).clicked() {
///     do_stuff();
/// }
///
/// // A greyed-out and non-interactive button:
/// if ui.add_enabled(false, egui::Button::new("Can't click this")).clicked() {
///     unreachable!();
/// }
/// # });
/// ```
#[must_use = "You should put this widget in a ui with `ui.add(widget);`"]
pub struct Button<'a> {
    layout: AtomLayout<'a>,
    fill: Option<Color32>,
    stroke: Option<Stroke>,
    small: bool,
    frame: Option<bool>,
    min_size: Vec2,
    corner_radius: Option<CornerRadius>,
    selected: bool,
    image_tint_follows_text_color: bool,
    limit_image_size: bool,
}

impl<'a> Button<'a> {
    pub fn new(atoms: impl IntoAtoms<'a>) -> Self {
        Self {
            layout: AtomLayout::new(atoms.into_atoms()).sense(Sense::click()),
            fill: None,
            stroke: None,
            small: false,
            frame: None,
            min_size: Vec2::ZERO,
            corner_radius: None,
            selected: false,
            image_tint_follows_text_color: false,
            limit_image_size: false,
        }
    }

    /// Creates a button with an image. The size of the image as displayed is defined by the provided size.
    ///
    /// Note: In contrast to [`Button::new`], this limits the image size to the default font height
    /// (using [`crate::AtomExt::atom_max_height_font_size`]).
    pub fn image(image: impl Into<Image<'a>>) -> Self {
        Self::opt_image_and_text(Some(image.into()), None)
    }

    /// Creates a button with an image to the left of the text.
    ///
    /// Note: In contrast to [`Button::new`], this limits the image size to the default font height
    /// (using [`crate::AtomExt::atom_max_height_font_size`]).
    pub fn image_and_text(image: impl Into<Image<'a>>, text: impl Into<WidgetText>) -> Self {
        Self::opt_image_and_text(Some(image.into()), Some(text.into()))
    }

    /// Create a button with an optional image and optional text.
    ///
    /// Note: In contrast to [`Button::new`], this limits the image size to the default font height
    /// (using [`crate::AtomExt::atom_max_height_font_size`]).
    pub fn opt_image_and_text(image: Option<Image<'a>>, text: Option<WidgetText>) -> Self {
        let mut button = Self::new(());
        if let Some(image) = image {
            button.layout.push_right(image);
        }
        if let Some(text) = text {
            button.layout.push_right(text);
        }
        button.limit_image_size = true;
        button
    }

    /// Set the wrap mode for the text.
    ///
    /// By default, [`crate::Ui::wrap_mode`] will be used, which can be overridden with [`crate::Style::wrap_mode`].
    ///
    /// Note that any `\n` in the text will always produce a new line.
    #[inline]
    pub fn wrap_mode(mut self, wrap_mode: TextWrapMode) -> Self {
        self.layout = self.layout.wrap_mode(wrap_mode);
        self
    }

    /// Set [`Self::wrap_mode`] to [`TextWrapMode::Wrap`].
    #[inline]
    pub fn wrap(self) -> Self {
        self.wrap_mode(TextWrapMode::Wrap)
    }

    /// Set [`Self::wrap_mode`] to [`TextWrapMode::Truncate`].
    #[inline]
    pub fn truncate(self) -> Self {
        self.wrap_mode(TextWrapMode::Truncate)
    }

    /// Override background fill color. Note that this will override any on-hover effects.
    /// Calling this will also turn on the frame.
    #[inline]
    pub fn fill(mut self, fill: impl Into<Color32>) -> Self {
        self.fill = Some(fill.into());
        self
    }

    /// Override button stroke. Note that this will override any on-hover effects.
    /// Calling this will also turn on the frame.
    #[inline]
    pub fn stroke(mut self, stroke: impl Into<Stroke>) -> Self {
        self.stroke = Some(stroke.into());
        self.frame = Some(true);
        self
    }

    /// Make this a small button, suitable for embedding into text.
    #[inline]
    pub fn small(mut self) -> Self {
        self.small = true;
        self
    }

    /// Turn off the frame
    #[inline]
    pub fn frame(mut self, frame: bool) -> Self {
        self.frame = Some(frame);
        self
    }

    /// By default, buttons senses clicks.
    /// Change this to a drag-button with `Sense::drag()`.
    #[inline]
    pub fn sense(mut self, sense: Sense) -> Self {
        self.layout = self.layout.sense(sense);
        self
    }

    /// Set the minimum size of the button.
    #[inline]
    pub fn min_size(mut self, min_size: Vec2) -> Self {
        self.min_size = min_size;
        self
    }

    /// Set the rounding of the button.
    #[inline]
    pub fn corner_radius(mut self, corner_radius: impl Into<CornerRadius>) -> Self {
        self.corner_radius = Some(corner_radius.into());
        self
    }

    #[inline]
    #[deprecated = "Renamed to `corner_radius`"]
    pub fn rounding(self, corner_radius: impl Into<CornerRadius>) -> Self {
        self.corner_radius(corner_radius)
    }

    /// If true, the tint of the image is multiplied by the widget text color.
    ///
    /// This makes sense for images that are white, that should have the same color as the text color.
    /// This will also make the icon color depend on hover state.
    ///
    /// Default: `false`.
    #[inline]
    pub fn image_tint_follows_text_color(mut self, image_tint_follows_text_color: bool) -> Self {
        self.image_tint_follows_text_color = image_tint_follows_text_color;
        self
    }

    /// Show some text on the right side of the button, in weak color.
    ///
    /// Designed for menu buttons, for setting a keyboard shortcut text (e.g. `Ctrl+S`).
    ///
    /// The text can be created with [`crate::Context::format_shortcut`].
    ///
    /// See also [`Self::right_text`].
    #[inline]
    pub fn shortcut_text(mut self, shortcut_text: impl Into<Atom<'a>>) -> Self {
        let mut atom = shortcut_text.into();
        atom.kind = match atom.kind {
            AtomKind::Text(text) => AtomKind::Text(text.weak()),
            other => other,
        };
        self.layout.push_right(Atom::grow());
        self.layout.push_right(atom);
        self
    }

    /// Show some text on the right side of the button.
    #[inline]
    pub fn right_text(mut self, right_text: impl Into<Atom<'a>>) -> Self {
        self.layout.push_right(Atom::grow());
        self.layout.push_right(right_text.into());
        self
    }

    /// If `true`, mark this button as "selected".
    #[inline]
    pub fn selected(mut self, selected: bool) -> Self {
        self.selected = selected;
        self
    }

    /// Show the button and return a [`AtomLayoutResponse`] for painting custom contents.
    pub fn atom_ui(self, ui: &mut Ui) -> AtomLayoutResponse {
        let Button {
            mut layout,
            fill,
            stroke,
            small,
            frame,
            mut min_size,
            corner_radius,
            selected,
            image_tint_follows_text_color,
            limit_image_size,
        } = self;

        if !small {
            min_size.y = min_size.y.at_least(ui.spacing().interact_size.y);
        }

        if limit_image_size {
            layout.map_atoms(|atom| {
                if matches!(&atom.kind, AtomKind::Image(_)) {
                    atom.atom_max_height_font_size(ui)
                } else {
                    atom
                }
            });
        }

        let text = layout.text().map(String::from);

        let has_frame = frame.unwrap_or_else(|| ui.visuals().button_frame);

        let mut button_padding = if has_frame {
            ui.spacing().button_padding
        } else {
            Vec2::ZERO
        };
        if small {
            button_padding.y = 0.0;
        }

        let mut prepared = layout
            .frame(Frame::new().inner_margin(button_padding))
            .min_size(min_size)
            .allocate(ui);

        let response = if ui.is_rect_visible(prepared.response.rect) {
            let visuals = ui.style().interact_selectable(&prepared.response, selected);

            if image_tint_follows_text_color {
                prepared.map_images(|image| image.tint(visuals.text_color()));
            }

            prepared.fallback_text_color = visuals.text_color();

            if has_frame {
                let stroke = stroke.unwrap_or(visuals.bg_stroke);
                let fill = fill.unwrap_or(visuals.weak_bg_fill);
                prepared.frame = prepared
                    .frame
                    .inner_margin(
                        button_padding + Vec2::splat(visuals.expansion) - Vec2::splat(stroke.width),
                    )
                    .outer_margin(-Vec2::splat(visuals.expansion))
                    .fill(fill)
                    .stroke(stroke)
                    .corner_radius(corner_radius.unwrap_or(visuals.corner_radius));
            };

            prepared.paint(ui)
        } else {
            AtomLayoutResponse::empty(prepared.response)
        };

<<<<<<< HEAD
        // TODO: Missing a lot
        let mut desired_size_2 = galley
            .as_ref()
            .map_or(Vec2::ZERO, |galley| galley.desired_size());
        let mut desired_right_galley_size = right_galley.as_ref().map_or(Vec2::ZERO, |galley| {
            galley.desired_size() + Vec2::new(gap_before_right_text, 0.0)
        });
        desired_size_2.x += desired_right_galley_size.x;
        desired_size_2.y = desired_size_2.y.max(desired_right_galley_size.y);
        desired_size_2 += 2.0 * button_padding;

        // dbg!(desired_size_2);
        // ui.ctx().debug_painter().debug_rect(
        //     Rect::from_min_size(ui.cursor().min, desired_size_2),
        //     Color32::from_rgb(100, 0, 0),
        //     "",
        // );

        let (rect, mut response) = ui.allocate_at_least(desired_size, sense, desired_size_2);
        response.widget_info(|| {
            if let Some(galley) = &galley {
                WidgetInfo::labeled(WidgetType::Button, ui.is_enabled(), galley.text())
=======
        response.response.widget_info(|| {
            if let Some(text) = &text {
                WidgetInfo::labeled(WidgetType::Button, ui.is_enabled(), text)
>>>>>>> cd3ac65c
            } else {
                WidgetInfo::new(WidgetType::Button)
            }
        });

        response
    }
}

impl Widget for Button<'_> {
    fn ui(self, ui: &mut Ui) -> Response {
        self.atom_ui(ui).response
    }
}<|MERGE_RESOLUTION|>--- conflicted
+++ resolved
@@ -287,34 +287,9 @@
             AtomLayoutResponse::empty(prepared.response)
         };
 
-<<<<<<< HEAD
-        // TODO: Missing a lot
-        let mut desired_size_2 = galley
-            .as_ref()
-            .map_or(Vec2::ZERO, |galley| galley.desired_size());
-        let mut desired_right_galley_size = right_galley.as_ref().map_or(Vec2::ZERO, |galley| {
-            galley.desired_size() + Vec2::new(gap_before_right_text, 0.0)
-        });
-        desired_size_2.x += desired_right_galley_size.x;
-        desired_size_2.y = desired_size_2.y.max(desired_right_galley_size.y);
-        desired_size_2 += 2.0 * button_padding;
-
-        // dbg!(desired_size_2);
-        // ui.ctx().debug_painter().debug_rect(
-        //     Rect::from_min_size(ui.cursor().min, desired_size_2),
-        //     Color32::from_rgb(100, 0, 0),
-        //     "",
-        // );
-
-        let (rect, mut response) = ui.allocate_at_least(desired_size, sense, desired_size_2);
-        response.widget_info(|| {
-            if let Some(galley) = &galley {
-                WidgetInfo::labeled(WidgetType::Button, ui.is_enabled(), galley.text())
-=======
         response.response.widget_info(|| {
             if let Some(text) = &text {
                 WidgetInfo::labeled(WidgetType::Button, ui.is_enabled(), text)
->>>>>>> cd3ac65c
             } else {
                 WidgetInfo::new(WidgetType::Button)
             }
