//! Color picker widgets.

use crate::util::fixed_cache::FixedCache;
use crate::*;
use epaint::{ecolor::*, *};

fn contrast_color(color: impl Into<Rgba>) -> Color32 {
    if color.into().intensity() < 0.5 {
        Color32::WHITE
    } else {
        Color32::BLACK
    }
}

/// Number of vertices per dimension in the color sliders.
/// We need at least 6 for hues, and more for smooth 2D areas.
/// Should always be a multiple of 6 to hit the peak hues in HSV/HSL (every 60°).
const N: u32 = 6 * 6;

fn background_checkers(painter: &Painter, rect: Rect) {
    let rect = rect.shrink(0.5); // Small hack to avoid the checkers from peeking through the sides
    if !rect.is_positive() {
        return;
    }

    let dark_color = Color32::from_gray(32);
    let bright_color = Color32::from_gray(128);

    let checker_size = Vec2::splat(rect.height() / 2.0);
    let n = (rect.width() / checker_size.x).round() as u32;

    let mut mesh = Mesh::default();
    mesh.add_colored_rect(rect, dark_color);

    let mut top = true;
    for i in 0..n {
        let x = lerp(rect.left()..=rect.right(), i as f32 / (n as f32));
        let small_rect = if top {
            Rect::from_min_size(pos2(x, rect.top()), checker_size)
        } else {
            Rect::from_min_size(pos2(x, rect.center().y), checker_size)
        };
        mesh.add_colored_rect(small_rect, bright_color);
        top = !top;
    }
    painter.add(Shape::mesh(mesh));
}

/// Show a color with background checkers to demonstrate transparency (if any).
pub fn show_color(ui: &mut Ui, color: impl Into<Color32>, desired_size: Vec2) -> Response {
    show_color32(ui, color.into(), desired_size)
}

fn show_color32(ui: &mut Ui, color: Color32, desired_size: Vec2) -> Response {
    let (rect, response) = ui.allocate_at_least(desired_size, Sense::hover());
    if ui.is_rect_visible(rect) {
        show_color_at(ui.painter(), color, rect);
    }
    response
}

/// Show a color with background checkers to demonstrate transparency (if any).
pub fn show_color_at(painter: &Painter, color: Color32, rect: Rect) {
    if color.is_opaque() {
        painter.rect_filled(rect, 0.0, color);
    } else {
        // Transparent: how both the transparent and opaque versions of the color
        background_checkers(painter, rect);

        if color == Color32::TRANSPARENT {
            // There is no opaque version, so just show the background checkers
        } else {
            let left = Rect::from_min_max(rect.left_top(), rect.center_bottom());
            let right = Rect::from_min_max(rect.center_top(), rect.right_bottom());
            painter.rect_filled(left, 0.0, color);
            painter.rect_filled(right, 0.0, color.to_opaque());
        }
    }
}

fn color_button(ui: &mut Ui, color: Color32, open: bool) -> Response {
    let size = ui.spacing().interact_size;
    let (rect, response) = ui.allocate_exact_size(size, Sense::click());
    response.widget_info(|| WidgetInfo::new(WidgetType::ColorButton));

    if ui.is_rect_visible(rect) {
        let visuals = if open {
            &ui.visuals().widgets.open
        } else {
            ui.style().interact(&response)
        };
        let rect = rect.expand(visuals.expansion);

        show_color_at(ui.painter(), color, rect);

        let rounding = visuals.rounding.at_most(2.0);
        ui.painter()
            .rect_stroke(rect, rounding, (2.0, visuals.bg_fill)); // fill is intentional, because default style has no border
    }

    response
}

fn color_slider_1d(ui: &mut Ui, value: &mut f32, color_at: impl Fn(f32) -> Color32) -> Response {
    #![allow(clippy::identity_op)]

    let desired_size = vec2(ui.spacing().slider_width, ui.spacing().interact_size.y);
    let (rect, response) = ui.allocate_at_least(desired_size, Sense::click_and_drag());

    if let Some(mpos) = response.interact_pointer_pos() {
        *value = remap_clamp(mpos.x, rect.left()..=rect.right(), 0.0..=1.0);
    }

    if ui.is_rect_visible(rect) {
        let visuals = ui.style().interact(&response);

        background_checkers(ui.painter(), rect); // for alpha:

        {
            // fill color:
            let mut mesh = Mesh::default();
            for i in 0..=N {
                let t = i as f32 / (N as f32);
                let color = color_at(t);
                let x = lerp(rect.left()..=rect.right(), t);
                mesh.colored_vertex(pos2(x, rect.top()), color);
                mesh.colored_vertex(pos2(x, rect.bottom()), color);
                if i < N {
                    mesh.add_triangle(2 * i + 0, 2 * i + 1, 2 * i + 2);
                    mesh.add_triangle(2 * i + 1, 2 * i + 2, 2 * i + 3);
                }
            }
            ui.painter().add(Shape::mesh(mesh));
        }

        ui.painter().rect_stroke(rect, 0.0, visuals.bg_stroke); // outline

        {
            // Show where the slider is at:
            let x = lerp(rect.left()..=rect.right(), *value);
            let r = rect.height() / 4.0;
            let picked_color = color_at(*value);
            ui.painter().add(Shape::convex_polygon(
                vec![
                    pos2(x, rect.center().y),   // tip
                    pos2(x + r, rect.bottom()), // right bottom
                    pos2(x - r, rect.bottom()), // left bottom
                ],
                picked_color,
                Stroke::new(visuals.fg_stroke.width, contrast_color(picked_color)),
            ));
        }
    }

    response
}

/// # Arguments
/// * `x_value` - X axis, either saturation or value (0.0-1.0).
/// * `y_value` - Y axis, either saturation or value (0.0-1.0).
/// * `color_at` - A function that dictates how the mix of saturation and value will be displayed in the 2d slider.
/// E.g.: `|x_value, y_value| HsvaGamma { h: 1.0, s: x_value, v: y_value, a: 1.0 }.into()` displays the colors as follows: top-left: white \[s: 0.0, v: 1.0], top-right: fully saturated color \[s: 1.0, v: 1.0], bottom-right: black \[s: 0.0, v: 1.0].
///
fn color_slider_2d(
    ui: &mut Ui,
    x_value: &mut f32,
    y_value: &mut f32,
    color_at: impl Fn(f32, f32) -> Color32,
) -> Response {
    let desired_size = Vec2::splat(ui.spacing().slider_width);
    let (rect, response) = ui.allocate_at_least(desired_size, Sense::click_and_drag());

    if let Some(mpos) = response.interact_pointer_pos() {
        *x_value = remap_clamp(mpos.x, rect.left()..=rect.right(), 0.0..=1.0);
        *y_value = remap_clamp(mpos.y, rect.bottom()..=rect.top(), 0.0..=1.0);
    }

    if ui.is_rect_visible(rect) {
        let visuals = ui.style().interact(&response);
        let mut mesh = Mesh::default();

        for xi in 0..=N {
            for yi in 0..=N {
                let xt = xi as f32 / (N as f32);
                let yt = yi as f32 / (N as f32);
                let color = color_at(xt, yt);
                let x = lerp(rect.left()..=rect.right(), xt);
                let y = lerp(rect.bottom()..=rect.top(), yt);
                mesh.colored_vertex(pos2(x, y), color);

                if xi < N && yi < N {
                    let x_offset = 1;
                    let y_offset = N + 1;
                    let tl = yi * y_offset + xi;
                    mesh.add_triangle(tl, tl + x_offset, tl + y_offset);
                    mesh.add_triangle(tl + x_offset, tl + y_offset, tl + y_offset + x_offset);
                }
            }
        }
        ui.painter().add(Shape::mesh(mesh)); // fill

        ui.painter().rect_stroke(rect, 0.0, visuals.bg_stroke); // outline

        // Show where the slider is at:
        let x = lerp(rect.left()..=rect.right(), *x_value);
        let y = lerp(rect.bottom()..=rect.top(), *y_value);
        let picked_color = color_at(*x_value, *y_value);
        ui.painter().add(epaint::CircleShape {
            center: pos2(x, y),
            radius: rect.width() / 12.0,
            fill: picked_color,
            stroke: Stroke::new(visuals.fg_stroke.width, contrast_color(picked_color)),
        });
    }

    response
}

/// What options to show for alpha
#[derive(Clone, Copy, PartialEq, Eq)]
pub enum Alpha {
    // Set alpha to 1.0, and show no option for it.
    Opaque,
    // Only show normal blend options for it.
    OnlyBlend,
    // Show both blend and additive options.
    BlendOrAdditive,
}

fn color_text_ui(ui: &mut Ui, color: impl Into<Color32>, alpha: Alpha) {
    let color = color.into();
    ui.horizontal(|ui| {
        let [r, g, b, a] = color.to_array();

        if ui.button("📋").on_hover_text("Click to copy").clicked() {
            if alpha == Alpha::Opaque {
                ui.ctx().copy_text(format!("{r}, {g}, {b}"));
            } else {
                ui.ctx().copy_text(format!("{r}, {g}, {b}, {a}"));
            }
        }

        if alpha == Alpha::Opaque {
            ui.label(format!("rgb({r}, {g}, {b})"))
                .on_hover_text("Red Green Blue");
        } else {
            ui.label(format!("rgba({r}, {g}, {b}, {a})"))
                .on_hover_text("Red Green Blue with premultiplied Alpha");
        }
    });
}

fn color_picker_hsvag_2d(ui: &mut Ui, hsvag: &mut HsvaGamma, alpha: Alpha) {
    // Send an Opaque Alpha also when Alpha is BlendOrAdditive with negative alpha value (signals Additive blending),
    // so to hide the alpha's DragValue in both cases.
    let alpha_control = if hsvag.a < 0.0 { Alpha::Opaque } else { alpha };

    let mut srgba_unmultiplied = (std::convert::Into::<Hsva>::into(*hsvag)).to_srgba_unmultiplied();
    // Update hsvag only if the converted srgba is changed, this is because hsvag is made of f32,
    // and the conversion between u8 and f32 loses a bit of the color precision, causing little flickering on hsvag based ui widgets.
    if srgba_edit_ui(ui, &mut srgba_unmultiplied, alpha_control) {
        // Additive blending, signaled by the negative Alpha.
        if hsvag.a < 0.0 {
            let stored_a = hsvag.a;
            // Alpha to 0 instead of negative, so it won't pop back to Normal blending when RGB are modified.
            srgba_unmultiplied[3] = 0;
            // This conversion above sets Alpha to 0 in case it was negative, stored_a is used to back-up that value.
            *hsvag = HsvaGamma::from(Hsva::from_srgba_unmultiplied(srgba_unmultiplied));
            // stored_a keeps the Alpha value that was set during Normal blending so that in case we alter RGB in Additive blending (negative Alpha)
            // and then switch back to Normal blending it gets that Alpha value back.
            hsvag.a = stored_a;
        }
        // Normal blending.
        else {
            *hsvag = HsvaGamma::from(Hsva::from_srgba_unmultiplied(srgba_unmultiplied));
        }
    }

    let mut rgba_unmultiplied = (std::convert::Into::<Hsva>::into(*hsvag)).to_rgba_unmultiplied();
    // Update hsvag only if the converted srgba is changed, this is because hsvag is made of f32,
    // and the conversion between u8 and f32 loses a bit of the color precision, causing little flickering on hsvag based ui widgets.
    if rgba_edit_ui(ui, &mut rgba_unmultiplied, alpha_control) {
        // Additive blending, signaled by the negative Alpha.
        if hsvag.a < 0.0 {
            let stored_a = hsvag.a;
            // Alpha to 0 instead of negative, so it won't pop back to Normal blending when RGB are modified.
            rgba_unmultiplied[3] = 0.0;
            // This conversion above sets Alpha to 0 in case it was negative, stored_a is used to back-up that value.
            *hsvag = HsvaGamma::from(Hsva::from_rgb([
                rgba_unmultiplied[0],
                rgba_unmultiplied[1],
                rgba_unmultiplied[2],
            ]));
            // stored_a keeps the Alpha value that was set during Normal blending so that in case we alter RGB in Additive blending (negative Alpha)
            // and then switch back to Normal blending it gets that Alpha value back.
            hsvag.a = stored_a;
        }
        // Normal blending.
        else {
            *hsvag = HsvaGamma::from(Hsva::from_rgba_unmultiplied(
                rgba_unmultiplied[0],
                rgba_unmultiplied[1],
                rgba_unmultiplied[2],
                rgba_unmultiplied[3],
            ));
        }
    }

    let current_color_size = vec2(ui.spacing().slider_width, ui.spacing().interact_size.y);
    show_color(ui, *hsvag, current_color_size).on_hover_text("Selected color");

    color_text_ui(ui, *hsvag, alpha);

    if alpha == Alpha::BlendOrAdditive {
        // We signal additive blending by storing a negative alpha (a bit ironic).
        let a = &mut hsvag.a;
        let mut additive = *a < 0.0;
        ui.horizontal(|ui| {
            ui.label("Blending:");
            ui.radio_value(&mut additive, false, "Normal");
            ui.radio_value(&mut additive, true, "Additive");

            if additive {
                *a = -a.abs();
            }

            if !additive {
                *a = a.abs();
            }
        });
    }
    let additive = hsvag.a < 0.0;

    let opaque = HsvaGamma { a: 1.0, ..*hsvag };

    if alpha == Alpha::Opaque {
        hsvag.a = 1.0;
    } else {
        let a = &mut hsvag.a;

        if alpha == Alpha::OnlyBlend {
            if *a < 0.0 {
                *a = 0.5; // was additive, but isn't allowed to be
            }
            color_slider_1d(ui, a, |a| HsvaGamma { a, ..opaque }.into()).on_hover_text("Alpha");
        } else if !additive {
            color_slider_1d(ui, a, |a| HsvaGamma { a, ..opaque }.into()).on_hover_text("Alpha");
        }
    }

    let HsvaGamma { h, s, v, a: _ } = hsvag;

    color_slider_1d(ui, h, |h| {
        HsvaGamma {
            h,
            s: 1.0,
            v: 1.0,
            a: 1.0,
        }
        .into()
    })
    .on_hover_text("Hue");

    if false {
        color_slider_1d(ui, s, |s| HsvaGamma { s, ..opaque }.into()).on_hover_text("Saturation");
    }

    if false {
        color_slider_1d(ui, v, |v| HsvaGamma { v, ..opaque }.into()).on_hover_text("Value");
    }

    color_slider_2d(ui, s, v, |s, v| HsvaGamma { s, v, ..opaque }.into());
}

<<<<<<< HEAD
/// Shows 4 `DragValue` widgets to be used to edit the RGBA u8 values.
/// Alpha's `DragValue` is hidden when `Alpha::Opaque`.
///
/// Returns `true` on change.
fn srgba_edit_ui(ui: &mut Ui, rgba: &mut [u8; 4], alpha: Alpha) -> bool {
    let [r, g, b, a] = rgba;

    let mut edited = false;
    ui.horizontal(|ui| {
        edited |= DragValue::new(r).speed(0.5).prefix("R: ").ui(ui).changed();
        edited |= DragValue::new(g).speed(0.5).prefix("G: ").ui(ui).changed();
        edited |= DragValue::new(b).speed(0.5).prefix("B: ").ui(ui).changed();
        edited |=
            alpha != Alpha::Opaque && DragValue::new(a).speed(0.5).prefix("A: ").ui(ui).changed();
    });

    edited
}
/// Shows 4 `DragValue` widgets to be used to edit the RGBA f32 values.
/// Alpha's `DragValue` is hidden when `Alpha::Opaque`.
///
/// Returns `true` on change.
fn rgba_edit_ui(ui: &mut Ui, rgba: &mut [f32; 4], alpha: Alpha) -> bool {
    use core::ops::RangeInclusive;

    let [r, g, b, a] = rgba;

    let mut edited = false;
    ui.horizontal(|ui| {
        edited |= DragValue::new(r)
            .speed(0.003)
            .prefix("R: ")
            .clamp_range(RangeInclusive::new(0., 1.))
            .min_decimals(3)
            .max_decimals(3)
            .ui(ui)
            .changed();
        edited |= DragValue::new(g)
            .speed(0.003)
            .prefix("G: ")
            .clamp_range(RangeInclusive::new(0., 1.))
            .min_decimals(3)
            .max_decimals(3)
            .ui(ui)
            .changed();
        edited |= DragValue::new(b)
            .speed(0.003)
            .prefix("B: ")
            .clamp_range(RangeInclusive::new(0., 1.))
            .min_decimals(3)
            .max_decimals(3)
            .ui(ui)
            .changed();
        edited |= alpha != Alpha::Opaque
            && DragValue::new(a)
                .speed(0.003)
                .prefix("A: ")
                .clamp_range(RangeInclusive::new(0., 1.))
                .min_decimals(3)
                .max_decimals(3)
                .ui(ui)
                .changed();
    });

    edited
}

//// Shows a color picker where the user can change the given [`Hsva`] color.
=======
/// Shows a color picker where the user can change the given [`Hsva`] color.
>>>>>>> 2bc2fb9c
///
/// Returns `true` on change.
pub fn color_picker_hsva_2d(ui: &mut Ui, hsva: &mut Hsva, alpha: Alpha) -> bool {
    let mut hsvag = HsvaGamma::from(*hsva);
    ui.vertical(|ui| {
        color_picker_hsvag_2d(ui, &mut hsvag, alpha);
    });
    let new_hasva = Hsva::from(hsvag);
    if *hsva == new_hasva {
        false
    } else {
        *hsva = new_hasva;
        true
    }
}

/// Shows a color picker where the user can change the given [`Color32`] color.
///
/// Returns `true` on change.
pub fn color_picker_color32(ui: &mut Ui, srgba: &mut Color32, alpha: Alpha) -> bool {
    let mut hsva = color_cache_get(ui.ctx(), *srgba);
    let changed = color_picker_hsva_2d(ui, &mut hsva, alpha);
    *srgba = Color32::from(hsva);
    color_cache_set(ui.ctx(), *srgba, hsva);
    changed
}

pub fn color_edit_button_hsva(ui: &mut Ui, hsva: &mut Hsva, alpha: Alpha) -> Response {
    let popup_id = ui.auto_id_with("popup");
    let open = ui.memory(|mem| mem.is_popup_open(popup_id));
    let mut button_response = color_button(ui, (*hsva).into(), open);
    if ui.style().explanation_tooltips {
        button_response = button_response.on_hover_text("Click to edit color");
    }

    if button_response.clicked() {
        ui.memory_mut(|mem| mem.toggle_popup(popup_id));
    }

    const COLOR_SLIDER_WIDTH: f32 = 210.0;

    // TODO(emilk): make it easier to show a temporary popup that closes when you click outside it
    if ui.memory(|mem| mem.is_popup_open(popup_id)) {
        let area_response = Area::new(popup_id)
            .order(Order::Foreground)
            .fixed_pos(button_response.rect.max)
            .constrain(true)
            .show(ui.ctx(), |ui| {
                ui.spacing_mut().slider_width = COLOR_SLIDER_WIDTH;
                Frame::popup(ui.style()).show(ui, |ui| {
                    if color_picker_hsva_2d(ui, hsva, alpha) {
                        button_response.mark_changed();
                    }
                });
            })
            .response;

        if !button_response.clicked()
            && (ui.input(|i| i.key_pressed(Key::Escape)) || area_response.clicked_elsewhere())
        {
            ui.memory_mut(|mem| mem.close_popup());
        }
    }

    button_response
}

/// Shows a button with the given color.
/// If the user clicks the button, a full color picker is shown.
pub fn color_edit_button_srgba(ui: &mut Ui, srgba: &mut Color32, alpha: Alpha) -> Response {
    let mut hsva = color_cache_get(ui.ctx(), *srgba);
    let response = color_edit_button_hsva(ui, &mut hsva, alpha);
    *srgba = Color32::from(hsva);
    color_cache_set(ui.ctx(), *srgba, hsva);
    response
}

/// Shows a button with the given color.
/// If the user clicks the button, a full color picker is shown.
/// The given color is in `sRGB` space.
pub fn color_edit_button_srgb(ui: &mut Ui, srgb: &mut [u8; 3]) -> Response {
    let mut srgba = Color32::from_rgb(srgb[0], srgb[1], srgb[2]);
    let response = color_edit_button_srgba(ui, &mut srgba, Alpha::Opaque);
    srgb[0] = srgba[0];
    srgb[1] = srgba[1];
    srgb[2] = srgba[2];
    response
}

/// Shows a button with the given color.
/// If the user clicks the button, a full color picker is shown.
pub fn color_edit_button_rgba(ui: &mut Ui, rgba: &mut Rgba, alpha: Alpha) -> Response {
    let mut hsva = color_cache_get(ui.ctx(), *rgba);
    let response = color_edit_button_hsva(ui, &mut hsva, alpha);
    *rgba = Rgba::from(hsva);
    color_cache_set(ui.ctx(), *rgba, hsva);
    response
}

/// Shows a button with the given color.
/// If the user clicks the button, a full color picker is shown.
pub fn color_edit_button_rgb(ui: &mut Ui, rgb: &mut [f32; 3]) -> Response {
    let mut rgba = Rgba::from_rgb(rgb[0], rgb[1], rgb[2]);
    let response = color_edit_button_rgba(ui, &mut rgba, Alpha::Opaque);
    rgb[0] = rgba[0];
    rgb[1] = rgba[1];
    rgb[2] = rgba[2];
    response
}

// To ensure we keep hue slider when `srgba` is gray we store the full [`Hsva`] in a cache:
fn color_cache_get(ctx: &Context, rgba: impl Into<Rgba>) -> Hsva {
    let rgba = rgba.into();
    use_color_cache(ctx, |cc| cc.get(&rgba).copied()).unwrap_or_else(|| Hsva::from(rgba))
}

// To ensure we keep hue slider when `srgba` is gray we store the full [`Hsva`] in a cache:
fn color_cache_set(ctx: &Context, rgba: impl Into<Rgba>, hsva: Hsva) {
    let rgba = rgba.into();
    use_color_cache(ctx, |cc| cc.set(rgba, hsva));
}

// To ensure we keep hue slider when `srgba` is gray we store the full [`Hsva`] in a cache:
fn use_color_cache<R>(ctx: &Context, f: impl FnOnce(&mut FixedCache<Rgba, Hsva>) -> R) -> R {
    ctx.data_mut(|d| f(d.get_temp_mut_or_default(Id::null())))
}<|MERGE_RESOLUTION|>--- conflicted
+++ resolved
@@ -372,7 +372,6 @@
     color_slider_2d(ui, s, v, |s, v| HsvaGamma { s, v, ..opaque }.into());
 }
 
-<<<<<<< HEAD
 /// Shows 4 `DragValue` widgets to be used to edit the RGBA u8 values.
 /// Alpha's `DragValue` is hidden when `Alpha::Opaque`.
 ///
@@ -440,10 +439,74 @@
     edited
 }
 
-//// Shows a color picker where the user can change the given [`Hsva`] color.
-=======
+/// Shows 4 `DragValue` widgets to be used to edit the RGBA u8 values.
+/// Alpha's `DragValue` is hidden when `Alpha::Opaque`.
+///
+/// Returns `true` on change.
+fn srgba_edit_ui(ui: &mut Ui, rgba: &mut [u8; 4], alpha: Alpha) -> bool {
+    let [r, g, b, a] = rgba;
+
+    let mut edited = false;
+    ui.horizontal(|ui| {
+        edited |= DragValue::new(r).speed(0.5).prefix("R: ").ui(ui).changed();
+        edited |= DragValue::new(g).speed(0.5).prefix("G: ").ui(ui).changed();
+        edited |= DragValue::new(b).speed(0.5).prefix("B: ").ui(ui).changed();
+        edited |=
+            alpha != Alpha::Opaque && DragValue::new(a).speed(0.5).prefix("A: ").ui(ui).changed();
+    });
+
+    edited
+}
+/// Shows 4 `DragValue` widgets to be used to edit the RGBA f32 values.
+/// Alpha's `DragValue` is hidden when `Alpha::Opaque`.
+///
+/// Returns `true` on change.
+fn rgba_edit_ui(ui: &mut Ui, rgba: &mut [f32; 4], alpha: Alpha) -> bool {
+    use core::ops::RangeInclusive;
+
+    let [r, g, b, a] = rgba;
+
+    let mut edited = false;
+    ui.horizontal(|ui| {
+        edited |= DragValue::new(r)
+            .speed(0.003)
+            .prefix("R: ")
+            .clamp_range(RangeInclusive::new(0., 1.))
+            .min_decimals(3)
+            .max_decimals(3)
+            .ui(ui)
+            .changed();
+        edited |= DragValue::new(g)
+            .speed(0.003)
+            .prefix("G: ")
+            .clamp_range(RangeInclusive::new(0., 1.))
+            .min_decimals(3)
+            .max_decimals(3)
+            .ui(ui)
+            .changed();
+        edited |= DragValue::new(b)
+            .speed(0.003)
+            .prefix("B: ")
+            .clamp_range(RangeInclusive::new(0., 1.))
+            .min_decimals(3)
+            .max_decimals(3)
+            .ui(ui)
+            .changed();
+        edited |= alpha != Alpha::Opaque
+            && DragValue::new(a)
+                .speed(0.003)
+                .prefix("A: ")
+                .clamp_range(RangeInclusive::new(0., 1.))
+                .min_decimals(3)
+                .max_decimals(3)
+                .ui(ui)
+                .changed();
+    });
+
+    edited
+}
+
 /// Shows a color picker where the user can change the given [`Hsva`] color.
->>>>>>> 2bc2fb9c
 ///
 /// Returns `true` on change.
 pub fn color_picker_hsva_2d(ui: &mut Ui, hsva: &mut Hsva, alpha: Alpha) -> bool {
