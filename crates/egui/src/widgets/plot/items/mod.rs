//! Contains items that can be added to a plot.

use std::ops::RangeInclusive;

use epaint::util::FloatOrd;
use epaint::Mesh;

use crate::*;

use super::{Cursor, LabelFormatter, PlotBounds, PlotTransform};
use rect_elem::*;
use values::{ClosestElem, PlotGeometry};

pub use bar::Bar;
pub use box_elem::{BoxElem, BoxSpread};
pub use values::{LineStyle, MarkerShape, Orientation, PlotPoint, PlotPoints};

mod bar;
mod box_elem;
mod rect_elem;
mod values;

const DEFAULT_FILL_ALPHA: f32 = 0.05;

/// Container to pass-through several parameters related to plot visualization
pub(super) struct PlotConfig<'a> {
    pub ui: &'a Ui,
    pub transform: &'a PlotTransform,
    pub show_x: bool,
    pub show_y: bool,
}

/// Trait shared by things that can be drawn in the plot.
pub(super) trait PlotItem {
    fn shapes(&self, ui: &mut Ui, transform: &PlotTransform, shapes: &mut Vec<Shape>);

    /// For plot-items which are generated based on x values (plotting functions).
    fn initialize(&mut self, x_range: RangeInclusive<f64>);

    fn name(&self) -> &str;

    fn color(&self) -> Color32;

    fn highlight(&mut self);

    fn highlighted(&self) -> bool;

    /// Can the user hover this is item?
    fn allow_hover(&self) -> bool;

    fn geometry(&self) -> PlotGeometry<'_>;

    fn bounds(&self) -> PlotBounds;

    fn find_closest(&self, point: Pos2, transform: &PlotTransform) -> Option<ClosestElem> {
        match self.geometry() {
            PlotGeometry::None => None,

            PlotGeometry::Points(points) => points
                .iter()
                .enumerate()
                .map(|(index, value)| {
                    let pos = transform.position_from_point(value);
                    let dist_sq = point.distance_sq(pos);
                    ClosestElem { index, dist_sq }
                })
                .min_by_key(|e| e.dist_sq.ord()),

            PlotGeometry::Rects => {
                panic!("If the PlotItem is made of rects, it should implement find_closest()")
            }
        }
    }

    fn on_hover(
        &self,
        elem: ClosestElem,
        shapes: &mut Vec<Shape>,
        cursors: &mut Vec<Cursor>,
        plot: &PlotConfig<'_>,
        label_formatter: &LabelFormatter,
    ) {
        let points = match self.geometry() {
            PlotGeometry::Points(points) => points,
            PlotGeometry::None => {
                panic!("If the PlotItem has no geometry, on_hover() must not be called")
            }
            PlotGeometry::Rects => {
                panic!("If the PlotItem is made of rects, it should implement on_hover()")
            }
        };

        let line_color = if plot.ui.visuals().dark_mode {
            Color32::from_gray(100).additive()
        } else {
            Color32::from_black_alpha(180)
        };

        // this method is only called, if the value is in the result set of find_closest()
        let value = points[elem.index];
        let pointer = plot.transform.position_from_point(&value);
        shapes.push(Shape::circle_filled(pointer, 3.0, line_color));

        rulers_at_value(
            pointer,
            value,
            self.name(),
            plot,
            shapes,
            cursors,
            label_formatter,
        );
    }
}

// ----------------------------------------------------------------------------

/// A horizontal line in a plot, filling the full width
#[derive(Clone, Debug, PartialEq)]
pub struct HLine {
    pub(super) y: f64,
    pub(super) stroke: Stroke,
    pub(super) name: String,
    pub(super) highlight: bool,
    pub(super) allow_hover: bool,
    pub(super) style: LineStyle,
}

impl HLine {
    pub fn new(y: impl Into<f64>) -> Self {
        Self {
            y: y.into(),
            stroke: Stroke::new(1.0, Color32::TRANSPARENT),
            name: String::default(),
            highlight: false,
            allow_hover: true,
            style: LineStyle::Solid,
        }
    }

    /// Highlight this line in the plot by scaling up the line.
    pub fn highlight(mut self, highlight: bool) -> Self {
        self.highlight = highlight;
        self
    }

    /// Allowed hovering this item in the plot. Default: `true`.
    pub fn allow_hover(mut self, hovering: bool) -> Self {
        self.allow_hover = hovering;
        self
    }

    /// Add a stroke.
    pub fn stroke(mut self, stroke: impl Into<Stroke>) -> Self {
        self.stroke = stroke.into();
        self
    }

    /// Stroke width. A high value means the plot thickens.
    pub fn width(mut self, width: impl Into<f32>) -> Self {
        self.stroke.width = width.into();
        self
    }

    /// Stroke color. Default is `Color32::TRANSPARENT` which means a color will be auto-assigned.
    pub fn color(mut self, color: impl Into<Color32>) -> Self {
        self.stroke.color = color.into();
        self
    }

    /// Set the line's style. Default is `LineStyle::Solid`.
    pub fn style(mut self, style: LineStyle) -> Self {
        self.style = style;
        self
    }

    /// Name of this horizontal line.
    ///
    /// This name will show up in the plot legend, if legends are turned on.
    ///
    /// Multiple plot items may share the same name, in which case they will also share an entry in
    /// the legend.
    #[allow(clippy::needless_pass_by_value)]
    pub fn name(mut self, name: impl ToString) -> Self {
        self.name = name.to_string();
        self
    }
}

impl PlotItem for HLine {
    fn shapes(&self, ui: &mut Ui, transform: &PlotTransform, shapes: &mut Vec<Shape>) {
        let HLine {
            y,
            stroke,
            highlight,
            style,
            ..
        } = self;

        // Round to minimize aliasing:
        let points = vec![
            ui.ctx().round_pos_to_pixels(
                transform.position_from_point(&PlotPoint::new(transform.bounds().min[0], *y)),
            ),
            ui.ctx().round_pos_to_pixels(
                transform.position_from_point(&PlotPoint::new(transform.bounds().max[0], *y)),
            ),
        ];
        style.style_line(points, *stroke, *highlight, shapes);
    }

    fn initialize(&mut self, _x_range: RangeInclusive<f64>) {}

    fn name(&self) -> &str {
        &self.name
    }

    fn color(&self) -> Color32 {
        self.stroke.color
    }

    fn highlight(&mut self) {
        self.highlight = true;
    }

    fn highlighted(&self) -> bool {
        self.highlight
    }

    fn allow_hover(&self) -> bool {
        self.allow_hover
    }

    fn geometry(&self) -> PlotGeometry<'_> {
        PlotGeometry::None
    }

    fn bounds(&self) -> PlotBounds {
        let mut bounds = PlotBounds::NOTHING;
        bounds.min[1] = self.y;
        bounds.max[1] = self.y;
        bounds
    }
}

/// A vertical line in a plot, filling the full width
#[derive(Clone, Debug, PartialEq)]
pub struct VLine {
    pub(super) x: f64,
    pub(super) stroke: Stroke,
    pub(super) name: String,
    pub(super) highlight: bool,
    pub(super) allow_hover: bool,
    pub(super) style: LineStyle,
}

impl VLine {
    pub fn new(x: impl Into<f64>) -> Self {
        Self {
            x: x.into(),
            stroke: Stroke::new(1.0, Color32::TRANSPARENT),
            name: String::default(),
            highlight: false,
            allow_hover: true,
            style: LineStyle::Solid,
        }
    }

    /// Highlight this line in the plot by scaling up the line.
    pub fn highlight(mut self, highlight: bool) -> Self {
        self.highlight = highlight;
        self
    }

    /// Allowed hovering this item in the plot. Default: `true`.
    pub fn allow_hover(mut self, hovering: bool) -> Self {
        self.allow_hover = hovering;
        self
    }

    /// Add a stroke.
    pub fn stroke(mut self, stroke: impl Into<Stroke>) -> Self {
        self.stroke = stroke.into();
        self
    }

    /// Stroke width. A high value means the plot thickens.
    pub fn width(mut self, width: impl Into<f32>) -> Self {
        self.stroke.width = width.into();
        self
    }

    /// Stroke color. Default is `Color32::TRANSPARENT` which means a color will be auto-assigned.
    pub fn color(mut self, color: impl Into<Color32>) -> Self {
        self.stroke.color = color.into();
        self
    }

    /// Set the line's style. Default is `LineStyle::Solid`.
    pub fn style(mut self, style: LineStyle) -> Self {
        self.style = style;
        self
    }

    /// Name of this vertical line.
    ///
    /// This name will show up in the plot legend, if legends are turned on.
    ///
    /// Multiple plot items may share the same name, in which case they will also share an entry in
    /// the legend.
    #[allow(clippy::needless_pass_by_value)]
    pub fn name(mut self, name: impl ToString) -> Self {
        self.name = name.to_string();
        self
    }
}

impl PlotItem for VLine {
    fn shapes(&self, ui: &mut Ui, transform: &PlotTransform, shapes: &mut Vec<Shape>) {
        let VLine {
            x,
            stroke,
            highlight,
            style,
            ..
        } = self;

        // Round to minimize aliasing:
        let points = vec![
            ui.ctx().round_pos_to_pixels(
                transform.position_from_point(&PlotPoint::new(*x, transform.bounds().min[1])),
            ),
            ui.ctx().round_pos_to_pixels(
                transform.position_from_point(&PlotPoint::new(*x, transform.bounds().max[1])),
            ),
        ];
        style.style_line(points, *stroke, *highlight, shapes);
    }

    fn initialize(&mut self, _x_range: RangeInclusive<f64>) {}

    fn name(&self) -> &str {
        &self.name
    }

    fn color(&self) -> Color32 {
        self.stroke.color
    }

    fn highlight(&mut self) {
        self.highlight = true;
    }

    fn highlighted(&self) -> bool {
        self.highlight
    }

    fn allow_hover(&self) -> bool {
        self.allow_hover
    }

    fn geometry(&self) -> PlotGeometry<'_> {
        PlotGeometry::None
    }

    fn bounds(&self) -> PlotBounds {
        let mut bounds = PlotBounds::NOTHING;
        bounds.min[0] = self.x;
        bounds.max[0] = self.x;
        bounds
    }
}

/// A series of values forming a path.
pub struct Line {
    pub(super) series: PlotPoints,
    pub(super) stroke: Stroke,
    pub(super) name: String,
    pub(super) highlight: bool,
    pub(super) allow_hover: bool,
    pub(super) fill: Option<f32>,
    pub(super) style: LineStyle,
}

impl Line {
    pub fn new(series: impl Into<PlotPoints>) -> Self {
        Self {
            series: series.into(),
            stroke: Stroke::new(1.0, Color32::TRANSPARENT),
            name: Default::default(),
            highlight: false,
            allow_hover: true,
            fill: None,
            style: LineStyle::Solid,
        }
    }

    /// Highlight this line in the plot by scaling up the line.
    pub fn highlight(mut self, highlight: bool) -> Self {
        self.highlight = highlight;
        self
    }

    /// Allowed hovering this item in the plot. Default: `true`.
    pub fn allow_hover(mut self, hovering: bool) -> Self {
        self.allow_hover = hovering;
        self
    }

    /// Add a stroke.
    pub fn stroke(mut self, stroke: impl Into<Stroke>) -> Self {
        self.stroke = stroke.into();
        self
    }

    /// Stroke width. A high value means the plot thickens.
    pub fn width(mut self, width: impl Into<f32>) -> Self {
        self.stroke.width = width.into();
        self
    }

    /// Stroke color. Default is `Color32::TRANSPARENT` which means a color will be auto-assigned.
    pub fn color(mut self, color: impl Into<Color32>) -> Self {
        self.stroke.color = color.into();
        self
    }

    /// Fill the area between this line and a given horizontal reference line.
    pub fn fill(mut self, y_reference: impl Into<f32>) -> Self {
        self.fill = Some(y_reference.into());
        self
    }

    /// Set the line's style. Default is `LineStyle::Solid`.
    pub fn style(mut self, style: LineStyle) -> Self {
        self.style = style;
        self
    }

    /// Name of this line.
    ///
    /// This name will show up in the plot legend, if legends are turned on.
    ///
    /// Multiple plot items may share the same name, in which case they will also share an entry in
    /// the legend.
    #[allow(clippy::needless_pass_by_value)]
    pub fn name(mut self, name: impl ToString) -> Self {
        self.name = name.to_string();
        self
    }
}

/// Returns the x-coordinate of a possible intersection between a line segment from `p1` to `p2` and
/// a horizontal line at the given y-coordinate.
fn y_intersection(p1: &Pos2, p2: &Pos2, y: f32) -> Option<f32> {
    ((p1.y > y && p2.y < y) || (p1.y < y && p2.y > y))
        .then_some(((y * (p1.x - p2.x)) - (p1.x * p2.y - p1.y * p2.x)) / (p1.y - p2.y))
}

impl PlotItem for Line {
    fn shapes(&self, _ui: &mut Ui, transform: &PlotTransform, shapes: &mut Vec<Shape>) {
        let Self {
            series,
            stroke,
            highlight,
            mut fill,
            style,
            ..
        } = self;

        let values_tf: Vec<_> = series
            .points()
            .iter()
            .map(|v| transform.position_from_point(v))
            .collect();
        let n_values = values_tf.len();

        // Fill the area between the line and a reference line, if required.
        if n_values < 2 {
            fill = None;
        }
        if let Some(y_reference) = fill {
            let mut fill_alpha = DEFAULT_FILL_ALPHA;
            if *highlight {
                fill_alpha = (2.0 * fill_alpha).at_most(1.0);
            }
            let y = transform
                .position_from_point(&PlotPoint::new(0.0, y_reference))
                .y;
            let fill_color = Rgba::from(stroke.color)
                .to_opaque()
                .multiply(fill_alpha)
                .into();
            let mut mesh = Mesh::default();
            let expected_intersections = 20;
            mesh.reserve_triangles((n_values - 1) * 2);
            mesh.reserve_vertices(n_values * 2 + expected_intersections);
            values_tf.windows(2).for_each(|w| {
                let i = mesh.vertices.len() as u32;
                mesh.colored_vertex(w[0], fill_color);
                mesh.colored_vertex(pos2(w[0].x, y), fill_color);
                if let Some(x) = y_intersection(&w[0], &w[1], y) {
                    let point = pos2(x, y);
                    mesh.colored_vertex(point, fill_color);
                    mesh.add_triangle(i, i + 1, i + 2);
                    mesh.add_triangle(i + 2, i + 3, i + 4);
                } else {
                    mesh.add_triangle(i, i + 1, i + 2);
                    mesh.add_triangle(i + 1, i + 2, i + 3);
                }
            });
            let last = values_tf[n_values - 1];
            mesh.colored_vertex(last, fill_color);
            mesh.colored_vertex(pos2(last.x, y), fill_color);
            shapes.push(Shape::Mesh(mesh));
        }
        style.style_line(values_tf, *stroke, *highlight, shapes);
    }

    fn initialize(&mut self, x_range: RangeInclusive<f64>) {
        self.series.generate_points(x_range);
    }

    fn name(&self) -> &str {
        self.name.as_str()
    }

    fn color(&self) -> Color32 {
        self.stroke.color
    }

    fn highlight(&mut self) {
        self.highlight = true;
    }

    fn highlighted(&self) -> bool {
        self.highlight
    }

    fn allow_hover(&self) -> bool {
        self.allow_hover
    }

    fn geometry(&self) -> PlotGeometry<'_> {
        PlotGeometry::Points(self.series.points())
    }

    fn bounds(&self) -> PlotBounds {
        self.series.bounds()
    }
}

/// A convex polygon.
pub struct Polygon {
    pub(super) series: PlotPoints,
    pub(super) stroke: Stroke,
    pub(super) name: String,
    pub(super) highlight: bool,
    pub(super) allow_hover: bool,
    pub(super) fill_alpha: f32,
    pub(super) style: LineStyle,
}

impl Polygon {
    pub fn new(series: impl Into<PlotPoints>) -> Self {
        Self {
            series: series.into(),
            stroke: Stroke::new(1.0, Color32::TRANSPARENT),
            name: Default::default(),
            highlight: false,
            allow_hover: true,
            fill_alpha: DEFAULT_FILL_ALPHA,
            style: LineStyle::Solid,
        }
    }

    /// Highlight this polygon in the plot by scaling up the stroke and reducing the fill
    /// transparency.
    pub fn highlight(mut self, highlight: bool) -> Self {
        self.highlight = highlight;
        self
    }

    /// Allowed hovering this item in the plot. Default: `true`.
    pub fn allow_hover(mut self, hovering: bool) -> Self {
        self.allow_hover = hovering;
        self
    }

    /// Add a custom stroke.
    pub fn stroke(mut self, stroke: impl Into<Stroke>) -> Self {
        self.stroke = stroke.into();
        self
    }

    /// Set the stroke width.
    pub fn width(mut self, width: impl Into<f32>) -> Self {
        self.stroke.width = width.into();
        self
    }

    /// Stroke color. Default is `Color32::TRANSPARENT` which means a color will be auto-assigned.
    pub fn color(mut self, color: impl Into<Color32>) -> Self {
        self.stroke.color = color.into();
        self
    }

    /// Alpha of the filled area.
    pub fn fill_alpha(mut self, alpha: impl Into<f32>) -> Self {
        self.fill_alpha = alpha.into();
        self
    }

    /// Set the outline's style. Default is `LineStyle::Solid`.
    pub fn style(mut self, style: LineStyle) -> Self {
        self.style = style;
        self
    }

    /// Name of this polygon.
    ///
    /// This name will show up in the plot legend, if legends are turned on.
    ///
    /// Multiple plot items may share the same name, in which case they will also share an entry in
    /// the legend.
    #[allow(clippy::needless_pass_by_value)]
    pub fn name(mut self, name: impl ToString) -> Self {
        self.name = name.to_string();
        self
    }
}

impl PlotItem for Polygon {
    fn shapes(&self, _ui: &mut Ui, transform: &PlotTransform, shapes: &mut Vec<Shape>) {
        let Self {
            series,
            stroke,
            highlight,
            mut fill_alpha,
            style,
            ..
        } = self;

        if *highlight {
            fill_alpha = (2.0 * fill_alpha).at_most(1.0);
        }

        let mut values_tf: Vec<_> = series
            .points()
            .iter()
            .map(|v| transform.position_from_point(v))
            .collect();

        let fill = Rgba::from(stroke.color).to_opaque().multiply(fill_alpha);

        let shape = Shape::convex_polygon(values_tf.clone(), fill, Stroke::NONE);
        shapes.push(shape);
        values_tf.push(*values_tf.first().unwrap());
        style.style_line(values_tf, *stroke, *highlight, shapes);
    }

    fn initialize(&mut self, x_range: RangeInclusive<f64>) {
        self.series.generate_points(x_range);
    }

    fn name(&self) -> &str {
        self.name.as_str()
    }

    fn color(&self) -> Color32 {
        self.stroke.color
    }

    fn highlight(&mut self) {
        self.highlight = true;
    }

    fn highlighted(&self) -> bool {
        self.highlight
    }

    fn allow_hover(&self) -> bool {
        self.allow_hover
    }

    fn geometry(&self) -> PlotGeometry<'_> {
        PlotGeometry::Points(self.series.points())
    }

    fn bounds(&self) -> PlotBounds {
        self.series.bounds()
    }
}

/// Text inside the plot.
#[derive(Clone)]
pub struct Text {
    pub(super) text: WidgetText,
    pub(super) position: PlotPoint,
    pub(super) name: String,
    pub(super) highlight: bool,
    pub(super) allow_hover: bool,
    pub(super) color: Color32,
    pub(super) anchor: Align2,
}

impl Text {
    pub fn new(position: PlotPoint, text: impl Into<WidgetText>) -> Self {
        Self {
            text: text.into(),
            position,
            name: Default::default(),
            highlight: false,
            allow_hover: true,
            color: Color32::TRANSPARENT,
            anchor: Align2::CENTER_CENTER,
        }
    }

    /// Highlight this text in the plot by drawing a rectangle around it.
    pub fn highlight(mut self, highlight: bool) -> Self {
        self.highlight = highlight;
        self
    }

    /// Allowed hovering this item in the plot. Default: `true`.
    pub fn allow_hover(mut self, hovering: bool) -> Self {
        self.allow_hover = hovering;
        self
    }

    /// Text color.
    pub fn color(mut self, color: impl Into<Color32>) -> Self {
        self.color = color.into();
        self
    }

    /// Anchor position of the text. Default is `Align2::CENTER_CENTER`.
    pub fn anchor(mut self, anchor: Align2) -> Self {
        self.anchor = anchor;
        self
    }

    /// Name of this text.
    ///
    /// This name will show up in the plot legend, if legends are turned on.
    ///
    /// Multiple plot items may share the same name, in which case they will also share an entry in
    /// the legend.
    #[allow(clippy::needless_pass_by_value)]
    pub fn name(mut self, name: impl ToString) -> Self {
        self.name = name.to_string();
        self
    }
}

impl PlotItem for Text {
    fn shapes(&self, ui: &mut Ui, transform: &PlotTransform, shapes: &mut Vec<Shape>) {
        let color = if self.color == Color32::TRANSPARENT {
            ui.style().visuals.text_color()
        } else {
            self.color
        };

        let galley =
            self.text
                .clone()
                .into_galley(ui, Some(false), f32::INFINITY, TextStyle::Small);

        let pos = transform.position_from_point(&self.position);
        let rect = self
            .anchor
            .anchor_rect(Rect::from_min_size(pos, galley.size()));

        let mut text_shape = epaint::TextShape::new(rect.min, galley.galley);
        if !galley.galley_has_color {
            text_shape.override_text_color = Some(color);
        }
        shapes.push(text_shape.into());

        if self.highlight {
            shapes.push(Shape::rect_stroke(
                rect.expand(2.0),
                1.0,
                Stroke::new(0.5, color),
            ));
        }
    }

    fn initialize(&mut self, _x_range: RangeInclusive<f64>) {}

    fn name(&self) -> &str {
        self.name.as_str()
    }

    fn color(&self) -> Color32 {
        self.color
    }

    fn highlight(&mut self) {
        self.highlight = true;
    }

    fn highlighted(&self) -> bool {
        self.highlight
    }

    fn allow_hover(&self) -> bool {
        self.allow_hover
    }

    fn geometry(&self) -> PlotGeometry<'_> {
        PlotGeometry::None
    }

    fn bounds(&self) -> PlotBounds {
        let mut bounds = PlotBounds::NOTHING;
        bounds.extend_with(&self.position);
        bounds
    }
}

/// A set of points.
pub struct Points {
    pub(super) series: PlotPoints,

    pub(super) shape: MarkerShape,

    /// Color of the marker. `Color32::TRANSPARENT` means that it will be picked automatically.
    pub(super) color: Color32,

    /// Whether to fill the marker. Does not apply to all types.
    pub(super) filled: bool,

    /// The maximum extent of the marker from its center.
    pub(super) radius: f32,

    pub(super) name: String,

    pub(super) highlight: bool,
<<<<<<< HEAD
    pub(super) allow_hover: bool,
=======

>>>>>>> 481f4482
    pub(super) stems: Option<f32>,
}

impl Points {
    pub fn new(series: impl Into<PlotPoints>) -> Self {
        Self {
            series: series.into(),
            shape: MarkerShape::Circle,
            color: Color32::TRANSPARENT,
            filled: true,
            radius: 1.0,
            name: Default::default(),
            highlight: false,
            allow_hover: true,
            stems: None,
        }
    }

    /// Set the shape of the markers.
    pub fn shape(mut self, shape: MarkerShape) -> Self {
        self.shape = shape;
        self
    }

    /// Highlight these points in the plot by scaling up their markers.
    pub fn highlight(mut self, highlight: bool) -> Self {
        self.highlight = highlight;
        self
    }

    /// Allowed hovering this item in the plot. Default: `true`.
    pub fn allow_hover(mut self, hovering: bool) -> Self {
        self.allow_hover = hovering;
        self
    }

    /// Set the marker's color.
    pub fn color(mut self, color: impl Into<Color32>) -> Self {
        self.color = color.into();
        self
    }

    /// Whether to fill the marker.
    pub fn filled(mut self, filled: bool) -> Self {
        self.filled = filled;
        self
    }

    /// Whether to add stems between the markers and a horizontal reference line.
    pub fn stems(mut self, y_reference: impl Into<f32>) -> Self {
        self.stems = Some(y_reference.into());
        self
    }

    /// Set the maximum extent of the marker around its position.
    pub fn radius(mut self, radius: impl Into<f32>) -> Self {
        self.radius = radius.into();
        self
    }

    /// Name of this set of points.
    ///
    /// This name will show up in the plot legend, if legends are turned on.
    ///
    /// Multiple plot items may share the same name, in which case they will also share an entry in
    /// the legend.
    #[allow(clippy::needless_pass_by_value)]
    pub fn name(mut self, name: impl ToString) -> Self {
        self.name = name.to_string();
        self
    }
}

impl PlotItem for Points {
    fn shapes(&self, _ui: &mut Ui, transform: &PlotTransform, shapes: &mut Vec<Shape>) {
        let sqrt_3 = 3_f32.sqrt();
        let frac_sqrt_3_2 = 3_f32.sqrt() / 2.0;
        let frac_1_sqrt_2 = 1.0 / 2_f32.sqrt();

        let Self {
            series,
            shape,
            color,
            filled,
            mut radius,
            highlight,
            stems,
            ..
        } = self;

        let stroke_size = radius / 5.0;

        let default_stroke = Stroke::new(stroke_size, *color);
        let mut stem_stroke = default_stroke;
        let (fill, stroke) = if *filled {
            (*color, Stroke::NONE)
        } else {
            (Color32::TRANSPARENT, default_stroke)
        };

        if *highlight {
            radius *= 2f32.sqrt();
            stem_stroke.width *= 2.0;
        }

        let y_reference = stems.map(|y| transform.position_from_point(&PlotPoint::new(0.0, y)).y);

        series
            .points()
            .iter()
            .map(|value| transform.position_from_point(value))
            .for_each(|center| {
                let tf = |dx: f32, dy: f32| -> Pos2 { center + radius * vec2(dx, dy) };

                if let Some(y) = y_reference {
                    let stem = Shape::line_segment([center, pos2(center.x, y)], stem_stroke);
                    shapes.push(stem);
                }

                match shape {
                    MarkerShape::Circle => {
                        shapes.push(Shape::Circle(epaint::CircleShape {
                            center,
                            radius,
                            fill,
                            stroke,
                        }));
                    }
                    MarkerShape::Diamond => {
                        let points = vec![
                            tf(0.0, 1.0),  // bottom
                            tf(-1.0, 0.0), // left
                            tf(0.0, -1.0), // top
                            tf(1.0, 0.0),  // right
                        ];
                        shapes.push(Shape::convex_polygon(points, fill, stroke));
                    }
                    MarkerShape::Square => {
                        let points = vec![
                            tf(-frac_1_sqrt_2, frac_1_sqrt_2),
                            tf(-frac_1_sqrt_2, -frac_1_sqrt_2),
                            tf(frac_1_sqrt_2, -frac_1_sqrt_2),
                            tf(frac_1_sqrt_2, frac_1_sqrt_2),
                        ];
                        shapes.push(Shape::convex_polygon(points, fill, stroke));
                    }
                    MarkerShape::Cross => {
                        let diagonal1 = [
                            tf(-frac_1_sqrt_2, -frac_1_sqrt_2),
                            tf(frac_1_sqrt_2, frac_1_sqrt_2),
                        ];
                        let diagonal2 = [
                            tf(frac_1_sqrt_2, -frac_1_sqrt_2),
                            tf(-frac_1_sqrt_2, frac_1_sqrt_2),
                        ];
                        shapes.push(Shape::line_segment(diagonal1, default_stroke));
                        shapes.push(Shape::line_segment(diagonal2, default_stroke));
                    }
                    MarkerShape::Plus => {
                        let horizontal = [tf(-1.0, 0.0), tf(1.0, 0.0)];
                        let vertical = [tf(0.0, -1.0), tf(0.0, 1.0)];
                        shapes.push(Shape::line_segment(horizontal, default_stroke));
                        shapes.push(Shape::line_segment(vertical, default_stroke));
                    }
                    MarkerShape::Up => {
                        let points =
                            vec![tf(0.0, -1.0), tf(0.5 * sqrt_3, 0.5), tf(-0.5 * sqrt_3, 0.5)];
                        shapes.push(Shape::convex_polygon(points, fill, stroke));
                    }
                    MarkerShape::Down => {
                        let points = vec![
                            tf(0.0, 1.0),
                            tf(-0.5 * sqrt_3, -0.5),
                            tf(0.5 * sqrt_3, -0.5),
                        ];
                        shapes.push(Shape::convex_polygon(points, fill, stroke));
                    }
                    MarkerShape::Left => {
                        let points =
                            vec![tf(-1.0, 0.0), tf(0.5, -0.5 * sqrt_3), tf(0.5, 0.5 * sqrt_3)];
                        shapes.push(Shape::convex_polygon(points, fill, stroke));
                    }
                    MarkerShape::Right => {
                        let points = vec![
                            tf(1.0, 0.0),
                            tf(-0.5, 0.5 * sqrt_3),
                            tf(-0.5, -0.5 * sqrt_3),
                        ];
                        shapes.push(Shape::convex_polygon(points, fill, stroke));
                    }
                    MarkerShape::Asterisk => {
                        let vertical = [tf(0.0, -1.0), tf(0.0, 1.0)];
                        let diagonal1 = [tf(-frac_sqrt_3_2, 0.5), tf(frac_sqrt_3_2, -0.5)];
                        let diagonal2 = [tf(-frac_sqrt_3_2, -0.5), tf(frac_sqrt_3_2, 0.5)];
                        shapes.push(Shape::line_segment(vertical, default_stroke));
                        shapes.push(Shape::line_segment(diagonal1, default_stroke));
                        shapes.push(Shape::line_segment(diagonal2, default_stroke));
                    }
                }
            });
    }

    fn initialize(&mut self, x_range: RangeInclusive<f64>) {
        self.series.generate_points(x_range);
    }

    fn name(&self) -> &str {
        self.name.as_str()
    }

    fn color(&self) -> Color32 {
        self.color
    }

    fn highlight(&mut self) {
        self.highlight = true;
    }

    fn highlighted(&self) -> bool {
        self.highlight
    }

    fn allow_hover(&self) -> bool {
        self.allow_hover
    }

    fn geometry(&self) -> PlotGeometry<'_> {
        PlotGeometry::Points(self.series.points())
    }

    fn bounds(&self) -> PlotBounds {
        self.series.bounds()
    }
}

/// A set of arrows.
pub struct Arrows {
    pub(super) origins: PlotPoints,
    pub(super) tips: PlotPoints,
    pub(super) tip_length: Option<f32>,
    pub(super) color: Color32,
    pub(super) name: String,
    pub(super) highlight: bool,
    pub(super) allow_hover: bool,
}

impl Arrows {
    pub fn new(origins: impl Into<PlotPoints>, tips: impl Into<PlotPoints>) -> Self {
        Self {
            origins: origins.into(),
            tips: tips.into(),
            tip_length: None,
            color: Color32::TRANSPARENT,
            name: Default::default(),
            highlight: false,
            allow_hover: true,
        }
    }

    /// Highlight these arrows in the plot.
    pub fn highlight(mut self, highlight: bool) -> Self {
        self.highlight = highlight;
        self
    }

<<<<<<< HEAD
    /// Allowed hovering this item in the plot. Default: `true`.
    pub fn allow_hover(mut self, hovering: bool) -> Self {
        self.allow_hover = hovering;
=======
    /// Set the length of the arrow tips
    pub fn tip_length(mut self, tip_length: f32) -> Self {
        self.tip_length = Some(tip_length);
>>>>>>> 481f4482
        self
    }

    /// Set the arrows' color.
    pub fn color(mut self, color: impl Into<Color32>) -> Self {
        self.color = color.into();
        self
    }

    /// Name of this set of arrows.
    ///
    /// This name will show up in the plot legend, if legends are turned on.
    ///
    /// Multiple plot items may share the same name, in which case they will also share an entry in
    /// the legend.
    #[allow(clippy::needless_pass_by_value)]
    pub fn name(mut self, name: impl ToString) -> Self {
        self.name = name.to_string();
        self
    }
}

impl PlotItem for Arrows {
    fn shapes(&self, _ui: &mut Ui, transform: &PlotTransform, shapes: &mut Vec<Shape>) {
        use crate::emath::*;
        let Self {
            origins,
            tips,
            tip_length,
            color,
            highlight,
            ..
        } = self;
        let stroke = Stroke::new(if *highlight { 2.0 } else { 1.0 }, *color);
        origins
            .points()
            .iter()
            .zip(tips.points().iter())
            .map(|(origin, tip)| {
                (
                    transform.position_from_point(origin),
                    transform.position_from_point(tip),
                )
            })
            .for_each(|(origin, tip)| {
                let vector = tip - origin;
                let rot = Rot2::from_angle(std::f32::consts::TAU / 10.0);
                let tip_length = if let Some(tip_length) = tip_length {
                    *tip_length
                } else {
                    vector.length() / 4.0
                };
                let tip = origin + vector;
                let dir = vector.normalized();
                shapes.push(Shape::line_segment([origin, tip], stroke));
                shapes.push(Shape::line(
                    vec![
                        tip - tip_length * (rot.inverse() * dir),
                        tip,
                        tip - tip_length * (rot * dir),
                    ],
                    stroke,
                ));
            });
    }

    fn initialize(&mut self, _x_range: RangeInclusive<f64>) {
        self.origins
            .generate_points(f64::NEG_INFINITY..=f64::INFINITY);
        self.tips.generate_points(f64::NEG_INFINITY..=f64::INFINITY);
    }

    fn name(&self) -> &str {
        self.name.as_str()
    }

    fn color(&self) -> Color32 {
        self.color
    }

    fn highlight(&mut self) {
        self.highlight = true;
    }

    fn highlighted(&self) -> bool {
        self.highlight
    }

    fn allow_hover(&self) -> bool {
        self.allow_hover
    }

    fn geometry(&self) -> PlotGeometry<'_> {
        PlotGeometry::Points(self.origins.points())
    }

    fn bounds(&self) -> PlotBounds {
        self.origins.bounds()
    }
}

/// An image in the plot.
#[derive(Clone)]
pub struct PlotImage {
    pub(super) position: PlotPoint,
    pub(super) texture_id: TextureId,
    pub(super) uv: Rect,
    pub(super) size: Vec2,
    pub(super) bg_fill: Color32,
    pub(super) tint: Color32,
    pub(super) highlight: bool,
    pub(super) allow_hover: bool,
    pub(super) name: String,
    pub(crate) rotation: Option<(f32, Vec2)>,
}

impl PlotImage {
    /// Create a new image with position and size in plot coordinates.
    pub fn new(
        texture_id: impl Into<TextureId>,
        center_position: PlotPoint,
        size: impl Into<Vec2>,
    ) -> Self {
        Self {
            position: center_position,
            name: Default::default(),
            highlight: false,
            allow_hover: true,
            texture_id: texture_id.into(),
            uv: Rect::from_min_max(pos2(0.0, 0.0), pos2(1.0, 1.0)),
            size: size.into(),
            bg_fill: Default::default(),
            tint: Color32::WHITE,
            rotation: None,
        }
    }

    /// Highlight this image in the plot.
    pub fn highlight(mut self, highlight: bool) -> Self {
        self.highlight = highlight;
        self
    }

    /// Allowed hovering this item in the plot. Default: `true`.
    pub fn allow_hover(mut self, hovering: bool) -> Self {
        self.allow_hover = hovering;
        self
    }

    /// Select UV range. Default is (0,0) in top-left, (1,1) bottom right.
    pub fn uv(mut self, uv: impl Into<Rect>) -> Self {
        self.uv = uv.into();
        self
    }

    /// A solid color to put behind the image. Useful for transparent images.
    pub fn bg_fill(mut self, bg_fill: impl Into<Color32>) -> Self {
        self.bg_fill = bg_fill.into();
        self
    }

    /// Multiply image color with this. Default is WHITE (no tint).
    pub fn tint(mut self, tint: impl Into<Color32>) -> Self {
        self.tint = tint.into();
        self
    }

    /// Name of this image.
    ///
    /// This name will show up in the plot legend, if legends are turned on.
    ///
    /// Multiple plot items may share the same name, in which case they will also share an entry in
    /// the legend.
    #[allow(clippy::needless_pass_by_value)]
    pub fn name(mut self, name: impl ToString) -> Self {
        self.name = name.to_string();
        self
    }

    /// Rotate the image about an origin by some angle
    ///
    /// Positive angle is clockwise.
    /// Origin is a vector in normalized UV space ((0,0) in top-left, (1,1) bottom right).
    ///
    /// To rotate about the center you can pass `Vec2::splat(0.5)` as the origin.
    pub fn rotate(mut self, angle: f32, origin: Vec2) -> Self {
        self.rotation = Some((angle, origin));
        self
    }
}

impl PlotItem for PlotImage {
    fn shapes(&self, ui: &mut Ui, transform: &PlotTransform, shapes: &mut Vec<Shape>) {
        let Self {
            position,
            texture_id,
            uv,
            size,
            bg_fill,
            tint,
            highlight,
            ..
        } = self;
        let rect = {
            let left_top = PlotPoint::new(
                position.x as f32 - size.x / 2.0,
                position.y as f32 - size.y / 2.0,
            );
            let right_bottom = PlotPoint::new(
                position.x as f32 + size.x / 2.0,
                position.y as f32 + size.y / 2.0,
            );
            let left_top_tf = transform.position_from_point(&left_top);
            let right_bottom_tf = transform.position_from_point(&right_bottom);
            Rect::from_two_pos(left_top_tf, right_bottom_tf)
        };
        let mut image = Image::new(*texture_id, *size)
            .bg_fill(*bg_fill)
            .tint(*tint)
            .uv(*uv);
        if let Some((angle, origin)) = self.rotation {
            image = image.rotate(angle, origin);
        }
        image.paint_at(ui, rect);
        if *highlight {
            shapes.push(Shape::rect_stroke(
                rect,
                0.0,
                Stroke::new(1.0, ui.visuals().strong_text_color()),
            ));
        }
    }

    fn initialize(&mut self, _x_range: RangeInclusive<f64>) {}

    fn name(&self) -> &str {
        self.name.as_str()
    }

    fn color(&self) -> Color32 {
        Color32::TRANSPARENT
    }

    fn highlight(&mut self) {
        self.highlight = true;
    }

    fn highlighted(&self) -> bool {
        self.highlight
    }

    fn allow_hover(&self) -> bool {
        self.allow_hover
    }

    fn geometry(&self) -> PlotGeometry<'_> {
        PlotGeometry::None
    }

    fn bounds(&self) -> PlotBounds {
        let mut bounds = PlotBounds::NOTHING;
        let left_top = PlotPoint::new(
            self.position.x as f32 - self.size.x / 2.0,
            self.position.y as f32 - self.size.y / 2.0,
        );
        let right_bottom = PlotPoint::new(
            self.position.x as f32 + self.size.x / 2.0,
            self.position.y as f32 + self.size.y / 2.0,
        );
        bounds.extend_with(&left_top);
        bounds.extend_with(&right_bottom);
        bounds
    }
}

// ----------------------------------------------------------------------------

/// A bar chart.
pub struct BarChart {
    pub(super) bars: Vec<Bar>,
    pub(super) default_color: Color32,
    pub(super) name: String,

    /// A custom element formatter
    pub(super) element_formatter: Option<Box<dyn Fn(&Bar, &BarChart) -> String>>,

    highlight: bool,
    allow_hover: bool,
}

impl BarChart {
    /// Create a bar chart. It defaults to vertically oriented elements.
    pub fn new(bars: Vec<Bar>) -> BarChart {
        BarChart {
            bars,
            default_color: Color32::TRANSPARENT,
            name: String::new(),
            element_formatter: None,
            highlight: false,
            allow_hover: true,
        }
    }

    /// Set the default color. It is set on all elements that do not already have a specific color.
    /// This is the color that shows up in the legend.
    /// It can be overridden at the bar level (see [[`Bar`]]).
    /// Default is `Color32::TRANSPARENT` which means a color will be auto-assigned.
    pub fn color(mut self, color: impl Into<Color32>) -> Self {
        let plot_color = color.into();
        self.default_color = plot_color;
        for b in &mut self.bars {
            if b.fill == Color32::TRANSPARENT && b.stroke.color == Color32::TRANSPARENT {
                b.fill = plot_color.linear_multiply(0.2);
                b.stroke.color = plot_color;
            }
        }
        self
    }

    /// Name of this chart.
    ///
    /// This name will show up in the plot legend, if legends are turned on. Multiple charts may
    /// share the same name, in which case they will also share an entry in the legend.
    #[allow(clippy::needless_pass_by_value)]
    pub fn name(mut self, name: impl ToString) -> Self {
        self.name = name.to_string();
        self
    }

    /// Set all elements to be in a vertical orientation.
    /// Argument axis will be X and bar values will be on the Y axis.
    pub fn vertical(mut self) -> Self {
        for b in &mut self.bars {
            b.orientation = Orientation::Vertical;
        }
        self
    }

    /// Set all elements to be in a horizontal orientation.
    /// Argument axis will be Y and bar values will be on the X axis.
    pub fn horizontal(mut self) -> Self {
        for b in &mut self.bars {
            b.orientation = Orientation::Horizontal;
        }
        self
    }

    /// Set the width (thickness) of all its elements.
    pub fn width(mut self, width: f64) -> Self {
        for b in &mut self.bars {
            b.bar_width = width;
        }
        self
    }

    /// Highlight all plot elements.
    pub fn highlight(mut self, highlight: bool) -> Self {
        self.highlight = highlight;
        self
    }

    /// Allowed hovering this item in the plot. Default: `true`.
    pub fn allow_hover(mut self, hovering: bool) -> Self {
        self.allow_hover = hovering;
        self
    }

    /// Add a custom way to format an element.
    /// Can be used to display a set number of decimals or custom labels.
    pub fn element_formatter(mut self, formatter: Box<dyn Fn(&Bar, &BarChart) -> String>) -> Self {
        self.element_formatter = Some(formatter);
        self
    }

    /// Stacks the bars on top of another chart.
    /// Positive values are stacked on top of other positive values.
    /// Negative values are stacked below other negative values.
    pub fn stack_on(mut self, others: &[&BarChart]) -> Self {
        for (index, bar) in self.bars.iter_mut().enumerate() {
            let new_base_offset = if bar.value.is_sign_positive() {
                others
                    .iter()
                    .filter_map(|other_chart| other_chart.bars.get(index).map(|bar| bar.upper()))
                    .max_by_key(|value| value.ord())
            } else {
                others
                    .iter()
                    .filter_map(|other_chart| other_chart.bars.get(index).map(|bar| bar.lower()))
                    .min_by_key(|value| value.ord())
            };

            if let Some(value) = new_base_offset {
                bar.base_offset = Some(value);
            }
        }
        self
    }
}

impl PlotItem for BarChart {
    fn shapes(&self, _ui: &mut Ui, transform: &PlotTransform, shapes: &mut Vec<Shape>) {
        for b in &self.bars {
            b.add_shapes(transform, self.highlight, shapes);
        }
    }

    fn initialize(&mut self, _x_range: RangeInclusive<f64>) {
        // nothing to do
    }

    fn name(&self) -> &str {
        self.name.as_str()
    }

    fn color(&self) -> Color32 {
        self.default_color
    }

    fn highlight(&mut self) {
        self.highlight = true;
    }

    fn highlighted(&self) -> bool {
        self.highlight
    }

    fn allow_hover(&self) -> bool {
        self.allow_hover
    }

    fn geometry(&self) -> PlotGeometry<'_> {
        PlotGeometry::Rects
    }

    fn bounds(&self) -> PlotBounds {
        let mut bounds = PlotBounds::NOTHING;
        for b in &self.bars {
            bounds.merge(&b.bounds());
        }
        bounds
    }

    fn find_closest(&self, point: Pos2, transform: &PlotTransform) -> Option<ClosestElem> {
        find_closest_rect(&self.bars, point, transform)
    }

    fn on_hover(
        &self,
        elem: ClosestElem,
        shapes: &mut Vec<Shape>,
        cursors: &mut Vec<Cursor>,
        plot: &PlotConfig<'_>,
        _: &LabelFormatter,
    ) {
        let bar = &self.bars[elem.index];

        bar.add_shapes(plot.transform, true, shapes);
        bar.add_rulers_and_text(self, plot, shapes, cursors);
    }
}

/// A diagram containing a series of [`BoxElem`] elements.
pub struct BoxPlot {
    pub(super) boxes: Vec<BoxElem>,
    pub(super) default_color: Color32,
    pub(super) name: String,

    /// A custom element formatter
    pub(super) element_formatter: Option<Box<dyn Fn(&BoxElem, &BoxPlot) -> String>>,

    highlight: bool,
    allow_hover: bool,
}

impl BoxPlot {
    /// Create a plot containing multiple `boxes`. It defaults to vertically oriented elements.
    pub fn new(boxes: Vec<BoxElem>) -> Self {
        Self {
            boxes,
            default_color: Color32::TRANSPARENT,
            name: String::new(),
            element_formatter: None,
            highlight: false,
            allow_hover: true,
        }
    }

    /// Set the default color. It is set on all elements that do not already have a specific color.
    /// This is the color that shows up in the legend.
    /// It can be overridden at the element level (see [`BoxElem`]).
    /// Default is `Color32::TRANSPARENT` which means a color will be auto-assigned.
    pub fn color(mut self, color: impl Into<Color32>) -> Self {
        let plot_color = color.into();
        self.default_color = plot_color;
        for box_elem in &mut self.boxes {
            if box_elem.fill == Color32::TRANSPARENT
                && box_elem.stroke.color == Color32::TRANSPARENT
            {
                box_elem.fill = plot_color.linear_multiply(0.2);
                box_elem.stroke.color = plot_color;
            }
        }
        self
    }

    /// Name of this box plot diagram.
    ///
    /// This name will show up in the plot legend, if legends are turned on. Multiple series may
    /// share the same name, in which case they will also share an entry in the legend.
    #[allow(clippy::needless_pass_by_value)]
    pub fn name(mut self, name: impl ToString) -> Self {
        self.name = name.to_string();
        self
    }

    /// Set all elements to be in a vertical orientation.
    /// Argument axis will be X and values will be on the Y axis.
    pub fn vertical(mut self) -> Self {
        for box_elem in &mut self.boxes {
            box_elem.orientation = Orientation::Vertical;
        }
        self
    }

    /// Set all elements to be in a horizontal orientation.
    /// Argument axis will be Y and values will be on the X axis.
    pub fn horizontal(mut self) -> Self {
        for box_elem in &mut self.boxes {
            box_elem.orientation = Orientation::Horizontal;
        }
        self
    }

    /// Highlight all plot elements.
    pub fn highlight(mut self, highlight: bool) -> Self {
        self.highlight = highlight;
        self
    }

    /// Allowed hovering this item in the plot. Default: `true`.
    pub fn allow_hover(mut self, hovering: bool) -> Self {
        self.allow_hover = hovering;
        self
    }

    /// Add a custom way to format an element.
    /// Can be used to display a set number of decimals or custom labels.
    pub fn element_formatter(
        mut self,
        formatter: Box<dyn Fn(&BoxElem, &BoxPlot) -> String>,
    ) -> Self {
        self.element_formatter = Some(formatter);
        self
    }
}

impl PlotItem for BoxPlot {
    fn shapes(&self, _ui: &mut Ui, transform: &PlotTransform, shapes: &mut Vec<Shape>) {
        for b in &self.boxes {
            b.add_shapes(transform, self.highlight, shapes);
        }
    }

    fn initialize(&mut self, _x_range: RangeInclusive<f64>) {
        // nothing to do
    }

    fn name(&self) -> &str {
        self.name.as_str()
    }

    fn color(&self) -> Color32 {
        self.default_color
    }

    fn highlight(&mut self) {
        self.highlight = true;
    }

    fn highlighted(&self) -> bool {
        self.highlight
    }

    fn allow_hover(&self) -> bool {
        self.allow_hover
    }

    fn geometry(&self) -> PlotGeometry<'_> {
        PlotGeometry::Rects
    }

    fn bounds(&self) -> PlotBounds {
        let mut bounds = PlotBounds::NOTHING;
        for b in &self.boxes {
            bounds.merge(&b.bounds());
        }
        bounds
    }

    fn find_closest(&self, point: Pos2, transform: &PlotTransform) -> Option<ClosestElem> {
        find_closest_rect(&self.boxes, point, transform)
    }

    fn on_hover(
        &self,
        elem: ClosestElem,
        shapes: &mut Vec<Shape>,
        cursors: &mut Vec<Cursor>,
        plot: &PlotConfig<'_>,
        _: &LabelFormatter,
    ) {
        let box_plot = &self.boxes[elem.index];

        box_plot.add_shapes(plot.transform, true, shapes);
        box_plot.add_rulers_and_text(self, plot, shapes, cursors);
    }
}

// ----------------------------------------------------------------------------
// Helper functions

pub(crate) fn rulers_color(ui: &Ui) -> Color32 {
    if ui.visuals().dark_mode {
        Color32::from_gray(100).additive()
    } else {
        Color32::from_black_alpha(180)
    }
}

pub(crate) fn vertical_line(
    pointer: Pos2,
    transform: &PlotTransform,
    line_color: Color32,
) -> Shape {
    let frame = transform.frame();
    Shape::line_segment(
        [
            pos2(pointer.x, frame.top()),
            pos2(pointer.x, frame.bottom()),
        ],
        (1.0, line_color),
    )
}

pub(crate) fn horizontal_line(
    pointer: Pos2,
    transform: &PlotTransform,
    line_color: Color32,
) -> Shape {
    let frame = transform.frame();
    Shape::line_segment(
        [
            pos2(frame.left(), pointer.y),
            pos2(frame.right(), pointer.y),
        ],
        (1.0, line_color),
    )
}

fn add_rulers_and_text(
    elem: &dyn RectElement,
    plot: &PlotConfig<'_>,
    text: Option<String>,
    shapes: &mut Vec<Shape>,
    cursors: &mut Vec<Cursor>,
) {
    let orientation = elem.orientation();
    let show_argument = plot.show_x && orientation == Orientation::Vertical
        || plot.show_y && orientation == Orientation::Horizontal;
    let show_values = plot.show_y && orientation == Orientation::Vertical
        || plot.show_x && orientation == Orientation::Horizontal;

    // Rulers for argument (usually vertical)
    if show_argument {
        for pos in elem.arguments_with_ruler() {
            cursors.push(match orientation {
                Orientation::Horizontal => Cursor::Horizontal { y: pos.y },
                Orientation::Vertical => Cursor::Vertical { x: pos.x },
            });
        }
    }

    // Rulers for values (usually horizontal)
    if show_values {
        for pos in elem.values_with_ruler() {
            cursors.push(match orientation {
                Orientation::Horizontal => Cursor::Vertical { x: pos.x },
                Orientation::Vertical => Cursor::Horizontal { y: pos.y },
            });
        }
    }

    // Text
    let text = text.unwrap_or({
        let mut text = elem.name().to_owned(); // could be empty

        if show_values {
            text.push('\n');
            text.push_str(&elem.default_values_format(plot.transform));
        }

        text
    });

    let font_id = TextStyle::Body.resolve(plot.ui.style());

    let corner_value = elem.corner_value();
    plot.ui.fonts(|f| {
        shapes.push(Shape::text(
            f,
            plot.transform.position_from_point(&corner_value) + vec2(3.0, -2.0),
            Align2::LEFT_BOTTOM,
            text,
            font_id,
            plot.ui.visuals().text_color(),
        ));
    });
}

/// Draws a cross of horizontal and vertical ruler at the `pointer` position.
/// `value` is used to for text displaying X/Y coordinates.
#[allow(clippy::too_many_arguments)]
pub(super) fn rulers_at_value(
    pointer: Pos2,
    value: PlotPoint,
    name: &str,
    plot: &PlotConfig<'_>,
    shapes: &mut Vec<Shape>,
    cursors: &mut Vec<Cursor>,
    label_formatter: &LabelFormatter,
) {
    if plot.show_x {
        cursors.push(Cursor::Vertical { x: value.x });
    }
    if plot.show_y {
        cursors.push(Cursor::Horizontal { y: value.y });
    }

    let mut prefix = String::new();

    if !name.is_empty() {
        prefix = format!("{name}\n");
    }

    let text = {
        let scale = plot.transform.dvalue_dpos();
        let x_decimals = ((-scale[0].abs().log10()).ceil().at_least(0.0) as usize).clamp(1, 6);
        let y_decimals = ((-scale[1].abs().log10()).ceil().at_least(0.0) as usize).clamp(1, 6);
        if let Some(custom_label) = label_formatter {
            custom_label(name, &value)
        } else if plot.show_x && plot.show_y {
            format!(
                "{}x = {:.*}\ny = {:.*}",
                prefix, x_decimals, value.x, y_decimals, value.y
            )
        } else if plot.show_x {
            format!("{}x = {:.*}", prefix, x_decimals, value.x)
        } else if plot.show_y {
            format!("{}y = {:.*}", prefix, y_decimals, value.y)
        } else {
            unreachable!()
        }
    };

    let font_id = TextStyle::Body.resolve(plot.ui.style());
    plot.ui.fonts(|f| {
        shapes.push(Shape::text(
            f,
            pointer + vec2(3.0, -2.0),
            Align2::LEFT_BOTTOM,
            text,
            font_id,
            plot.ui.visuals().text_color(),
        ));
    });
}

fn find_closest_rect<'a, T>(
    rects: impl IntoIterator<Item = &'a T>,
    point: Pos2,
    transform: &PlotTransform,
) -> Option<ClosestElem>
where
    T: 'a + RectElement,
{
    rects
        .into_iter()
        .enumerate()
        .map(|(index, bar)| {
            let bar_rect: Rect = transform.rect_from_values(&bar.bounds_min(), &bar.bounds_max());
            let dist_sq = bar_rect.distance_sq_to_pos(point);

            ClosestElem { index, dist_sq }
        })
        .min_by_key(|e| e.dist_sq.ord())
}<|MERGE_RESOLUTION|>--- conflicted
+++ resolved
@@ -838,11 +838,9 @@
     pub(super) name: String,
 
     pub(super) highlight: bool,
-<<<<<<< HEAD
+
     pub(super) allow_hover: bool,
-=======
-
->>>>>>> 481f4482
+
     pub(super) stems: Option<f32>,
 }
 
@@ -1108,15 +1106,15 @@
         self
     }
 
-<<<<<<< HEAD
     /// Allowed hovering this item in the plot. Default: `true`.
     pub fn allow_hover(mut self, hovering: bool) -> Self {
         self.allow_hover = hovering;
-=======
+        self
+    }
+
     /// Set the length of the arrow tips
     pub fn tip_length(mut self, tip_length: f32) -> Self {
         self.tip_length = Some(tip_length);
->>>>>>> 481f4482
         self
     }
 
