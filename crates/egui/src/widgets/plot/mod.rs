--- conflicted
+++ resolved
@@ -1043,13 +1043,7 @@
     /// The pointer position in plot coordinates. Independent of whether the pointer is in the plot area.
     pub fn pointer_coordinate(&self) -> Option<PlotPoint> {
         // We need to subtract the drag delta to keep in sync with the frame-delayed screen transform:
-<<<<<<< HEAD
-        let latest_pos = self.ctx().input().pointer.latest_pos()?;
-        let drag_delta = self.response.drag_delta();
-        let last_pos = latest_pos - drag_delta;
-=======
         let last_pos = self.ctx().input(|i| i.pointer.latest_pos())? - self.response.drag_delta();
->>>>>>> 8ce0e1c5
         let value = self.plot_from_screen(last_pos);
         Some(value)
     }
