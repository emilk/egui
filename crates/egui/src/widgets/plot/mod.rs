--- conflicted
+++ resolved
@@ -906,16 +906,10 @@
             }
         }
 
-<<<<<<< HEAD
-        if let Some(hover_pos) = response.hover_pos() {
+        let hover_pos = response.hover_pos();
+        if let Some(hover_pos) = hover_pos {
             if allow_zoom.any() {
                 let mut zoom_factor = if data_aspect.is_some() {
-=======
-        let hover_pos = response.hover_pos();
-        if let Some(hover_pos) = hover_pos {
-            if allow_zoom {
-                let zoom_factor = if data_aspect.is_some() {
->>>>>>> 902bcfe6
                     Vec2::splat(ui.input(|i| i.zoom_delta()))
                 } else {
                     ui.input(|i| i.zoom_delta_2d())
