//! Simple plotting library.

use std::{ops::RangeInclusive, sync::Arc};

use ahash::HashMap;
use epaint::util::FloatOrd;
use epaint::Hsva;

use axis::AxisWidget;
use items::PlotItem;
use legend::LegendWidget;

use crate::*;

pub use items::{
    Arrows, Bar, BarChart, BoxElem, BoxPlot, BoxSpread, HLine, Line, LineStyle, MarkerShape,
    Orientation, PlotImage, PlotPoint, PlotPoints, Points, Polygon, Text, VLine,
};
pub use legend::{Corner, Legend};
pub use transform::{PlotBounds, PlotTransform};

use items::{horizontal_line, rulers_color, vertical_line};

pub use axis::{Axis, AxisHints, HPlacement, Placement, VPlacement};

mod axis;
mod items;
mod legend;
mod transform;

type LabelFormatterFn = dyn Fn(&str, &PlotPoint) -> String;
type LabelFormatter = Option<Box<LabelFormatterFn>>;

type GridSpacerFn = dyn Fn(GridInput) -> Vec<GridMark>;
type GridSpacer = Box<GridSpacerFn>;

type CoordinatesFormatterFn = dyn Fn(&PlotPoint, &PlotBounds) -> String;

/// Specifies the coordinates formatting when passed to [`Plot::coordinates_formatter`].
pub struct CoordinatesFormatter {
    function: Box<CoordinatesFormatterFn>,
}

impl CoordinatesFormatter {
    /// Create a new formatter based on the pointer coordinate and the plot bounds.
    pub fn new(function: impl Fn(&PlotPoint, &PlotBounds) -> String + 'static) -> Self {
        Self {
            function: Box::new(function),
        }
    }

    /// Show a fixed number of decimal places.
    pub fn with_decimals(num_decimals: usize) -> Self {
        Self {
            function: Box::new(move |value, _| {
                format!("x: {:.d$}\ny: {:.d$}", value.x, value.y, d = num_decimals)
            }),
        }
    }

    fn format(&self, value: &PlotPoint, bounds: &PlotBounds) -> String {
        (self.function)(value, bounds)
    }
}

impl Default for CoordinatesFormatter {
    fn default() -> Self {
        Self::with_decimals(3)
    }
}

// ----------------------------------------------------------------------------

const MIN_LINE_SPACING_IN_POINTS: f64 = 6.0; // TODO(emilk): large enough for a wide label

#[cfg_attr(feature = "serde", derive(serde::Deserialize, serde::Serialize))]
#[derive(Copy, Clone, Debug, PartialEq, Eq)]
pub struct AxisBools {
    pub x: bool,
    pub y: bool,
}

impl AxisBools {
    #[inline]
    pub fn new(x: bool, y: bool) -> Self {
        Self { x, y }
    }

    #[inline]
    pub fn any(&self) -> bool {
        self.x || self.y
    }
}

impl From<bool> for AxisBools {
    #[inline]
    fn from(val: bool) -> Self {
        AxisBools { x: val, y: val }
    }
}

impl From<[bool; 2]> for AxisBools {
    #[inline]
    fn from([x, y]: [bool; 2]) -> Self {
        AxisBools { x, y }
    }
}

/// Information about the plot that has to persist between frames.
#[cfg_attr(feature = "serde", derive(serde::Deserialize, serde::Serialize))]
#[derive(Clone)]
struct PlotMemory {
    /// Indicates if the user has modified the bounds, for example by moving or zooming,
    /// or if the bounds should be calculated based by included point or auto bounds.
    bounds_modified: AxisBools,

    hovered_entry: Option<String>,
    hidden_items: ahash::HashSet<String>,
    last_plot_transform: PlotTransform,

    /// Allows to remember the first click position when performing a boxed zoom
    last_click_pos_for_zoom: Option<Pos2>,
}

impl PlotMemory {
    pub fn load(ctx: &Context, id: Id) -> Option<Self> {
        ctx.data_mut(|d| d.get_persisted(id))
    }

    pub fn store(self, ctx: &Context, id: Id) {
        ctx.data_mut(|d| d.insert_persisted(id, self));
    }
}

// ----------------------------------------------------------------------------

/// Indicates a vertical or horizontal cursor line in plot coordinates.
#[derive(Copy, Clone, PartialEq)]
enum Cursor {
    Horizontal { y: f64 },
    Vertical { x: f64 },
}

/// Contains the cursors drawn for a plot widget in a single frame.
#[derive(PartialEq, Clone)]
struct PlotFrameCursors {
    id: Id,
    cursors: Vec<Cursor>,
}

#[derive(Default, Clone)]
struct CursorLinkGroups(HashMap<Id, Vec<PlotFrameCursors>>);

#[derive(Clone)]
struct LinkedBounds {
    bounds: PlotBounds,
    bounds_modified: AxisBools,
}

#[derive(Default, Clone)]
struct BoundsLinkGroups(HashMap<Id, LinkedBounds>);

// ----------------------------------------------------------------------------

/// What [`Plot::show`] returns.
pub struct PlotResponse<R> {
    /// What the user closure returned.
    pub inner: R,

    /// The response of the plot.
    pub response: Response,

    /// The transform between screen coordinates and plot coordinates.
    pub transform: PlotTransform,
}

// ----------------------------------------------------------------------------

/// A 2D plot, e.g. a graph of a function.
///
/// [`Plot`] supports multiple lines and points.
///
/// ```
/// # egui::__run_test_ui(|ui| {
/// use egui::plot::{Line, Plot, PlotPoints};
/// let sin: PlotPoints = (0..1000).map(|i| {
///     let x = i as f64 * 0.01;
///     [x, x.sin()]
/// }).collect();
/// let line = Line::new(sin);
/// Plot::new("my_plot").view_aspect(2.0).show(ui, |plot_ui| plot_ui.line(line));
/// # });
/// ```
pub struct Plot {
    id_source: Id,

    center_axis: AxisBools,
    allow_zoom: AxisBools,
    allow_drag: AxisBools,
    allow_scroll: bool,
    allow_double_click_reset: bool,
    allow_boxed_zoom: bool,
    allow_auto_bounds: bool,
    auto_bounds: AxisBools,
    min_auto_bounds: PlotBounds,
    margin_fraction: Vec2,
    boxed_zoom_pointer_button: PointerButton,
    linked_axes: Option<(Id, AxisBools)>,
    linked_cursors: Option<(Id, AxisBools)>,

    min_size: Vec2,
    width: Option<f32>,
    height: Option<f32>,
    data_aspect: Option<f32>,
    view_aspect: Option<f32>,

    reset: bool,

    show_x: bool,
    show_y: bool,
    label_formatter: LabelFormatter,
    coordinates_formatter: Option<(Corner, CoordinatesFormatter)>,
    x_axes: Vec<AxisHints>, // default x axes
    y_axes: Vec<AxisHints>, // default y axes
    legend_config: Option<Legend>,
    show_background: bool,
    show_axes: AxisBools,
    show_grid: AxisBools,
    grid_spacers: [GridSpacer; 2],
    sharp_grid_lines: bool,
    clamp_grid: bool,
}

impl Plot {
    /// Give a unique id for each plot within the same [`Ui`].
    pub fn new(id_source: impl std::hash::Hash) -> Self {
        Self {
            id_source: Id::new(id_source),

            center_axis: false.into(),
            allow_zoom: true.into(),
            allow_drag: true.into(),
            allow_scroll: true,
            allow_double_click_reset: true,
            allow_boxed_zoom: true,
            allow_auto_bounds: true,
            auto_bounds: false.into(),
            min_auto_bounds: PlotBounds::NOTHING,
            margin_fraction: Vec2::splat(0.05),
            boxed_zoom_pointer_button: PointerButton::Secondary,
            linked_axes: None,
            linked_cursors: None,

            min_size: Vec2::splat(64.0),
            width: None,
            height: None,
            data_aspect: None,
            view_aspect: None,

            reset: false,

            show_x: true,
            show_y: true,
            label_formatter: None,
            coordinates_formatter: None,
            x_axes: vec![Default::default()],
            y_axes: vec![Default::default()],
            legend_config: None,
            show_background: true,
            show_axes: true.into(),
            show_grid: true.into(),
            grid_spacers: [log_grid_spacer(10), log_grid_spacer(10)],
            sharp_grid_lines: true,
            clamp_grid: false,
        }
    }

    /// width / height ratio of the data.
    /// For instance, it can be useful to set this to `1.0` for when the two axes show the same
    /// unit.
    /// By default the plot window's aspect ratio is used.
    pub fn data_aspect(mut self, data_aspect: f32) -> Self {
        self.data_aspect = Some(data_aspect);
        self
    }

    /// width / height ratio of the plot region.
    /// By default no fixed aspect ratio is set (and width/height will fill the ui it is in).
    pub fn view_aspect(mut self, view_aspect: f32) -> Self {
        self.view_aspect = Some(view_aspect);
        self
    }

    /// Width of plot. By default a plot will fill the ui it is in.
    /// If you set [`Self::view_aspect`], the width can be calculated from the height.
    pub fn width(mut self, width: f32) -> Self {
        self.min_size.x = width;
        self.width = Some(width);
        self
    }

    /// Height of plot. By default a plot will fill the ui it is in.
    /// If you set [`Self::view_aspect`], the height can be calculated from the width.
    pub fn height(mut self, height: f32) -> Self {
        self.min_size.y = height;
        self.height = Some(height);
        self
    }

    /// Minimum size of the plot view.
    pub fn min_size(mut self, min_size: Vec2) -> Self {
        self.min_size = min_size;
        self
    }

    /// Show the x-value (e.g. when hovering). Default: `true`.
    pub fn show_x(mut self, show_x: bool) -> Self {
        self.show_x = show_x;
        self
    }

    /// Show the y-value (e.g. when hovering). Default: `true`.
    pub fn show_y(mut self, show_y: bool) -> Self {
        self.show_y = show_y;
        self
    }

    /// Always keep the X-axis centered. Default: `false`.
    pub fn center_x_axis(mut self, on: bool) -> Self {
        self.center_axis.x = on;
        self
    }

    /// Always keep the Y-axis centered. Default: `false`.
    pub fn center_y_axis(mut self, on: bool) -> Self {
        self.center_axis.y = on;
        self
    }

    /// Whether to allow zooming in the plot. Default: `true`.
    ///
    /// Note: Allowing zoom in one axis but not the other may lead to unexpected results if used in combination with `data_aspect`.
    pub fn allow_zoom<T>(mut self, on: T) -> Self
    where
        T: Into<AxisBools>,
    {
        self.allow_zoom = on.into();
        self
    }

    /// Whether to allow scrolling in the plot. Default: `true`.
    pub fn allow_scroll(mut self, on: bool) -> Self {
        self.allow_scroll = on;
        self
    }

    /// Whether to allow double clicking to reset the view.
    /// Default: `true`.
    pub fn allow_double_click_reset(mut self, on: bool) -> Self {
        self.allow_double_click_reset = on;
        self
    }

    /// Set the side margin as a fraction of the plot size. Only used for auto bounds.
    ///
    /// For instance, a value of `0.1` will add 10% space on both sides.
    pub fn set_margin_fraction(mut self, margin_fraction: Vec2) -> Self {
        self.margin_fraction = margin_fraction;
        self
    }

    /// Whether to allow zooming in the plot by dragging out a box with the secondary mouse button.
    ///
    /// Default: `true`.
    pub fn allow_boxed_zoom(mut self, on: bool) -> Self {
        self.allow_boxed_zoom = on;
        self
    }

    /// Whether to allow auto bounds. Default: `true`.
    pub fn allow_auto_bounds(mut self, on: bool) -> Self {
        self.allow_auto_bounds = on;
        self
    }

    /// Config the button pointer to use for boxed zooming. Default: [`Secondary`](PointerButton::Secondary)
    pub fn boxed_zoom_pointer_button(mut self, boxed_zoom_pointer_button: PointerButton) -> Self {
        self.boxed_zoom_pointer_button = boxed_zoom_pointer_button;
        self
    }

    /// Whether to allow dragging in the plot to move the bounds. Default: `true`.
    pub fn allow_drag<T>(mut self, on: T) -> Self
    where
        T: Into<AxisBools>,
    {
        self.allow_drag = on.into();
        self
    }

    /// Provide a function to customize the on-hover label for the x and y axis
    ///
    /// ```
    /// # egui::__run_test_ui(|ui| {
    /// use egui::plot::{Line, Plot, PlotPoints};
    /// let sin: PlotPoints = (0..1000).map(|i| {
    ///     let x = i as f64 * 0.01;
    ///     [x, x.sin()]
    /// }).collect();
    /// let line = Line::new(sin);
    /// Plot::new("my_plot").view_aspect(2.0)
    /// .label_formatter(|name, value| {
    ///     if !name.is_empty() {
    ///         format!("{}: {:.*}%", name, 1, value.y)
    ///     } else {
    ///         "".to_owned()
    ///     }
    /// })
    /// .show(ui, |plot_ui| plot_ui.line(line));
    /// # });
    /// ```
    pub fn label_formatter(
        mut self,
        label_formatter: impl Fn(&str, &PlotPoint) -> String + 'static,
    ) -> Self {
        self.label_formatter = Some(Box::new(label_formatter));
        self
    }

    /// Show the pointer coordinates in the plot.
    pub fn coordinates_formatter(
        mut self,
        position: Corner,
        formatter: CoordinatesFormatter,
    ) -> Self {
        self.coordinates_formatter = Some((position, formatter));
        self
    }

    /// Configure how the grid in the background is spaced apart along the X axis.
    ///
    /// Default is a log-10 grid, i.e. every plot unit is divided into 10 other units.
    ///
    /// The function has this signature:
    /// ```ignore
    /// fn step_sizes(input: GridInput) -> Vec<GridMark>;
    /// ```
    ///
    /// This function should return all marks along the visible range of the X axis.
    /// `step_size` also determines how thick/faint each line is drawn.
    /// For example, if x = 80..=230 is visible and you want big marks at steps of
    /// 100 and small ones at 25, you can return:
    /// ```no_run
    /// # use egui::plot::GridMark;
    /// vec![
    ///    // 100s
    ///    GridMark { value: 100.0, step_size: 100.0 },
    ///    GridMark { value: 200.0, step_size: 100.0 },
    ///
    ///    // 25s
    ///    GridMark { value: 125.0, step_size: 25.0 },
    ///    GridMark { value: 150.0, step_size: 25.0 },
    ///    GridMark { value: 175.0, step_size: 25.0 },
    ///    GridMark { value: 225.0, step_size: 25.0 },
    /// ];
    /// # ()
    /// ```
    ///
    /// There are helpers for common cases, see [`log_grid_spacer`] and [`uniform_grid_spacer`].
    pub fn x_grid_spacer(mut self, spacer: impl Fn(GridInput) -> Vec<GridMark> + 'static) -> Self {
        self.grid_spacers[0] = Box::new(spacer);
        self
    }

    /// Default is a log-10 grid, i.e. every plot unit is divided into 10 other units.
    ///
    /// See [`Self::x_grid_spacer`] for explanation.
    pub fn y_grid_spacer(mut self, spacer: impl Fn(GridInput) -> Vec<GridMark> + 'static) -> Self {
        self.grid_spacers[1] = Box::new(spacer);
        self
    }

    /// Clamp the grid to only be visible at the range of data where we have values.
    ///
    /// Default: `false`.
    pub fn clamp_grid(mut self, clamp_grid: bool) -> Self {
        self.clamp_grid = clamp_grid;
        self
    }

    /// Expand bounds to include the given x value.
    /// For instance, to always show the y axis, call `plot.include_x(0.0)`.
    pub fn include_x(mut self, x: impl Into<f64>) -> Self {
        self.min_auto_bounds.extend_with_x(x.into());
        self
    }

    /// Expand bounds to include the given y value.
    /// For instance, to always show the x axis, call `plot.include_y(0.0)`.
    pub fn include_y(mut self, y: impl Into<f64>) -> Self {
        self.min_auto_bounds.extend_with_y(y.into());
        self
    }

    /// Expand bounds to fit all items across the x axis, including values given by `include_x`.
    pub fn auto_bounds_x(mut self) -> Self {
        self.auto_bounds.x = true;
        self
    }

    /// Expand bounds to fit all items across the y axis, including values given by `include_y`.
    pub fn auto_bounds_y(mut self) -> Self {
        self.auto_bounds.y = true;
        self
    }

    /// Show a legend including all named items.
    pub fn legend(mut self, legend: Legend) -> Self {
        self.legend_config = Some(legend);
        self
    }

    /// Whether or not to show the background [`Rect`].
    /// Can be useful to disable if the plot is overlaid over existing content.
    /// Default: `true`.
    pub fn show_background(mut self, show: bool) -> Self {
        self.show_background = show;
        self
    }

    /// Show axis labels and grid tick values on the side of the plot.
    ///
    /// Default: `[true; 2]`.
    pub fn show_axes(mut self, show: impl Into<AxisBools>) -> Self {
        self.show_axes = show.into();
        self
    }

    /// Show a grid overlay on the plot.
    ///
    /// Default: `[true; 2]`.
    pub fn show_grid(mut self, show: impl Into<AxisBools>) -> Self {
        self.show_grid = show.into();
        self
    }

    /// Add this plot to an axis link group so that this plot will share the bounds with other plots in the
    /// same group. A plot cannot belong to more than one axis group.
    pub fn link_axis(mut self, group_id: impl Into<Id>, link_x: bool, link_y: bool) -> Self {
        self.linked_axes = Some((
            group_id.into(),
            AxisBools {
                x: link_x,
                y: link_y,
            },
        ));
        self
    }

    /// Add this plot to a cursor link group so that this plot will share the cursor position with other plots
    /// in the same group. A plot cannot belong to more than one cursor group.
    pub fn link_cursor(mut self, group_id: impl Into<Id>, link_x: bool, link_y: bool) -> Self {
        self.linked_cursors = Some((
            group_id.into(),
            AxisBools {
                x: link_x,
                y: link_y,
            },
        ));
        self
    }

    /// Round grid positions to full pixels to avoid aliasing. Improves plot appearance but might have an
    /// undesired effect when shifting the plot bounds. Enabled by default.
    pub fn sharp_grid_lines(mut self, enabled: bool) -> Self {
        self.sharp_grid_lines = enabled;
        self
    }

    /// Resets the plot.
    pub fn reset(mut self) -> Self {
        self.reset = true;
        self
    }

    /// Set the x axis label of the main X-axis.
    ///
    /// Default: no label.
    pub fn x_axis_label(mut self, label: impl Into<WidgetText>) -> Self {
        if let Some(main) = self.x_axes.first_mut() {
            main.label = label.into();
        }
        self
    }

    /// Set the y axis label of the main Y-axis.
    ///
    /// Default: no label.
    pub fn y_axis_label(mut self, label: impl Into<WidgetText>) -> Self {
        if let Some(main) = self.y_axes.first_mut() {
            main.label = label.into();
        }
        self
    }

    /// Set the position of the main X-axis.
    pub fn x_axis_position(mut self, placement: axis::VPlacement) -> Self {
        if let Some(main) = self.x_axes.first_mut() {
            main.placement = placement.into();
        }
        self
    }

    /// Set the position of the main Y-axis.
    pub fn y_axis_position(mut self, placement: axis::HPlacement) -> Self {
        if let Some(main) = self.y_axes.first_mut() {
            main.placement = placement.into();
        }
        self
    }

    /// Specify custom formatter for ticks on the main X-axis.
    ///
    /// The first parameter of `fmt` is the raw tick value as `f64`.
    /// The second parameter is the maximum requested number of characters per tick label.
    /// The second parameter of `fmt` is the currently shown range on this axis.
    pub fn x_axis_formatter(mut self, fmt: fn(f64, usize, &RangeInclusive<f64>) -> String) -> Self {
        if let Some(main) = self.x_axes.first_mut() {
            main.formatter = fmt;
        }
        self
    }

    /// Specify custom formatter for ticks on the main Y-axis.
    ///
    /// The first parameter of `formatter` is the raw tick value as `f64`.
    /// The second parameter is the maximum requested number of characters per tick label.
    /// The second parameter of `formatter` is the currently shown range on this axis.
    pub fn y_axis_formatter(mut self, fmt: fn(f64, usize, &RangeInclusive<f64>) -> String) -> Self {
        if let Some(main) = self.y_axes.first_mut() {
            main.formatter = fmt;
        }
        self
    }

    /// Set the main Y-axis-width by number of digits
    ///
    /// The default is 5 digits.
    ///
    /// > Todo: This is experimental. Changing the font size might break this.
    pub fn y_axis_width(mut self, digits: usize) -> Self {
        if let Some(main) = self.y_axes.first_mut() {
            main.digits = digits;
        }
        self
    }

    /// Set custom configuration for X-axis
    ///
    /// More than one axis may be specified. The first specified axis is considered the main axis.
    pub fn custom_x_axes(mut self, hints: Vec<AxisHints>) -> Self {
        self.x_axes = hints;
        self
    }

    /// Set custom configuration for left Y-axis
    ///
    /// More than one axis may be specified. The first specified axis is considered the main axis.
    pub fn custom_y_axes(mut self, hints: Vec<AxisHints>) -> Self {
        self.y_axes = hints;
        self
    }

    /// Interact with and add items to the plot and finally draw it.
    pub fn show<R>(self, ui: &mut Ui, build_fn: impl FnOnce(&mut PlotUi) -> R) -> PlotResponse<R> {
        self.show_dyn(ui, Box::new(build_fn))
    }

    fn show_dyn<'a, R>(
        self,
        ui: &mut Ui,
        build_fn: Box<dyn FnOnce(&mut PlotUi) -> R + 'a>,
    ) -> PlotResponse<R> {
        let Self {
            id_source,
            center_axis,
            allow_zoom,
            allow_drag,
            allow_scroll,
            allow_double_click_reset,
            allow_boxed_zoom,
            boxed_zoom_pointer_button: boxed_zoom_pointer,
            auto_bounds,
            min_auto_bounds,
            margin_fraction,
            width,
            height,
            min_size,
            data_aspect,
            view_aspect,
            mut show_x,
            mut show_y,
            label_formatter,
            coordinates_formatter,
            x_axes,
            y_axes,
            legend_config,
            reset,
            show_background,
            show_axes,
            show_grid,
            linked_axes,
            linked_cursors,
            allow_auto_bounds,

            clamp_grid,
            grid_spacers,
            sharp_grid_lines,
        } = self;

        // Determine position of widget.
        let pos = ui.available_rect_before_wrap().min;
        // Determine size of widget.
        let size = {
            let width = width
                .unwrap_or_else(|| {
                    if let (Some(height), Some(aspect)) = (height, view_aspect) {
                        height * aspect
                    } else {
                        ui.available_size_before_wrap().x
                    }
                })
                .at_least(min_size.x);

            let height = height
                .unwrap_or_else(|| {
                    if let Some(aspect) = view_aspect {
                        width / aspect
                    } else {
                        ui.available_size_before_wrap().y
                    }
                })
                .at_least(min_size.y);
            vec2(width, height)
        };
        // Determine complete rect of widget.
        let complete_rect = Rect {
            min: pos,
            max: pos + size,
        };
        // Next we want to create this layout.
        // Incides are only examples.
        //
        //  left                     right
        //  +---+---------x----------+   +
        //  |   |      X-axis 3      |
        //  |   +--------------------+    top
        //  |   |      X-axis 2      |
        //  +-+-+--------------------+-+-+
        //  |y|y|                    |y|y|
        //  |-|-|                    |-|-|
        //  |A|A|                    |A|A|
        // y|x|x|    Plot Window     |x|x|
        //  |i|i|                    |i|i|
        //  |s|s|                    |s|s|
        //  |1|0|                    |2|3|
        //  +-+-+--------------------+-+-+
        //      |      X-axis 0      |   |
        //      +--------------------+   | bottom
        //      |      X-axis 1      |   |
        //  +   +--------------------+---+
        //

        let mut plot_rect: Rect = {
            // Calcuclate the space needed for each axis labels.
            let mut margin = Margin::ZERO;
            if show_axes.x {
                for cfg in &x_axes {
                    match cfg.placement {
                        axis::Placement::LeftBottom => {
                            margin.bottom += cfg.thickness(Axis::X);
                        }
                        axis::Placement::RightTop => {
                            margin.top += cfg.thickness(Axis::X);
                        }
                    }
                }
            }
            if show_axes.y {
                for cfg in &y_axes {
                    match cfg.placement {
                        axis::Placement::LeftBottom => {
                            margin.left += cfg.thickness(Axis::Y);
                        }
                        axis::Placement::RightTop => {
                            margin.right += cfg.thickness(Axis::Y);
                        }
                    }
                }
            }

            // determine plot rectangle
            margin.shrink_rect(complete_rect)
        };

        let [mut x_axis_widgets, mut y_axis_widgets] =
            axis_widgets(show_axes, plot_rect, [&x_axes, &y_axes]);

        // If too little space, remove axis widgets
        if plot_rect.width() <= 0.0 || plot_rect.height() <= 0.0 {
            y_axis_widgets.clear();
            x_axis_widgets.clear();
            plot_rect = complete_rect;
        }

        // Allocate the plot window.
        let response = ui.allocate_rect(plot_rect, Sense::drag());
        let rect = plot_rect;

        // Load or initialize the memory.
        let plot_id = ui.make_persistent_id(id_source);
        ui.ctx().check_for_id_clash(plot_id, rect, "Plot");
        let memory = if reset {
            if let Some((name, _)) = linked_axes.as_ref() {
                ui.memory_mut(|memory| {
                    let link_groups: &mut BoundsLinkGroups =
                        memory.data.get_temp_mut_or_default(Id::null());
                    link_groups.0.remove(name);
                });
            };
            None
        } else {
            PlotMemory::load(ui.ctx(), plot_id)
        }
        .unwrap_or_else(|| PlotMemory {
            bounds_modified: false.into(),
            hovered_entry: None,
            hidden_items: Default::default(),
            last_plot_transform: PlotTransform::new(
                rect,
                min_auto_bounds,
                center_axis.x,
                center_axis.y,
            ),
            last_click_pos_for_zoom: None,
        });

        let PlotMemory {
            mut bounds_modified,
            mut hovered_entry,
            mut hidden_items,
            last_plot_transform,
            mut last_click_pos_for_zoom,
        } = memory;

        // Call the plot build function.
        let mut plot_ui = PlotUi {
            items: Vec::new(),
            next_auto_color_idx: 0,
            last_plot_transform,
            response,
            bounds_modifications: Vec::new(),
            ctx: ui.ctx().clone(),
        };
        let inner = build_fn(&mut plot_ui);
        let PlotUi {
            mut items,
            mut response,
            last_plot_transform,
            bounds_modifications,
            ..
        } = plot_ui;

        // Background
        if show_background {
            ui.painter().with_clip_rect(rect).add(epaint::RectShape {
                rect,
                rounding: Rounding::same(2.0),
                fill: ui.visuals().extreme_bg_color,
                stroke: ui.visuals().widgets.noninteractive.bg_stroke,
            });
        }

        // --- Legend ---
        let legend = legend_config
            .and_then(|config| LegendWidget::try_new(rect, config, &items, &hidden_items));
        // Don't show hover cursor when hovering over legend.
        if hovered_entry.is_some() {
            show_x = false;
            show_y = false;
        }
        // Remove the deselected items.
        items.retain(|item| !hidden_items.contains(item.name()));
        // Highlight the hovered items.
        if let Some(hovered_name) = &hovered_entry {
            items
                .iter_mut()
                .filter(|entry| entry.name() == hovered_name)
                .for_each(|entry| entry.highlight());
        }
        // Move highlighted items to front.
        items.sort_by_key(|item| item.highlighted());

        // --- Bound computation ---
        let mut bounds = *last_plot_transform.bounds();

        // Find the cursors from other plots we need to draw
        let draw_cursors: Vec<Cursor> = if let Some((id, _)) = linked_cursors.as_ref() {
            ui.memory_mut(|memory| {
                let frames: &mut CursorLinkGroups = memory.data.get_temp_mut_or_default(Id::null());
                let cursors = frames.0.entry(*id).or_default();

                // Look for our previous frame
                let index = cursors
                    .iter()
                    .enumerate()
                    .find(|(_, frame)| frame.id == plot_id)
                    .map(|(i, _)| i);

                // Remove our previous frame and all older frames as these are no longer displayed. This avoids
                // unbounded growth, as we add an entry each time we draw a plot.
                index.map(|index| cursors.drain(0..=index));

                // Gather all cursors of the remaining frames. This will be all the cursors of the
                // other plots in the group. We want to draw these in the current plot too.
                cursors
                    .iter()
                    .flat_map(|frame| frame.cursors.iter().copied())
                    .collect()
            })
        } else {
            Vec::new()
        };

        // Transfer the bounds from a link group.
        if let Some((id, axes)) = linked_axes.as_ref() {
            ui.memory_mut(|memory| {
                let link_groups: &mut BoundsLinkGroups =
                    memory.data.get_temp_mut_or_default(Id::null());
                if let Some(linked_bounds) = link_groups.0.get(id) {
                    if axes.x {
                        bounds.set_x(&linked_bounds.bounds);
                        bounds_modified.x = linked_bounds.bounds_modified.x;
                    }
                    if axes.y {
                        bounds.set_y(&linked_bounds.bounds);
                        bounds_modified.y = linked_bounds.bounds_modified.y;
                    }
                };
            });
        };

<<<<<<< HEAD
        if !allow_auto_bounds {
            bounds_modified = true.into();
        }

        // Allow double clicking to reset to the initial bounds?
        if allow_double_click_reset && response.double_clicked_by(PointerButton::Primary) {
=======
        // Allow double clicking to reset to the initial bounds.
        if allow_double_click_reset && response.double_clicked() {
>>>>>>> 481f4482
            bounds_modified = false.into();
        }

        // Apply bounds modifications.
        for modification in bounds_modifications {
            match modification {
                BoundsModification::Set(new_bounds) => {
                    bounds = new_bounds;
                    bounds_modified = true.into();
                }
                BoundsModification::Translate(delta) => {
                    bounds.translate(delta);
                    bounds_modified = true.into();
                }
            }
        }

        // Reset bounds to initial bounds if they haven't been modified.
        if !bounds_modified.x {
            bounds.set_x(&min_auto_bounds);
        }
        if !bounds_modified.y {
            bounds.set_y(&min_auto_bounds);
        }

        let auto_x = !bounds_modified.x && (!min_auto_bounds.is_valid_x() || auto_bounds.x);
        let auto_y = !bounds_modified.y && (!min_auto_bounds.is_valid_y() || auto_bounds.y);

        // Set bounds automatically based on content.
        if auto_x || auto_y {
            for item in &items {
                let item_bounds = item.bounds();
                if auto_x {
                    bounds.merge_x(&item_bounds);
                }
                if auto_y {
                    bounds.merge_y(&item_bounds);
                }
            }

            if auto_x {
                bounds.add_relative_margin_x(margin_fraction);
            }

            if auto_y {
                bounds.add_relative_margin_y(margin_fraction);
            }
        }

        let mut transform = PlotTransform::new(rect, bounds, center_axis.x, center_axis.y);

        // Enforce aspect ratio
        if let Some(data_aspect) = data_aspect {
            if let Some((_, linked_axes)) = &linked_axes {
                let change_x = linked_axes.y && !linked_axes.x;
                transform.set_aspect_by_changing_axis(data_aspect as f64, change_x);
            } else if auto_bounds.any() {
                transform.set_aspect_by_expanding(data_aspect as f64);
            } else {
                transform.set_aspect_by_changing_axis(data_aspect as f64, false);
            }
        }

        // Dragging
        if allow_drag.any() && response.dragged_by(PointerButton::Primary) {
            response = response.on_hover_cursor(CursorIcon::Grabbing);
            let mut delta = -response.drag_delta();
            if !allow_drag.x {
                delta.x = 0.0;
            }
            if !allow_drag.y {
                delta.y = 0.0;
            }
            transform.translate_bounds(delta);
            bounds_modified = allow_drag;
        }

        // Zooming
        let mut boxed_zoom_rect = None;
        if allow_boxed_zoom {
            // Save last click to allow boxed zooming
            if response.drag_started() && response.dragged_by(boxed_zoom_pointer) {
                // it would be best for egui that input has a memory of the last click pos because it's a common pattern
                last_click_pos_for_zoom = response.hover_pos();
            }
            let box_start_pos = last_click_pos_for_zoom;
            let box_end_pos = response.hover_pos();
            if let (Some(box_start_pos), Some(box_end_pos)) = (box_start_pos, box_end_pos) {
                // while dragging prepare a Shape and draw it later on top of the plot
                if response.dragged_by(boxed_zoom_pointer) {
                    response = response.on_hover_cursor(CursorIcon::ZoomIn);
                    let rect = epaint::Rect::from_two_pos(box_start_pos, box_end_pos);
                    boxed_zoom_rect = Some((
                        epaint::RectShape::stroke(
                            rect,
                            0.0,
                            epaint::Stroke::new(4., Color32::DARK_BLUE),
                        ), // Outer stroke
                        epaint::RectShape::stroke(
                            rect,
                            0.0,
                            epaint::Stroke::new(2., Color32::WHITE),
                        ), // Inner stroke
                    ));
                }
                // when the click is release perform the zoom
                if response.drag_released() {
                    let box_start_pos = transform.value_from_position(box_start_pos);
                    let box_end_pos = transform.value_from_position(box_end_pos);
                    let new_bounds = PlotBounds {
                        min: [
                            box_start_pos.x.min(box_end_pos.x),
                            box_start_pos.y.min(box_end_pos.y),
                        ],
                        max: [
                            box_start_pos.x.max(box_end_pos.x),
                            box_start_pos.y.max(box_end_pos.y),
                        ],
                    };
                    if new_bounds.is_valid() {
                        transform.set_bounds(new_bounds);
                        bounds_modified = true.into();
                    }
                    // reset the boxed zoom state
                    last_click_pos_for_zoom = None;
                }
            }
        }

        let hover_pos = response.hover_pos();
        if let Some(hover_pos) = hover_pos {
            if allow_zoom.any() {
                let mut zoom_factor = if data_aspect.is_some() {
                    Vec2::splat(ui.input(|i| i.zoom_delta()))
                } else {
                    ui.input(|i| i.zoom_delta_2d())
                };
                if !allow_zoom.x {
                    zoom_factor.x = 1.0;
                }
                if !allow_zoom.y {
                    zoom_factor.y = 1.0;
                }
                if zoom_factor != Vec2::splat(1.0) {
                    transform.zoom(zoom_factor, hover_pos);
                    bounds_modified = allow_zoom;
                }
            }
            if allow_scroll {
                let scroll_delta = ui.input(|i| i.scroll_delta);
                if scroll_delta != Vec2::ZERO {
                    transform.translate_bounds(-scroll_delta);
                    bounds_modified = true.into();
                }
            }
        }

        // --- transform initialized

        // Add legend widgets to plot
        let bounds = transform.bounds();
        let x_axis_range = bounds.range_x();
        let x_steps = Arc::new({
            let input = GridInput {
                bounds: (bounds.min[0], bounds.max[0]),
                base_step_size: transform.dvalue_dpos()[0] * MIN_LINE_SPACING_IN_POINTS * 2.0,
            };
            (grid_spacers[0])(input)
        });
        let y_axis_range = bounds.range_y();
        let y_steps = Arc::new({
            let input = GridInput {
                bounds: (bounds.min[1], bounds.max[1]),
                base_step_size: transform.dvalue_dpos()[1] * MIN_LINE_SPACING_IN_POINTS * 2.0,
            };
            (grid_spacers[1])(input)
        });
        for mut widget in x_axis_widgets {
            widget.range = x_axis_range.clone();
            widget.transform = Some(transform);
            widget.steps = x_steps.clone();
            widget.ui(ui, Axis::X);
        }
        for mut widget in y_axis_widgets {
            widget.range = y_axis_range.clone();
            widget.transform = Some(transform);
            widget.steps = y_steps.clone();
            widget.ui(ui, Axis::Y);
        }

        // Initialize values from functions.
        for item in &mut items {
            item.initialize(transform.bounds().range_x());
        }

        let prepared = PreparedPlot {
            items,
            show_x,
            show_y,
            label_formatter,
            coordinates_formatter,
            show_grid,
            transform,
            draw_cursor_x: linked_cursors.as_ref().map_or(false, |group| group.1.x),
            draw_cursor_y: linked_cursors.as_ref().map_or(false, |group| group.1.y),
            draw_cursors,
            grid_spacers,
            sharp_grid_lines,
            clamp_grid,
        };

        let plot_cursors = prepared.ui(ui, &response);

        if let Some(boxed_zoom_rect) = boxed_zoom_rect {
            ui.painter().with_clip_rect(rect).add(boxed_zoom_rect.0);
            ui.painter().with_clip_rect(rect).add(boxed_zoom_rect.1);
        }

        if let Some(mut legend) = legend {
            ui.add(&mut legend);
            hidden_items = legend.hidden_items();
            hovered_entry = legend.hovered_entry_name();
        }

        if let Some((id, _)) = linked_cursors.as_ref() {
            // Push the frame we just drew to the list of frames
            ui.memory_mut(|memory| {
                let frames: &mut CursorLinkGroups = memory.data.get_temp_mut_or_default(Id::null());
                let cursors = frames.0.entry(*id).or_default();
                cursors.push(PlotFrameCursors {
                    id: plot_id,
                    cursors: plot_cursors,
                });
            });
        }

        if let Some((id, _)) = linked_axes.as_ref() {
            // Save the linked bounds.
            ui.memory_mut(|memory| {
                let link_groups: &mut BoundsLinkGroups =
                    memory.data.get_temp_mut_or_default(Id::null());
                link_groups.0.insert(
                    *id,
                    LinkedBounds {
                        bounds: *transform.bounds(),
                        bounds_modified,
                    },
                );
            });
        }

        let memory = PlotMemory {
            bounds_modified,
            hovered_entry,
            hidden_items,
            last_plot_transform: transform,
            last_click_pos_for_zoom,
        };
        memory.store(ui.ctx(), plot_id);

        let response = if show_x || show_y {
            response.on_hover_cursor(CursorIcon::Crosshair)
        } else {
            response
        };
        ui.advance_cursor_after_rect(complete_rect);
        PlotResponse {
            inner,
            response,
            transform,
        }
    }
}

fn axis_widgets(
    show_axes: AxisBools,
    plot_rect: Rect,
    [x_axes, y_axes]: [&[AxisHints]; 2],
) -> [Vec<AxisWidget>; 2] {
    let mut x_axis_widgets = Vec::<AxisWidget>::new();
    let mut y_axis_widgets = Vec::<AxisWidget>::new();

    // Widget count per border of plot in order left, top, right, bottom
    struct NumWidgets {
        left: usize,
        top: usize,
        right: usize,
        bottom: usize,
    }
    let mut num_widgets = NumWidgets {
        left: 0,
        top: 0,
        right: 0,
        bottom: 0,
    };
    if show_axes.x {
        for cfg in x_axes {
            let size_y = Vec2::new(0.0, cfg.thickness(Axis::X));
            let rect = match cfg.placement {
                axis::Placement::LeftBottom => {
                    let off = num_widgets.bottom as f32;
                    num_widgets.bottom += 1;
                    Rect {
                        min: plot_rect.left_bottom() + size_y * off,
                        max: plot_rect.right_bottom() + size_y * (off + 1.0),
                    }
                }
                axis::Placement::RightTop => {
                    let off = num_widgets.top as f32;
                    num_widgets.top += 1;
                    Rect {
                        min: plot_rect.left_top() - size_y * (off + 1.0),
                        max: plot_rect.right_top() - size_y * off,
                    }
                }
            };
            x_axis_widgets.push(AxisWidget::new(cfg.clone(), rect));
        }
    }
    if show_axes.y {
        for cfg in y_axes {
            let size_x = Vec2::new(cfg.thickness(Axis::Y), 0.0);
            let rect = match cfg.placement {
                axis::Placement::LeftBottom => {
                    let off = num_widgets.left as f32;
                    num_widgets.left += 1;
                    Rect {
                        min: plot_rect.left_top() - size_x * (off + 1.0),
                        max: plot_rect.left_bottom() - size_x * off,
                    }
                }
                axis::Placement::RightTop => {
                    let off = num_widgets.right as f32;
                    num_widgets.right += 1;
                    Rect {
                        min: plot_rect.right_top() + size_x * off,
                        max: plot_rect.right_bottom() + size_x * (off + 1.0),
                    }
                }
            };
            y_axis_widgets.push(AxisWidget::new(cfg.clone(), rect));
        }
    }

    [x_axis_widgets, y_axis_widgets]
}

/// User-requested modifications to the plot bounds. We collect them in the plot build function to later apply
/// them at the right time, as other modifications need to happen first.
enum BoundsModification {
    Set(PlotBounds),
    Translate(Vec2),
}

/// Provides methods to interact with a plot while building it. It is the single argument of the closure
/// provided to [`Plot::show`]. See [`Plot`] for an example of how to use it.
pub struct PlotUi {
    items: Vec<Box<dyn PlotItem>>,
    next_auto_color_idx: usize,
    last_plot_transform: PlotTransform,
    response: Response,
    bounds_modifications: Vec<BoundsModification>,
    ctx: Context,
}

impl PlotUi {
    fn auto_color(&mut self) -> Color32 {
        let i = self.next_auto_color_idx;
        self.next_auto_color_idx += 1;
        let golden_ratio = (5.0_f32.sqrt() - 1.0) / 2.0; // 0.61803398875
        let h = i as f32 * golden_ratio;
        Hsva::new(h, 0.85, 0.5, 1.0).into() // TODO(emilk): OkLab or some other perspective color space
    }

    pub fn ctx(&self) -> &Context {
        &self.ctx
    }

    /// The plot bounds as they were in the last frame. If called on the first frame and the bounds were not
    /// further specified in the plot builder, this will return bounds centered on the origin. The bounds do
    /// not change until the plot is drawn.
    pub fn plot_bounds(&self) -> PlotBounds {
        *self.last_plot_transform.bounds()
    }

    /// Set the plot bounds. Can be useful for implementing alternative plot navigation methods.
    pub fn set_plot_bounds(&mut self, plot_bounds: PlotBounds) {
        self.bounds_modifications
            .push(BoundsModification::Set(plot_bounds));
    }

    /// Move the plot bounds. Can be useful for implementing alternative plot navigation methods.
    pub fn translate_bounds(&mut self, delta_pos: Vec2) {
        self.bounds_modifications
            .push(BoundsModification::Translate(delta_pos));
    }

    /// Can be used to check if the plot was hovered or clicked.
    pub fn response(&self) -> &Response {
        &self.response
    }

    /// Returns `true` if the plot area is currently hovered.
    #[deprecated = "Use plot_ui.response().hovered()"]
    pub fn plot_hovered(&self) -> bool {
        self.response.hovered()
    }

    /// Returns `true` if the plot was clicked by the primary button.
    #[deprecated = "Use plot_ui.response().clicked()"]
    pub fn plot_clicked(&self) -> bool {
        self.response.clicked()
    }

    /// Returns `true` if the plot was clicked by the secondary button.
    #[deprecated = "Use plot_ui.response().secondary_clicked()"]
    pub fn plot_secondary_clicked(&self) -> bool {
        self.response.secondary_clicked()
    }

    /// The pointer position in plot coordinates. Independent of whether the pointer is in the plot area.
    pub fn pointer_coordinate(&self) -> Option<PlotPoint> {
        // We need to subtract the drag delta to keep in sync with the frame-delayed screen transform:
        let last_pos = self.ctx().input(|i| i.pointer.latest_pos())? - self.response.drag_delta();
        let value = self.plot_from_screen(last_pos);
        Some(value)
    }

    /// The pointer drag delta in plot coordinates.
    pub fn pointer_coordinate_drag_delta(&self) -> Vec2 {
        let delta = self.response.drag_delta();
        let dp_dv = self.last_plot_transform.dpos_dvalue();
        Vec2::new(delta.x / dp_dv[0] as f32, delta.y / dp_dv[1] as f32)
    }

    /// Read the transform netween plot coordinates and screen coordinates.
    pub fn transform(&self) -> &PlotTransform {
        &self.last_plot_transform
    }

    /// Transform the plot coordinates to screen coordinates.
    pub fn screen_from_plot(&self, position: PlotPoint) -> Pos2 {
        self.last_plot_transform.position_from_point(&position)
    }

    /// Transform the screen coordinates to plot coordinates.
    pub fn plot_from_screen(&self, position: Pos2) -> PlotPoint {
        self.last_plot_transform.value_from_position(position)
    }

    /// Add a data line.
    pub fn line(&mut self, mut line: Line) {
        if line.series.is_empty() {
            return;
        };

        // Give the stroke an automatic color if no color has been assigned.
        if line.stroke.color == Color32::TRANSPARENT {
            line.stroke.color = self.auto_color();
        }
        self.items.push(Box::new(line));
    }

    /// Add a polygon. The polygon has to be convex.
    pub fn polygon(&mut self, mut polygon: Polygon) {
        if polygon.series.is_empty() {
            return;
        };

        // Give the stroke an automatic color if no color has been assigned.
        if polygon.stroke.color == Color32::TRANSPARENT {
            polygon.stroke.color = self.auto_color();
        }
        self.items.push(Box::new(polygon));
    }

    /// Add a text.
    pub fn text(&mut self, text: Text) {
        if text.text.is_empty() {
            return;
        };

        self.items.push(Box::new(text));
    }

    /// Add data points.
    pub fn points(&mut self, mut points: Points) {
        if points.series.is_empty() {
            return;
        };

        // Give the points an automatic color if no color has been assigned.
        if points.color == Color32::TRANSPARENT {
            points.color = self.auto_color();
        }
        self.items.push(Box::new(points));
    }

    /// Add arrows.
    pub fn arrows(&mut self, mut arrows: Arrows) {
        if arrows.origins.is_empty() || arrows.tips.is_empty() {
            return;
        };

        // Give the arrows an automatic color if no color has been assigned.
        if arrows.color == Color32::TRANSPARENT {
            arrows.color = self.auto_color();
        }
        self.items.push(Box::new(arrows));
    }

    /// Add an image.
    pub fn image(&mut self, image: PlotImage) {
        self.items.push(Box::new(image));
    }

    /// Add a horizontal line.
    /// Can be useful e.g. to show min/max bounds or similar.
    /// Always fills the full width of the plot.
    pub fn hline(&mut self, mut hline: HLine) {
        if hline.stroke.color == Color32::TRANSPARENT {
            hline.stroke.color = self.auto_color();
        }
        self.items.push(Box::new(hline));
    }

    /// Add a vertical line.
    /// Can be useful e.g. to show min/max bounds or similar.
    /// Always fills the full height of the plot.
    pub fn vline(&mut self, mut vline: VLine) {
        if vline.stroke.color == Color32::TRANSPARENT {
            vline.stroke.color = self.auto_color();
        }
        self.items.push(Box::new(vline));
    }

    /// Add a box plot diagram.
    pub fn box_plot(&mut self, mut box_plot: BoxPlot) {
        if box_plot.boxes.is_empty() {
            return;
        }

        // Give the elements an automatic color if no color has been assigned.
        if box_plot.default_color == Color32::TRANSPARENT {
            box_plot = box_plot.color(self.auto_color());
        }
        self.items.push(Box::new(box_plot));
    }

    /// Add a bar chart.
    pub fn bar_chart(&mut self, mut chart: BarChart) {
        if chart.bars.is_empty() {
            return;
        }

        // Give the elements an automatic color if no color has been assigned.
        if chart.default_color == Color32::TRANSPARENT {
            chart = chart.color(self.auto_color());
        }
        self.items.push(Box::new(chart));
    }
}

// ----------------------------------------------------------------------------
// Grid

/// Input for "grid spacer" functions.
///
/// See [`Plot::x_grid_spacer()`] and [`Plot::y_grid_spacer()`].
pub struct GridInput {
    /// Min/max of the visible data range (the values at the two edges of the plot,
    /// for the current axis).
    pub bounds: (f64, f64),

    /// Recommended (but not required) lower-bound on the step size returned by custom grid spacers.
    ///
    /// Computed as the ratio between the diagram's bounds (in plot coordinates) and the viewport
    /// (in frame/window coordinates), scaled up to represent the minimal possible step.
    pub base_step_size: f64,
}

/// One mark (horizontal or vertical line) in the background grid of a plot.
#[derive(Debug, Clone, Copy)]
pub struct GridMark {
    /// X or Y value in the plot.
    pub value: f64,

    /// The (approximate) distance to the next value of same thickness.
    ///
    /// Determines how thick the grid line is painted. It's not important that `step_size`
    /// matches the difference between two `value`s precisely, but rather that grid marks of
    /// same thickness have same `step_size`. For example, months can have a different number
    /// of days, but consistently using a `step_size` of 30 days is a valid approximation.
    pub step_size: f64,
}

/// Recursively splits the grid into `base` subdivisions (e.g. 100, 10, 1).
///
/// The logarithmic base, expressing how many times each grid unit is subdivided.
/// 10 is a typical value, others are possible though.
pub fn log_grid_spacer(log_base: i64) -> GridSpacer {
    let log_base = log_base as f64;
    let step_sizes = move |input: GridInput| -> Vec<GridMark> {
        // The distance between two of the thinnest grid lines is "rounded" up
        // to the next-bigger power of base
        let smallest_visible_unit = next_power(input.base_step_size, log_base);

        let step_sizes = [
            smallest_visible_unit,
            smallest_visible_unit * log_base,
            smallest_visible_unit * log_base * log_base,
        ];

        generate_marks(step_sizes, input.bounds)
    };

    Box::new(step_sizes)
}

/// Splits the grid into uniform-sized spacings (e.g. 100, 25, 1).
///
/// This function should return 3 positive step sizes, designating where the lines in the grid are drawn.
/// Lines are thicker for larger step sizes. Ordering of returned value is irrelevant.
///
/// Why only 3 step sizes? Three is the number of different line thicknesses that egui typically uses in the grid.
/// Ideally, those 3 are not hardcoded values, but depend on the visible range (accessible through `GridInput`).
pub fn uniform_grid_spacer(spacer: impl Fn(GridInput) -> [f64; 3] + 'static) -> GridSpacer {
    let get_marks = move |input: GridInput| -> Vec<GridMark> {
        let bounds = input.bounds;
        let step_sizes = spacer(input);
        generate_marks(step_sizes, bounds)
    };

    Box::new(get_marks)
}

// ----------------------------------------------------------------------------

struct PreparedPlot {
    items: Vec<Box<dyn PlotItem>>,
    show_x: bool,
    show_y: bool,
    label_formatter: LabelFormatter,
    coordinates_formatter: Option<(Corner, CoordinatesFormatter)>,
    // axis_formatters: [AxisFormatter; 2],
    transform: PlotTransform,
    show_grid: AxisBools,
    grid_spacers: [GridSpacer; 2],
    draw_cursor_x: bool,
    draw_cursor_y: bool,
    draw_cursors: Vec<Cursor>,

    sharp_grid_lines: bool,
    clamp_grid: bool,
}

impl PreparedPlot {
    fn ui(self, ui: &mut Ui, response: &Response) -> Vec<Cursor> {
        let mut axes_shapes = Vec::new();

        if self.show_grid.x {
            self.paint_grid(ui, &mut axes_shapes, Axis::X);
        }
        if self.show_grid.y {
            self.paint_grid(ui, &mut axes_shapes, Axis::Y);
        }

        // Sort the axes by strength so that those with higher strength are drawn in front.
        axes_shapes.sort_by(|(_, strength1), (_, strength2)| strength1.total_cmp(strength2));

        let mut shapes = axes_shapes.into_iter().map(|(shape, _)| shape).collect();

        let transform = &self.transform;

        let mut plot_ui = ui.child_ui(*transform.frame(), Layout::default());
        plot_ui.set_clip_rect(*transform.frame());
        for item in &self.items {
            item.shapes(&mut plot_ui, transform, &mut shapes);
        }

        let hover_pos = response.hover_pos();
        let cursors = if let Some(pointer) = hover_pos {
            self.hover(ui, pointer, &mut shapes)
        } else {
            Vec::new()
        };

        // Draw cursors
        let line_color = rulers_color(ui);

        let mut draw_cursor = |cursors: &Vec<Cursor>, always| {
            for &cursor in cursors {
                match cursor {
                    Cursor::Horizontal { y } => {
                        if self.draw_cursor_y || always {
                            shapes.push(horizontal_line(
                                transform.position_from_point(&PlotPoint::new(0.0, y)),
                                &self.transform,
                                line_color,
                            ));
                        }
                    }
                    Cursor::Vertical { x } => {
                        if self.draw_cursor_x || always {
                            shapes.push(vertical_line(
                                transform.position_from_point(&PlotPoint::new(x, 0.0)),
                                &self.transform,
                                line_color,
                            ));
                        }
                    }
                }
            }
        };

        draw_cursor(&self.draw_cursors, false);
        draw_cursor(&cursors, true);

        let painter = ui.painter().with_clip_rect(*transform.frame());
        painter.extend(shapes);

        if let Some((corner, formatter)) = self.coordinates_formatter.as_ref() {
            let hover_pos = response.hover_pos();
            if let Some(pointer) = hover_pos {
                let font_id = TextStyle::Monospace.resolve(ui.style());
                let coordinate = transform.value_from_position(pointer);
                let text = formatter.format(&coordinate, transform.bounds());
                let padded_frame = transform.frame().shrink(4.0);
                let (anchor, position) = match corner {
                    Corner::LeftTop => (Align2::LEFT_TOP, padded_frame.left_top()),
                    Corner::RightTop => (Align2::RIGHT_TOP, padded_frame.right_top()),
                    Corner::LeftBottom => (Align2::LEFT_BOTTOM, padded_frame.left_bottom()),
                    Corner::RightBottom => (Align2::RIGHT_BOTTOM, padded_frame.right_bottom()),
                };
                painter.text(position, anchor, text, font_id, ui.visuals().text_color());
            }
        }

        cursors
    }

    fn paint_grid(&self, ui: &Ui, shapes: &mut Vec<(Shape, f32)>, axis: Axis) {
        #![allow(clippy::collapsible_else_if)]
        let Self {
            transform,
            // axis_formatters,
            grid_spacers,
            clamp_grid,
            ..
        } = self;

        let iaxis = usize::from(axis);

        // Where on the cross-dimension to show the label values
        let bounds = transform.bounds();
        let value_cross = 0.0_f64.clamp(bounds.min[1 - iaxis], bounds.max[1 - iaxis]);

        let input = GridInput {
            bounds: (bounds.min[iaxis], bounds.max[iaxis]),
            base_step_size: transform.dvalue_dpos()[iaxis] * MIN_LINE_SPACING_IN_POINTS,
        };
        let steps = (grid_spacers[iaxis])(input);

        let clamp_range = clamp_grid.then(|| {
            let mut tight_bounds = PlotBounds::NOTHING;
            for item in &self.items {
                let item_bounds = item.bounds();
                tight_bounds.merge_x(&item_bounds);
                tight_bounds.merge_y(&item_bounds);
            }
            tight_bounds
        });

        for step in steps {
            let value_main = step.value;

            if let Some(clamp_range) = clamp_range {
                match axis {
                    Axis::X => {
                        if !clamp_range.range_x().contains(&value_main) {
                            continue;
                        };
                    }
                    Axis::Y => {
                        if !clamp_range.range_y().contains(&value_main) {
                            continue;
                        };
                    }
                }
            }

            let value = match axis {
                Axis::X => PlotPoint::new(value_main, value_cross),
                Axis::Y => PlotPoint::new(value_cross, value_main),
            };

            let pos_in_gui = transform.position_from_point(&value);
            let spacing_in_points = (transform.dpos_dvalue()[iaxis] * step.step_size).abs() as f32;

            if spacing_in_points > MIN_LINE_SPACING_IN_POINTS as f32 {
                let line_strength = remap_clamp(
                    spacing_in_points,
                    MIN_LINE_SPACING_IN_POINTS as f32..=300.0,
                    0.0..=1.0,
                );

                let line_color = color_from_strength(ui, line_strength);

                let mut p0 = pos_in_gui;
                let mut p1 = pos_in_gui;
                p0[1 - iaxis] = transform.frame().min[1 - iaxis];
                p1[1 - iaxis] = transform.frame().max[1 - iaxis];

                if let Some(clamp_range) = clamp_range {
                    match axis {
                        Axis::X => {
                            p0.y = transform.position_from_point_y(clamp_range.min[1]);
                            p1.y = transform.position_from_point_y(clamp_range.max[1]);
                        }
                        Axis::Y => {
                            p0.x = transform.position_from_point_x(clamp_range.min[0]);
                            p1.x = transform.position_from_point_x(clamp_range.max[0]);
                        }
                    }
                }

                if self.sharp_grid_lines {
                    // Round to avoid aliasing
                    p0 = ui.ctx().round_pos_to_pixels(p0);
                    p1 = ui.ctx().round_pos_to_pixels(p1);
                }

                shapes.push((
                    Shape::line_segment([p0, p1], Stroke::new(1.0, line_color)),
                    line_strength,
                ));
            }
        }
    }

    fn hover(&self, ui: &Ui, pointer: Pos2, shapes: &mut Vec<Shape>) -> Vec<Cursor> {
        let Self {
            transform,
            show_x,
            show_y,
            label_formatter,
            items,
            ..
        } = self;

        if !show_x && !show_y {
            return Vec::new();
        }

        let interact_radius_sq: f32 = (16.0f32).powi(2);

        let candidates = items.iter().filter_map(|item| {
            let item = &**item;
            let closest = item.find_closest(pointer, transform);

            Some(item).zip(closest)
        });

        let closest = candidates
            .min_by_key(|(_, elem)| elem.dist_sq.ord())
            .filter(|(_, elem)| elem.dist_sq <= interact_radius_sq);

        let mut cursors = Vec::new();

        let plot = items::PlotConfig {
            ui,
            transform,
            show_x: *show_x,
            show_y: *show_y,
        };

        if let Some((item, elem)) = closest {
            item.on_hover(elem, shapes, &mut cursors, &plot, label_formatter);
        } else {
            let value = transform.value_from_position(pointer);
            items::rulers_at_value(
                pointer,
                value,
                "",
                &plot,
                shapes,
                &mut cursors,
                label_formatter,
            );
        }

        cursors
    }
}

/// Returns next bigger power in given base
/// e.g.
/// ```ignore
/// use egui::plot::next_power;
/// assert_eq!(next_power(0.01, 10.0), 0.01);
/// assert_eq!(next_power(0.02, 10.0), 0.1);
/// assert_eq!(next_power(0.2,  10.0), 1);
/// ```
fn next_power(value: f64, base: f64) -> f64 {
    assert_ne!(value, 0.0); // can be negative (typical for Y axis)
    base.powi(value.abs().log(base).ceil() as i32)
}

/// Fill in all values between [min, max] which are a multiple of `step_size`
fn generate_marks(step_sizes: [f64; 3], bounds: (f64, f64)) -> Vec<GridMark> {
    let mut steps = vec![];
    fill_marks_between(&mut steps, step_sizes[0], bounds);
    fill_marks_between(&mut steps, step_sizes[1], bounds);
    fill_marks_between(&mut steps, step_sizes[2], bounds);
    steps
}

/// Fill in all values between [min, max] which are a multiple of `step_size`
fn fill_marks_between(out: &mut Vec<GridMark>, step_size: f64, (min, max): (f64, f64)) {
    assert!(max > min);
    let first = (min / step_size).ceil() as i64;
    let last = (max / step_size).ceil() as i64;

    let marks_iter = (first..last).map(|i| {
        let value = (i as f64) * step_size;
        GridMark { value, step_size }
    });
    out.extend(marks_iter);
}

/// Helper for formatting a number so that we always show at least a few decimals,
/// unless it is an integer, in which case we never show any decimals.
pub fn format_number(number: f64, num_decimals: usize) -> String {
    let is_integral = number as i64 as f64 == number;
    if is_integral {
        // perfect integer - show it as such:
        format!("{number:.0}")
    } else {
        // make sure we tell the user it is not an integer by always showing a decimal or two:
        format!("{:.*}", num_decimals.at_least(1), number)
    }
}

/// Determine a color from a 0-1 strength value.
pub fn color_from_strength(ui: &Ui, strength: f32) -> Color32 {
    let bg = ui.visuals().extreme_bg_color;
    let fg = ui.visuals().widgets.open.fg_stroke.color;
    let mix = 0.5 * strength.sqrt();
    Color32::from_rgb(
        lerp((bg.r() as f32)..=(fg.r() as f32), mix) as u8,
        lerp((bg.g() as f32)..=(fg.g() as f32), mix) as u8,
        lerp((bg.b() as f32)..=(fg.b() as f32), mix) as u8,
    )
}<|MERGE_RESOLUTION|>--- conflicted
+++ resolved
@@ -950,32 +950,28 @@
             });
         };
 
-<<<<<<< HEAD
-        if !allow_auto_bounds {
-            bounds_modified = true.into();
-        }
-
-        // Allow double clicking to reset to the initial bounds?
-        if allow_double_click_reset && response.double_clicked_by(PointerButton::Primary) {
-=======
+
         // Allow double clicking to reset to the initial bounds.
         if allow_double_click_reset && response.double_clicked() {
->>>>>>> 481f4482
             bounds_modified = false.into();
         }
 
         // Apply bounds modifications.
-        for modification in bounds_modifications {
-            match modification {
-                BoundsModification::Set(new_bounds) => {
-                    bounds = new_bounds;
-                    bounds_modified = true.into();
-                }
-                BoundsModification::Translate(delta) => {
-                    bounds.translate(delta);
-                    bounds_modified = true.into();
+        if allow_auto_bounds {
+            for modification in bounds_modifications {
+                match modification {
+                    BoundsModification::Set(new_bounds) => {
+                        bounds = new_bounds;
+                        bounds_modified = true.into();
+                    }
+                    BoundsModification::Translate(delta) => {
+                        bounds.translate(delta);
+                        bounds_modified = true.into();
+                    }
                 }
             }
+        } else {
+            bounds_modified = true.into();
         }
 
         // Reset bounds to initial bounds if they haven't been modified.
