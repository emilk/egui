--- conflicted
+++ resolved
@@ -1,14 +1,8 @@
 use crate::AtomicKind::Custom;
 use crate::{
-<<<<<<< HEAD
-    epaint, pos2, AtomicLayout, Atomics, Id, IntoAtomics, Response, Sense, Shape, Ui, Vec2, Widget,
+    epaint, pos2, AtomicLayout, Atomics, Id, IntoAtomics, NumExt as _, Response, Sense, Shape, Ui, Vec2, Widget,
     WidgetInfo, WidgetType,
-=======
-    epaint, pos2, vec2, NumExt as _, Response, Sense, Shape, TextStyle, Ui, Vec2, Widget,
-    WidgetInfo, WidgetText, WidgetType,
->>>>>>> f9245954
 };
-use emath::NumExt;
 
 // TODO(emilk): allow checkbox without a text label
 /// Boolean on/off control with text label.
