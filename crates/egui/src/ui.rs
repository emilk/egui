#![warn(missing_docs)] // Let's keep `Ui` well-documented.
#![allow(clippy::use_self)]

<<<<<<< HEAD
use std::{any::Any, hash::Hash, ops::Deref, sync::Arc};

=======
use emath::GuiRounding as _;
>>>>>>> 8ef7f103
use epaint::mutex::RwLock;
use epaint::text::FontsView;
use std::{any::Any, hash::Hash, sync::Arc};

<<<<<<< HEAD
use crate::{containers::*, ecolor::*, layout::*, menu::MenuState, placer::Placer, widgets::*, *};

=======
use crate::ClosableTag;
#[cfg(debug_assertions)]
use crate::Stroke;
use crate::containers::menu;
use crate::{
    Align, Color32, Context, CursorIcon, DragAndDrop, Id, InnerResponse, InputState, IntoAtoms,
    LayerId, Memory, Order, Painter, PlatformOutput, Pos2, Rangef, Rect, Response, Rgba, RichText,
    Sense, Style, TextStyle, TextWrapMode, UiBuilder, UiKind, UiStack, UiStackInfo, Vec2,
    WidgetRect, WidgetText,
    containers::{CollapsingHeader, CollapsingResponse, Frame},
    ecolor::Hsva,
    emath, epaint, grid,
    layout::{Direction, Layout},
    pass_state,
    placer::Placer,
    pos2, style,
    util::IdTypeMap,
    vec2, widgets,
    widgets::{
        Button, Checkbox, DragValue, Hyperlink, Image, ImageSource, Label, Link, RadioButton,
        Separator, Spinner, TextEdit, Widget, color_picker,
    },
};
>>>>>>> 8ef7f103
// ----------------------------------------------------------------------------

/// This is what you use to place widgets.
///
/// Represents a region of the screen with a type of layout (horizontal or vertical).
///
/// ```
/// # egui::__run_test_ui(|ui| {
/// ui.add(egui::Label::new("Hello World!"));
/// ui.label("A shorter and more convenient way to add a label.");
/// ui.horizontal(|ui| {
///     ui.label("Add widgets");
///     if ui.button("on the same row!").clicked() {
///         /* … */
///     }
/// });
/// # });
/// ```
pub struct Ui {
    /// Generated based on id of parent ui together with an optional id salt.
    ///
    /// This should be stable from one frame to next
    /// so it can be used as a source for storing state
    /// (e.g. window position, or if a collapsing header is open).
    ///
    /// However, it is not necessarily globally unique.
    /// For instance, sibling `Ui`s share the same [`Self::id`]
    /// unless they where explicitly given different id salts using
    /// [`UiBuilder::id_salt`].
    id: Id,

    /// This is a globally unique ID of this `Ui`,
    /// based on where in the hierarchy of widgets this Ui is in.
    ///
    /// This means it is not _stable_, as it can change if new widgets
    /// are added or removed prior to this one.
    /// It should therefore only be used for transient interactions (clicks etc),
    /// not for storing state over time.
    unique_id: Id,

    /// This is used to create a unique interact ID for some widgets.
    ///
    /// This value is based on where in the hierarchy of widgets this Ui is in,
    /// and the value is increment with each added child widget.
    /// This works as an Id source only as long as new widgets aren't added or removed.
    /// They are therefore only good for Id:s that have no state.
    next_auto_id_salt: u64,

    /// Specifies paint layer, clip rectangle and a reference to [`Context`].
    painter: Painter,

    /// The [`Style`] (visuals, spacing, etc) of this ui.
    /// Commonly many [`Ui`]s share the same [`Style`].
    /// The [`Ui`] implements copy-on-write for this.
    style: Arc<Style>,

    /// Handles the [`Ui`] size and the placement of new widgets.
    placer: Placer,

    /// If false we are unresponsive to input,
    /// and all widgets will assume a gray style.
    enabled: bool,

    /// Set to true in special cases where we do one frame
    /// where we size up the contents of the Ui, without actually showing it.
    sizing_pass: bool,

    /// Indicates whether this Ui belongs to a Menu.
    #[expect(deprecated)]
    menu_state: Option<Arc<RwLock<crate::menu::MenuState>>>,

    /// The [`UiStack`] for this [`Ui`].
    stack: Arc<UiStack>,

    /// The sense for the ui background.
    sense: Sense,

    /// Whether [`Ui::remember_min_rect`] should be called when the [`Ui`] is dropped.
    /// This is an optimization, so we don't call [`Ui::remember_min_rect`] multiple times at the
    /// end of a [`Ui::scope`].
    min_rect_already_remembered: bool,
}

impl Ui {
    // ------------------------------------------------------------------------
    // Creation:

    /// Create a new top-level [`Ui`].
    ///
    /// Normally you would not use this directly, but instead use
    /// [`crate::Panel`], [`crate::CentralPanel`], [`crate::Window`] or [`crate::Area`].
    pub fn new(ctx: Context, id: Id, ui_builder: UiBuilder) -> Self {
        let UiBuilder {
            id_salt,
            global_scope: _,
            ui_stack_info,
            layer_id,
            max_rect,
            layout,
            disabled,
            invisible,
            sizing_pass,
            style,
            sense,
            accessibility_parent,
        } = ui_builder;

        let layer_id = layer_id.unwrap_or_else(LayerId::background);

        debug_assert!(
            id_salt.is_none(),
            "Top-level Ui:s should not have an id_salt"
        );

        let max_rect = max_rect.unwrap_or_else(|| ctx.content_rect());
        let clip_rect = max_rect;
        let layout = layout.unwrap_or_default();
        let disabled = disabled || invisible;
        let style = style.unwrap_or_else(|| ctx.style());
        let sense = sense.unwrap_or_else(Sense::hover);

        let placer = Placer::new(max_rect, layout);
        let ui_stack = UiStack {
            id,
            layout_direction: layout.main_dir,
            info: ui_stack_info,
            parent: None,
            min_rect: placer.min_rect(),
            max_rect: placer.max_rect(),
        };
        let mut ui = Ui {
            id,
            unique_id: id,
            next_auto_id_salt: id.with("auto").value(),
            painter: Painter::new(ctx, layer_id, clip_rect),
            style,
            placer,
            enabled: true,
            sizing_pass,
            menu_state: None,
            stack: Arc::new(ui_stack),
            sense,
            min_rect_already_remembered: false,
        };

        if let Some(accessibility_parent) = accessibility_parent {
            ui.ctx()
                .register_accesskit_parent(ui.unique_id, accessibility_parent);
        }

        // Register in the widget stack early, to ensure we are behind all widgets we contain:
        let start_rect = Rect::NOTHING; // This will be overwritten when `remember_min_rect` is called
        ui.ctx().create_widget(
            WidgetRect {
                id: ui.unique_id,
                layer_id: ui.layer_id(),
                rect: start_rect,
                interact_rect: start_rect,
                sense,
                enabled: ui.enabled,
            },
            true,
        );

        if disabled {
            ui.disable();
        }
        if invisible {
            ui.set_invisible();
        }

        ui.ctx().accesskit_node_builder(ui.unique_id, |node| {
            node.set_role(accesskit::Role::GenericContainer);
        });

        ui
    }

    /// Create a new [`Ui`] at a specific region.
    ///
    /// Note: calling this function twice from the same [`Ui`] will create a conflict of id. Use
    /// [`Self::scope`] if needed.
    ///
    /// When in doubt, use `None` for the `UiStackInfo` argument.
    #[deprecated = "Use ui.new_child() instead"]
    pub fn child_ui(
        &mut self,
        max_rect: Rect,
        layout: Layout,
        ui_stack_info: Option<UiStackInfo>,
    ) -> Self {
        self.new_child(
            UiBuilder::new()
                .max_rect(max_rect)
                .layout(layout)
                .ui_stack_info(ui_stack_info.unwrap_or_default()),
        )
    }

    /// Create a new [`Ui`] at a specific region with a specific id.
    ///
    /// When in doubt, use `None` for the `UiStackInfo` argument.
    #[deprecated = "Use ui.new_child() instead"]
    pub fn child_ui_with_id_source(
        &mut self,
        max_rect: Rect,
        layout: Layout,
        id_salt: impl Hash,
        ui_stack_info: Option<UiStackInfo>,
    ) -> Self {
        self.new_child(
            UiBuilder::new()
                .id_salt(id_salt)
                .max_rect(max_rect)
                .layout(layout)
                .ui_stack_info(ui_stack_info.unwrap_or_default()),
        )
    }

    /// Create a child `Ui` with the properties of the given builder.
    ///
    /// This is a very low-level function.
    /// Usually you are better off using [`Self::scope_builder`].
    ///
    /// Note that calling this does not allocate any space in the parent `Ui`,
    /// so after adding widgets to the child `Ui` you probably want to allocate
    /// the [`Ui::min_rect`] of the child in the parent `Ui` using e.g.
    /// [`Ui::advance_cursor_after_rect`].
    pub fn new_child(&mut self, ui_builder: UiBuilder) -> Self {
        let UiBuilder {
            id_salt,
            global_scope,
            ui_stack_info,
            layer_id,
            max_rect,
            layout,
            disabled,
            invisible,
            sizing_pass,
            style,
            sense,
            accessibility_parent,
        } = ui_builder;

        let mut painter = self.painter.clone();

        let id_salt = id_salt.unwrap_or_else(|| Id::from("child"));
        let max_rect = max_rect.unwrap_or_else(|| self.available_rect_before_wrap());
        let mut layout = layout.unwrap_or_else(|| *self.layout());
        let enabled = self.enabled && !disabled && !invisible;
        if let Some(layer_id) = layer_id {
            painter.set_layer_id(layer_id);
        }
        if invisible {
            painter.set_invisible();
        }
        let sizing_pass = self.sizing_pass || sizing_pass;
        let style = style.unwrap_or_else(|| self.style.clone());
        let sense = sense.unwrap_or_else(Sense::hover);

        if sizing_pass {
            // During the sizing pass we want widgets to use up as little space as possible,
            // so that we measure the only the space we _need_.
            layout.cross_justify = false;
            if layout.cross_align == Align::Center {
                layout.cross_align = Align::Min;
            }
        }

        debug_assert!(!max_rect.any_nan(), "max_rect is NaN: {max_rect:?}");
        let (stable_id, unique_id) = if global_scope {
            (id_salt, id_salt)
        } else {
            let stable_id = self.id.with(id_salt);
            let unique_id = stable_id.with(self.next_auto_id_salt);

            (stable_id, unique_id)
        };
        let next_auto_id_salt = unique_id.value().wrapping_add(1);

        self.next_auto_id_salt = self.next_auto_id_salt.wrapping_add(1);

        let placer = Placer::new(max_rect, layout);
        let ui_stack = UiStack {
            id: unique_id,
            layout_direction: layout.main_dir,
            info: ui_stack_info,
            parent: Some(self.stack.clone()),
            min_rect: placer.min_rect(),
            max_rect: placer.max_rect(),
        };
        let mut child_ui = Ui {
            id: stable_id,
            unique_id,
            next_auto_id_salt,
            painter,
            style,
            placer,
            enabled,
            sizing_pass,
            menu_state: self.menu_state.clone(),
            stack: Arc::new(ui_stack),
            sense,
            min_rect_already_remembered: false,
        };

        if disabled {
            child_ui.disable();
        }

        child_ui.ctx().register_accesskit_parent(
            child_ui.unique_id,
            accessibility_parent.unwrap_or(self.unique_id),
        );

        // Register in the widget stack early, to ensure we are behind all widgets we contain:
        let start_rect = Rect::NOTHING; // This will be overwritten when `remember_min_rect` is called
        child_ui.ctx().create_widget(
            WidgetRect {
                id: child_ui.unique_id,
                layer_id: child_ui.layer_id(),
                rect: start_rect,
                interact_rect: start_rect,
                sense,
                enabled: child_ui.enabled,
            },
            true,
        );

        child_ui
            .ctx()
            .accesskit_node_builder(child_ui.unique_id, |node| {
                node.set_role(accesskit::Role::GenericContainer);
            });

        child_ui
    }

    // -------------------------------------------------

    /// Set to true in special cases where we do one frame
    /// where we size up the contents of the Ui, without actually showing it.
    ///
    /// This will also turn the Ui invisible.
    /// Should be called right after [`Self::new`], if at all.
    #[inline]
    #[deprecated = "Use UiBuilder.sizing_pass().invisible()"]
    pub fn set_sizing_pass(&mut self) {
        self.sizing_pass = true;
        self.set_invisible();
    }

    /// Set to true in special cases where we do one frame
    /// where we size up the contents of the Ui, without actually showing it.
    #[inline]
    pub fn is_sizing_pass(&self) -> bool {
        self.sizing_pass
    }

    // -------------------------------------------------

    /// Generated based on id of parent ui together with an optional id salt.
    ///
    /// This should be stable from one frame to next
    /// so it can be used as a source for storing state
    /// (e.g. window position, or if a collapsing header is open).
    ///
    /// However, it is not necessarily globally unique.
    /// For instance, sibling `Ui`s share the same [`Self::id`]
    /// unless they were explicitly given different id salts using
    /// [`UiBuilder::id_salt`].
    #[inline]
    pub fn id(&self) -> Id {
        self.id
    }

    /// This is a globally unique ID of this `Ui`,
    /// based on where in the hierarchy of widgets this Ui is in.
    ///
    /// This means it is not _stable_, as it can change if new widgets
    /// are added or removed prior to this one.
    /// It should therefore only be used for transient interactions (clicks etc),
    /// not for storing state over time.
    #[inline]
    pub fn unique_id(&self) -> Id {
        self.unique_id
    }

    /// Style options for this [`Ui`] and its children.
    ///
    /// Note that this may be a different [`Style`] than that of [`Context::style`].
    #[inline]
    pub fn style(&self) -> &Arc<Style> {
        &self.style
    }

    /// Mutably borrow internal [`Style`].
    /// Changes apply to this [`Ui`] and its subsequent children.
    ///
    /// To set the style of all [`Ui`]s, use [`Context::set_style_of`].
    ///
    /// Example:
    /// ```
    /// # egui::__run_test_ui(|ui| {
    /// ui.style_mut().override_text_style = Some(egui::TextStyle::Heading);
    /// # });
    /// ```
    pub fn style_mut(&mut self) -> &mut Style {
        Arc::make_mut(&mut self.style) // clone-on-write
    }

    /// Changes apply to this [`Ui`] and its subsequent children.
    ///
    /// To set the style of all [`Ui`]s, use [`Context::set_style_of`].
    pub fn set_style(&mut self, style: impl Into<Arc<Style>>) {
        self.style = style.into();
    }

    /// Reset to the default style set in [`Context`].
    pub fn reset_style(&mut self) {
        self.style = self.ctx().style();
    }

    /// The current spacing options for this [`Ui`].
    /// Short for `ui.style().spacing`.
    #[inline]
    pub fn spacing(&self) -> &crate::style::Spacing {
        &self.style.spacing
    }

    /// Mutably borrow internal [`Spacing`](crate::style::Spacing).
    /// Changes apply to this [`Ui`] and its subsequent children.
    ///
    /// Example:
    /// ```
    /// # egui::__run_test_ui(|ui| {
    /// ui.spacing_mut().item_spacing = egui::vec2(10.0, 2.0);
    /// # });
    /// ```
    pub fn spacing_mut(&mut self) -> &mut crate::style::Spacing {
        &mut self.style_mut().spacing
    }

    /// The current visuals settings of this [`Ui`].
    /// Short for `ui.style().visuals`.
    #[inline]
    pub fn visuals(&self) -> &crate::Visuals {
        &self.style.visuals
    }

    /// Mutably borrow internal `visuals`.
    /// Changes apply to this [`Ui`] and its subsequent children.
    ///
    /// To set the visuals of all [`Ui`]s, use [`Context::set_visuals_of`].
    ///
    /// Example:
    /// ```
    /// # egui::__run_test_ui(|ui| {
    /// ui.visuals_mut().override_text_color = Some(egui::Color32::RED);
    /// # });
    /// ```
    pub fn visuals_mut(&mut self) -> &mut crate::Visuals {
        &mut self.style_mut().visuals
    }

    /// Get a reference to this [`Ui`]'s [`UiStack`].
    #[inline]
    pub fn stack(&self) -> &Arc<UiStack> {
        &self.stack
    }

    /// Get a reference to the parent [`Context`].
    #[inline]
    pub fn ctx(&self) -> &Context {
        self.painter.ctx()
    }

    /// Use this to paint stuff within this [`Ui`].
    #[inline]
    pub fn painter(&self) -> &Painter {
        &self.painter
    }

    /// Number of physical pixels for each logical UI point.
    #[inline]
    pub fn pixels_per_point(&self) -> f32 {
        self.painter.pixels_per_point()
    }

    /// If `false`, the [`Ui`] does not allow any interaction and
    /// the widgets in it will draw with a gray look.
    #[inline]
    pub fn is_enabled(&self) -> bool {
        self.enabled
    }

    /// Calling `disable()` will cause the [`Ui`] to deny all future interaction
    /// and all the widgets will draw with a gray look.
    ///
    /// Usually it is more convenient to use [`Self::add_enabled_ui`] or [`Self::add_enabled`].
    ///
    /// Note that once disabled, there is no way to re-enable the [`Ui`].
    ///
    /// ### Example
    /// ```
    /// # egui::__run_test_ui(|ui| {
    /// # let mut enabled = true;
    /// ui.group(|ui| {
    ///     ui.checkbox(&mut enabled, "Enable subsection");
    ///     if !enabled {
    ///         ui.disable();
    ///     }
    ///     if ui.button("Button that is not always clickable").clicked() {
    ///         /* … */
    ///     }
    /// });
    /// # });
    /// ```
    pub fn disable(&mut self) {
        self.enabled = false;
        if self.is_visible() {
            self.painter
                .multiply_opacity(self.visuals().disabled_alpha());
        }
    }

    /// Calling `set_enabled(false)` will cause the [`Ui`] to deny all future interaction
    /// and all the widgets will draw with a gray look.
    ///
    /// Usually it is more convenient to use [`Self::add_enabled_ui`] or [`Self::add_enabled`].
    ///
    /// Calling `set_enabled(true)` has no effect - it will NOT re-enable the [`Ui`] once disabled.
    ///
    /// ### Example
    /// ```
    /// # egui::__run_test_ui(|ui| {
    /// # let mut enabled = true;
    /// ui.group(|ui| {
    ///     ui.checkbox(&mut enabled, "Enable subsection");
    ///     ui.set_enabled(enabled);
    ///     if ui.button("Button that is not always clickable").clicked() {
    ///         /* … */
    ///     }
    /// });
    /// # });
    /// ```
    #[deprecated = "Use disable(), add_enabled_ui(), or add_enabled() instead"]
    pub fn set_enabled(&mut self, enabled: bool) {
        if !enabled {
            self.disable();
        }
    }

    /// If `false`, any widgets added to the [`Ui`] will be invisible and non-interactive.
    ///
    /// This is `false` if any parent had [`UiBuilder::invisible`]
    /// or if [`Context::will_discard`].
    #[inline]
    pub fn is_visible(&self) -> bool {
        self.painter.is_visible()
    }

    /// Calling `set_invisible()` will cause all further widgets to be invisible,
    /// yet still allocate space.
    ///
    /// The widgets will not be interactive (`set_invisible()` implies `disable()`).
    ///
    /// Once invisible, there is no way to make the [`Ui`] visible again.
    ///
    /// Usually it is more convenient to use [`Self::add_visible_ui`] or [`Self::add_visible`].
    ///
    /// ### Example
    /// ```
    /// # egui::__run_test_ui(|ui| {
    /// # let mut visible = true;
    /// ui.group(|ui| {
    ///     ui.checkbox(&mut visible, "Show subsection");
    ///     if !visible {
    ///         ui.set_invisible();
    ///     }
    ///     if ui.button("Button that is not always shown").clicked() {
    ///         /* … */
    ///     }
    /// });
    /// # });
    /// ```
    pub fn set_invisible(&mut self) {
        self.painter.set_invisible();
        self.disable();
    }

    /// Calling `set_visible(false)` will cause all further widgets to be invisible,
    /// yet still allocate space.
    ///
    /// The widgets will not be interactive (`set_visible(false)` implies `set_enabled(false)`).
    ///
    /// Calling `set_visible(true)` has no effect.
    ///
    /// ### Example
    /// ```
    /// # egui::__run_test_ui(|ui| {
    /// # let mut visible = true;
    /// ui.group(|ui| {
    ///     ui.checkbox(&mut visible, "Show subsection");
    ///     ui.set_visible(visible);
    ///     if ui.button("Button that is not always shown").clicked() {
    ///         /* … */
    ///     }
    /// });
    /// # });
    /// ```
    #[deprecated = "Use set_invisible(), add_visible_ui(), or add_visible() instead"]
    pub fn set_visible(&mut self, visible: bool) {
        if !visible {
            self.painter.set_invisible();
            self.disable();
        }
    }

    /// Make the widget in this [`Ui`] semi-transparent.
    ///
    /// `opacity` must be between 0.0 and 1.0, where 0.0 means fully transparent (i.e., invisible)
    /// and 1.0 means fully opaque.
    ///
    /// ### Example
    /// ```
    /// # egui::__run_test_ui(|ui| {
    /// ui.group(|ui| {
    ///     ui.set_opacity(0.5);
    ///     if ui.button("Half-transparent button").clicked() {
    ///         /* … */
    ///     }
    /// });
    /// # });
    /// ```
    ///
    /// See also: [`Self::opacity`] and [`Self::multiply_opacity`].
    pub fn set_opacity(&mut self, opacity: f32) {
        self.painter.set_opacity(opacity);
    }

    /// Like [`Self::set_opacity`], but multiplies the given value with the current opacity.
    ///
    /// See also: [`Self::set_opacity`] and [`Self::opacity`].
    pub fn multiply_opacity(&mut self, opacity: f32) {
        self.painter.multiply_opacity(opacity);
    }

    /// Read the current opacity of the underlying painter.
    ///
    /// See also: [`Self::set_opacity`] and [`Self::multiply_opacity`].
    #[inline]
    pub fn opacity(&self) -> f32 {
        self.painter.opacity()
    }

    /// Read the [`Layout`].
    #[inline]
    pub fn layout(&self) -> &Layout {
        self.placer.layout()
    }

    /// Which wrap mode should the text use in this [`Ui`]?
    ///
    /// This is determined first by [`Style::wrap_mode`], and then by the layout of this [`Ui`].
    pub fn wrap_mode(&self) -> TextWrapMode {
        #[expect(deprecated)]
        if let Some(wrap_mode) = self.style.wrap_mode {
            wrap_mode
        }
        // `wrap` handling for backward compatibility
        else if let Some(wrap) = self.style.wrap {
            if wrap {
                TextWrapMode::Wrap
            } else {
                TextWrapMode::Extend
            }
        } else if let Some(grid) = self.placer.grid() {
            if grid.wrap_text() {
                TextWrapMode::Wrap
            } else {
                TextWrapMode::Extend
            }
        } else {
            let layout = self.layout();
            if layout.is_vertical() || layout.is_horizontal() && layout.main_wrap() {
                TextWrapMode::Wrap
            } else {
                TextWrapMode::Extend
            }
        }
    }

    /// Should text wrap in this [`Ui`]?
    ///
    /// This is determined first by [`Style::wrap_mode`], and then by the layout of this [`Ui`].
    #[deprecated = "Use `wrap_mode` instead"]
    pub fn wrap_text(&self) -> bool {
        self.wrap_mode() == TextWrapMode::Wrap
    }

    /// How to vertically align text
    #[inline]
    pub fn text_valign(&self) -> Align {
        self.style()
            .override_text_valign
            .unwrap_or_else(|| self.layout().vertical_align())
    }

    /// Create a painter for a sub-region of this Ui.
    ///
    /// The clip-rect of the returned [`Painter`] will be the intersection
    /// of the given rectangle and the `clip_rect()` of this [`Ui`].
    pub fn painter_at(&self, rect: Rect) -> Painter {
        self.painter().with_clip_rect(rect)
    }

    /// Use this to paint stuff within this [`Ui`].
    #[inline]
    pub fn layer_id(&self) -> LayerId {
        self.painter().layer_id()
    }

    /// The height of text of this text style.
    ///
    /// Returns a value rounded to [`emath::GUI_ROUNDING`].
    pub fn text_style_height(&self, style: &TextStyle) -> f32 {
        self.fonts_mut(|f| f.row_height(&style.resolve(self.style())))
    }

    /// Screen-space rectangle for clipping what we paint in this ui.
    /// This is used, for instance, to avoid painting outside a window that is smaller than its contents.
    #[inline]
    pub fn clip_rect(&self) -> Rect {
        self.painter.clip_rect()
    }

    /// Constrain the rectangle in which we can paint.
    ///
    /// Short for `ui.set_clip_rect(ui.clip_rect().intersect(new_clip_rect))`.
    ///
    /// See also: [`Self::clip_rect`] and [`Self::set_clip_rect`].
    #[inline]
    pub fn shrink_clip_rect(&mut self, new_clip_rect: Rect) {
        self.painter.shrink_clip_rect(new_clip_rect);
    }

    /// Screen-space rectangle for clipping what we paint in this ui.
    /// This is used, for instance, to avoid painting outside a window that is smaller than its contents.
    ///
    /// Warning: growing the clip rect might cause unexpected results!
    /// When in doubt, use [`Self::shrink_clip_rect`] instead.
    pub fn set_clip_rect(&mut self, clip_rect: Rect) {
        self.painter.set_clip_rect(clip_rect);
    }

    /// Can be used for culling: if `false`, then no part of `rect` will be visible on screen.
    ///
    /// This is false if the whole `Ui` is invisible (see [`UiBuilder::invisible`])
    /// or if [`Context::will_discard`] is true.
    pub fn is_rect_visible(&self, rect: Rect) -> bool {
        self.is_visible() && rect.intersects(self.clip_rect())
    }
}

<<<<<<< HEAD
=======
/// # Helpers for accessing the underlying [`Context`].
/// These functions all lock the [`Context`] owned by this [`Ui`].
/// Please see the documentation of [`Context`] for how locking works!
impl Ui {
    /// Read-only access to the shared [`InputState`].
    ///
    /// ```
    /// # egui::__run_test_ui(|ui| {
    /// if ui.input(|i| i.key_pressed(egui::Key::A)) {
    ///     // …
    /// }
    /// # });
    /// ```
    #[inline]
    pub fn input<R>(&self, reader: impl FnOnce(&InputState) -> R) -> R {
        self.ctx().input(reader)
    }

    /// Read-write access to the shared [`InputState`].
    #[inline]
    pub fn input_mut<R>(&self, writer: impl FnOnce(&mut InputState) -> R) -> R {
        self.ctx().input_mut(writer)
    }

    /// Read-only access to the shared [`Memory`].
    #[inline]
    pub fn memory<R>(&self, reader: impl FnOnce(&Memory) -> R) -> R {
        self.ctx().memory(reader)
    }

    /// Read-write access to the shared [`Memory`].
    #[inline]
    pub fn memory_mut<R>(&self, writer: impl FnOnce(&mut Memory) -> R) -> R {
        self.ctx().memory_mut(writer)
    }

    /// Read-only access to the shared [`IdTypeMap`], which stores superficial widget state.
    #[inline]
    pub fn data<R>(&self, reader: impl FnOnce(&IdTypeMap) -> R) -> R {
        self.ctx().data(reader)
    }

    /// Read-write access to the shared [`IdTypeMap`], which stores superficial widget state.
    #[inline]
    pub fn data_mut<R>(&self, writer: impl FnOnce(&mut IdTypeMap) -> R) -> R {
        self.ctx().data_mut(writer)
    }

    /// Read-only access to the shared [`PlatformOutput`].
    ///
    /// This is what egui outputs each frame.
    ///
    /// ```
    /// # let mut ctx = egui::Context::default();
    /// ctx.output_mut(|o| o.cursor_icon = egui::CursorIcon::Progress);
    /// ```
    #[inline]
    pub fn output<R>(&self, reader: impl FnOnce(&PlatformOutput) -> R) -> R {
        self.ctx().output(reader)
    }

    /// Read-write access to the shared [`PlatformOutput`].
    ///
    /// This is what egui outputs each frame.
    ///
    /// ```
    /// # let mut ctx = egui::Context::default();
    /// ctx.output_mut(|o| o.cursor_icon = egui::CursorIcon::Progress);
    /// ```
    #[inline]
    pub fn output_mut<R>(&self, writer: impl FnOnce(&mut PlatformOutput) -> R) -> R {
        self.ctx().output_mut(writer)
    }

    /// Read-only access to [`FontsView`].
    #[inline]
    pub fn fonts<R>(&self, reader: impl FnOnce(&FontsView<'_>) -> R) -> R {
        self.ctx().fonts(reader)
    }

    /// Read-write access to [`FontsView`].
    #[inline]
    pub fn fonts_mut<R>(&self, reader: impl FnOnce(&mut FontsView<'_>) -> R) -> R {
        self.ctx().fonts_mut(reader)
    }
}

>>>>>>> 8ef7f103
// ------------------------------------------------------------------------

/// # Sizes etc
impl Ui {
    /// Where and how large the [`Ui`] is already.
    /// All widgets that have been added to this [`Ui`] fits within this rectangle.
    ///
    /// No matter what, the final Ui will be at least this large.
    ///
    /// This will grow as new widgets are added, but never shrink.
    pub fn min_rect(&self) -> Rect {
        self.placer.min_rect()
    }

    /// Size of content; same as `min_rect().size()`
    pub fn min_size(&self) -> Vec2 {
        self.min_rect().size()
    }

    /// New widgets will *try* to fit within this rectangle.
    ///
    /// Text labels will wrap to fit within `max_rect`.
    /// Separator lines will span the `max_rect`.
    ///
    /// If a new widget doesn't fit within the `max_rect` then the
    /// [`Ui`] will make room for it by expanding both `min_rect` and `max_rect`.
    pub fn max_rect(&self) -> Rect {
        self.placer.max_rect()
    }

    /// Used for animation, kind of hacky
    pub(crate) fn force_set_min_rect(&mut self, min_rect: Rect) {
        self.placer.force_set_min_rect(min_rect);
    }

    // ------------------------------------------------------------------------

    /// Set the maximum size of the ui.
    /// You won't be able to shrink it below the current minimum size.
    pub fn set_max_size(&mut self, size: Vec2) {
        self.set_max_width(size.x);
        self.set_max_height(size.y);
    }

    /// Set the maximum width of the ui.
    /// You won't be able to shrink it below the current minimum size.
    pub fn set_max_width(&mut self, width: f32) {
        self.placer.set_max_width(width);
    }

    /// Set the maximum height of the ui.
    /// You won't be able to shrink it below the current minimum size.
    pub fn set_max_height(&mut self, height: f32) {
        self.placer.set_max_height(height);
    }

    // ------------------------------------------------------------------------

    /// Set the minimum size of the ui.
    /// This can't shrink the ui, only make it larger.
    pub fn set_min_size(&mut self, size: Vec2) {
        self.set_min_width(size.x);
        self.set_min_height(size.y);
    }

    /// Set the minimum width of the ui.
    /// This can't shrink the ui, only make it larger.
    pub fn set_min_width(&mut self, width: f32) {
        debug_assert!(
            0.0 <= width,
            "Negative width makes no sense, but got: {width}"
        );
        self.placer.set_min_width(width);
    }

    /// Set the minimum height of the ui.
    /// This can't shrink the ui, only make it larger.
    pub fn set_min_height(&mut self, height: f32) {
        debug_assert!(
            0.0 <= height,
            "Negative height makes no sense, but got: {height}"
        );
        self.placer.set_min_height(height);
    }

    /// Makes the ui always fill up the available space.
    ///
    /// This can be useful to call inside a panel with `resizable == true`
    /// to make sure the resized space is used.
    pub fn take_available_space(&mut self) {
        self.set_min_size(self.available_size());
    }

    /// Makes the ui always fill up the available space in the x axis.
    ///
    /// This can be useful to call inside a side panel with
    /// `resizable == true` to make sure the resized space is used.
    pub fn take_available_width(&mut self) {
        self.set_min_width(self.available_width());
    }

    /// Makes the ui always fill up the available space in the y axis.
    ///
    /// This can be useful to call inside a top bottom panel with
    /// `resizable == true` to make sure the resized space is used.
    pub fn take_available_height(&mut self) {
        self.set_min_height(self.available_height());
    }

    // ------------------------------------------------------------------------

    /// Helper: shrinks the max width to the current width,
    /// so further widgets will try not to be wider than previous widgets.
    /// Useful for normal vertical layouts.
    pub fn shrink_width_to_current(&mut self) {
        self.set_max_width(self.min_rect().width());
    }

    /// Helper: shrinks the max height to the current height,
    /// so further widgets will try not to be taller than previous widgets.
    pub fn shrink_height_to_current(&mut self) {
        self.set_max_height(self.min_rect().height());
    }

    /// Expand the `min_rect` and `max_rect` of this ui to include a child at the given rect.
    pub fn expand_to_include_rect(&mut self, rect: Rect) {
        self.placer.expand_to_include_rect(rect);
    }

    /// `ui.set_width_range(min..=max);` is equivalent to `ui.set_min_width(min); ui.set_max_width(max);`.
    pub fn set_width_range(&mut self, width: impl Into<Rangef>) {
        let width = width.into();
        self.set_min_width(width.min);
        self.set_max_width(width.max);
    }

    /// `ui.set_height_range(min..=max);` is equivalent to `ui.set_min_height(min); ui.set_max_height(max);`.
    pub fn set_height_range(&mut self, height: impl Into<Rangef>) {
        let height = height.into();
        self.set_min_height(height.min);
        self.set_max_height(height.max);
    }

    /// Set both the minimum and maximum width.
    pub fn set_width(&mut self, width: f32) {
        self.set_min_width(width);
        self.set_max_width(width);
    }

    /// Set both the minimum and maximum height.
    pub fn set_height(&mut self, height: f32) {
        self.set_min_height(height);
        self.set_max_height(height);
    }

    /// Ensure we are big enough to contain the given x-coordinate.
    /// This is sometimes useful to expand a ui to stretch to a certain place.
    pub fn expand_to_include_x(&mut self, x: f32) {
        self.placer.expand_to_include_x(x);
    }

    /// Ensure we are big enough to contain the given y-coordinate.
    /// This is sometimes useful to expand a ui to stretch to a certain place.
    pub fn expand_to_include_y(&mut self, y: f32) {
        self.placer.expand_to_include_y(y);
    }

    // ------------------------------------------------------------------------
    // Layout related measures:

    /// The available space at the moment, given the current cursor.
    ///
    /// This how much more space we can take up without overflowing our parent.
    /// Shrinks as widgets allocate space and the cursor moves.
    /// A small size should be interpreted as "as little as possible".
    /// An infinite size should be interpreted as "as much as you want".
    pub fn available_size(&self) -> Vec2 {
        self.placer.available_size()
    }

    /// The available width at the moment, given the current cursor.
    ///
    /// See [`Self::available_size`] for more information.
    pub fn available_width(&self) -> f32 {
        self.available_size().x
    }

    /// The available height at the moment, given the current cursor.
    ///
    /// See [`Self::available_size`] for more information.
    pub fn available_height(&self) -> f32 {
        self.available_size().y
    }

    /// In case of a wrapping layout, how much space is left on this row/column?
    ///
    /// If the layout does not wrap, this will return the same value as [`Self::available_size`].
    pub fn available_size_before_wrap(&self) -> Vec2 {
        self.placer.available_rect_before_wrap().size()
    }

    /// In case of a wrapping layout, how much space is left on this row/column?
    ///
    /// If the layout does not wrap, this will return the same value as [`Self::available_size`].
    pub fn available_rect_before_wrap(&self) -> Rect {
        self.placer.available_rect_before_wrap()
    }
}

/// # [`Id`] creation
impl Ui {
    /// Use this to generate widget ids for widgets that have persistent state in [`Memory`].
    pub fn make_persistent_id<IdSource>(&self, id_salt: IdSource) -> Id
    where
        IdSource: Hash,
    {
        self.id.with(&id_salt)
    }

    /// This is the `Id` that will be assigned to the next widget added to this `Ui`.
    pub fn next_auto_id(&self) -> Id {
        Id::new(self.next_auto_id_salt)
    }

    /// Same as `ui.next_auto_id().with(id_salt)`
    pub fn auto_id_with<IdSource>(&self, id_salt: IdSource) -> Id
    where
        IdSource: Hash,
    {
        Id::new(self.next_auto_id_salt).with(id_salt)
    }

    /// Pretend like `count` widgets have been allocated.
    pub fn skip_ahead_auto_ids(&mut self, count: usize) {
        self.next_auto_id_salt = self.next_auto_id_salt.wrapping_add(count as u64);
    }
}

/// # Interaction
impl Ui {
    /// Check for clicks, drags and/or hover on a specific region of this [`Ui`].
    pub fn interact(&self, rect: Rect, id: Id, sense: Sense) -> Response {
        self.ctx().register_accesskit_parent(id, self.unique_id);

        self.ctx().create_widget(
            WidgetRect {
                id,
                layer_id: self.layer_id(),
                rect,
                interact_rect: self.clip_rect().intersect(rect),
                sense,
                enabled: self.enabled,
            },
            true,
        )
    }

    /// Deprecated: use [`Self::interact`] instead.
    #[deprecated = "The contains_pointer argument is ignored. Use `ui.interact` instead."]
    pub fn interact_with_hovered(
        &self,
        rect: Rect,
        _contains_pointer: bool,
        id: Id,
        sense: Sense,
    ) -> Response {
        self.interact(rect, id, sense)
    }

    /// Read the [`Ui`]'s background [`Response`].
    /// Its [`Sense`] will be based on the [`UiBuilder::sense`] used to create this [`Ui`].
    ///
    /// The rectangle of the [`Response`] (and interactive area) will be [`Self::min_rect`]
    /// of the last pass.
    ///
    /// The very first time when the [`Ui`] is created, this will return a [`Response`] with a
    /// [`Rect`] of [`Rect::NOTHING`].
    pub fn response(&self) -> Response {
        // This is the inverse of Context::read_response. We prefer a response
        // based on last frame's widget rect since the one from this frame is Rect::NOTHING until
        // Ui::interact_bg is called or the Ui is dropped.
        let mut response = self
            .ctx()
            .viewport(|viewport| {
                viewport
                    .prev_pass
                    .widgets
                    .get(self.unique_id)
                    .or_else(|| viewport.this_pass.widgets.get(self.unique_id))
                    .copied()
            })
            .map(|widget_rect| self.ctx().get_response(widget_rect))
            .expect(
                "Since we always call Context::create_widget in Ui::new, this should never be None",
            );
        if self.should_close() {
            response.set_close();
        }
        response
    }

    /// Update the [`WidgetRect`] created in [`Ui::new`] or [`Ui::new_child`] with the current
    /// [`Ui::min_rect`].
    fn remember_min_rect(&mut self) -> Response {
        self.min_rect_already_remembered = true;
        // We remove the id from used_ids to prevent a duplicate id warning from showing
        // when the ui was created with `UiBuilder::sense`.
        // This is a bit hacky, is there a better way?
        self.ctx().pass_state_mut(|fs| {
            fs.used_ids.remove(&self.unique_id);
        });
        // This will update the WidgetRect that was first created in `Ui::new`.
        let mut response = self.ctx().create_widget(
            WidgetRect {
                id: self.unique_id,
                layer_id: self.layer_id(),
                rect: self.min_rect(),
                interact_rect: self.clip_rect().intersect(self.min_rect()),
                sense: self.sense,
                enabled: self.enabled,
            },
            false,
        );
        if self.should_close() {
            response.set_close();
        }
        response
    }

    /// Interact with the background of this [`Ui`],
    /// i.e. behind all the widgets.
    ///
    /// The rectangle of the [`Response`] (and interactive area) will be [`Self::min_rect`].
    #[deprecated = "Use UiBuilder::sense with Ui::response instead"]
    pub fn interact_bg(&self, sense: Sense) -> Response {
        // This will update the WidgetRect that was first created in `Ui::new`.
        self.interact(self.min_rect(), self.unique_id, sense)
    }

    /// Is the pointer (mouse/touch) above this rectangle in this [`Ui`]?
    ///
    /// The `clip_rect` and layer of this [`Ui`] will be respected, so, for instance,
    /// if this [`Ui`] is behind some other window, this will always return `false`.
    ///
    /// However, this will NOT check if any other _widget_ in the same layer is covering this widget. For that, use [`Response::contains_pointer`] instead.
    pub fn rect_contains_pointer(&self, rect: Rect) -> bool {
        self.ctx()
            .rect_contains_pointer(self.layer_id(), self.clip_rect().intersect(rect))
    }

    /// Is the pointer (mouse/touch) above the current [`Ui`]?
    ///
    /// Equivalent to `ui.rect_contains_pointer(ui.min_rect())`
    ///
    /// Note that this tests against the _current_ [`Ui::min_rect`].
    /// If you want to test against the final `min_rect`,
    /// use [`Self::response`] instead.
    pub fn ui_contains_pointer(&self) -> bool {
        self.rect_contains_pointer(self.min_rect())
    }

    /// Find and close the first closable parent.
    ///
    /// Use [`UiBuilder::closable`] to make a [`Ui`] closable.
    /// You can then use [`Ui::should_close`] to check if it should be closed.
    ///
    /// This is implemented for all egui containers, e.g. [`crate::Popup`], [`crate::Modal`],
    /// [`crate::Area`], [`crate::Window`], [`crate::CollapsingHeader`], etc.
    ///
    /// What exactly happens when you close a container depends on the container implementation.
    /// [`crate::Area`] e.g. will return true from its [`Response::should_close`] method.
    ///
    /// If you want to close a specific kind of container, use [`Ui::close_kind`] instead.
    ///
    /// Also note that this won't bubble up across [`crate::Area`]s. If needed, you can check
    /// `response.should_close()` and close the parent manually. ([`menu`] does this for example).
    ///
    /// See also:
    /// - [`Ui::close_kind`]
    /// - [`Ui::should_close`]
    /// - [`Ui::will_parent_close`]
    pub fn close(&self) {
        let tag = self.stack.iter().find_map(|stack| {
            stack
                .info
                .tags
                .get_downcast::<ClosableTag>(ClosableTag::NAME)
        });
        if let Some(tag) = tag {
            tag.set_close();
        } else {
            log::warn!("Called ui.close() on a Ui that has no closable parent.");
        }
    }

    /// Find and close the first closable parent of a specific [`UiKind`].
    ///
    /// This is useful if you want to e.g. close a [`crate::Window`]. Since it contains a
    /// `Collapsible`, [`Ui::close`] would close the `Collapsible` instead.
    /// You can close the [`crate::Window`] by calling `ui.close_kind(UiKind::Window)`.
    ///
    /// See also:
    /// - [`Ui::close`]
    /// - [`Ui::should_close`]
    /// - [`Ui::will_parent_close`]
    pub fn close_kind(&self, ui_kind: UiKind) {
        let tag = self
            .stack
            .iter()
            .filter(|stack| stack.info.kind == Some(ui_kind))
            .find_map(|stack| {
                stack
                    .info
                    .tags
                    .get_downcast::<ClosableTag>(ClosableTag::NAME)
            });
        if let Some(tag) = tag {
            tag.set_close();
        } else {
            log::warn!("Called ui.close_kind({ui_kind:?}) on ui with no such closable parent.");
        }
    }

    /// Was [`Ui::close`] called on this [`Ui`] or any of its children?
    /// Only works if the [`Ui`] was created with [`UiBuilder::closable`].
    ///
    /// You can also check via this [`Ui`]'s [`Response::should_close`].
    ///
    /// See also:
    /// - [`Ui::will_parent_close`]
    /// - [`Ui::close`]
    /// - [`Ui::close_kind`]
    /// - [`Response::should_close`]
    pub fn should_close(&self) -> bool {
        self.stack
            .info
            .tags
            .get_downcast(ClosableTag::NAME)
            .is_some_and(|tag: &ClosableTag| tag.should_close())
    }

    /// Will this [`Ui`] or any of its parents close this frame?
    ///
    /// See also
    /// - [`Ui::should_close`]
    /// - [`Ui::close`]
    /// - [`Ui::close_kind`]
    pub fn will_parent_close(&self) -> bool {
        self.stack.iter().any(|stack| {
            stack
                .info
                .tags
                .get_downcast::<ClosableTag>(ClosableTag::NAME)
                .is_some_and(|tag| tag.should_close())
        })
    }
}

/// # Allocating space: where do I put my widgets?
impl Ui {
    /// Allocate space for a widget and check for interaction in the space.
    /// Returns a [`Response`] which contains a rectangle, id, and interaction info.
    ///
    /// ## How sizes are negotiated
    /// Each widget should have a *minimum desired size* and a *desired size*.
    /// When asking for space, ask AT LEAST for your minimum, and don't ask for more than you need.
    /// If you want to fill the space, ask about [`Ui::available_size`] and use that.
    ///
    /// You may get MORE space than you asked for, for instance
    /// for justified layouts, like in menus.
    ///
    /// You will never get a rectangle that is smaller than the amount of space you asked for.
    ///
    /// ```
    /// # egui::__run_test_ui(|ui| {
    /// let response = ui.allocate_response(egui::vec2(100.0, 200.0), egui::Sense::click());
    /// if response.clicked() { /* … */ }
    /// ui.painter().rect_stroke(response.rect, 0.0, (1.0, egui::Color32::WHITE), egui::StrokeKind::Inside);
    /// # });
    /// ```
    pub fn allocate_response(&mut self, desired_size: Vec2, sense: Sense) -> Response {
        let (id, rect) = self.allocate_space(desired_size);
        let mut response = self.interact(rect, id, sense);
        response.intrinsic_size = Some(desired_size);
        response
    }

    /// Returns a [`Rect`] with exactly what you asked for.
    ///
    /// The response rect will be larger if this is part of a justified layout or similar.
    /// This means that if this is a narrow widget in a wide justified layout, then
    /// the widget will react to interactions outside the returned [`Rect`].
    pub fn allocate_exact_size(&mut self, desired_size: Vec2, sense: Sense) -> (Rect, Response) {
        let response = self.allocate_response(desired_size, sense);
        let rect = self
            .placer
            .align_size_within_rect(desired_size, response.rect);
        (rect, response)
    }

    /// Allocate at least as much space as needed, and interact with that rect.
    ///
    /// The returned [`Rect`] will be the same size as `Response::rect`.
    pub fn allocate_at_least(&mut self, desired_size: Vec2, sense: Sense) -> (Rect, Response) {
        let response = self.allocate_response(desired_size, sense);
        (response.rect, response)
    }

    /// Reserve this much space and move the cursor.
    /// Returns where to put the widget.
    ///
    /// ## How sizes are negotiated
    /// Each widget should have a *minimum desired size* and a *desired size*.
    /// When asking for space, ask AT LEAST for your minimum, and don't ask for more than you need.
    /// If you want to fill the space, ask about [`Ui::available_size`] and use that.
    ///
    /// You may get MORE space than you asked for, for instance
    /// for justified layouts, like in menus.
    ///
    /// You will never get a rectangle that is smaller than the amount of space you asked for.
    ///
    /// Returns an automatic [`Id`] (which you can use for interaction) and the [`Rect`] of where to put your widget.
    ///
    /// ```
    /// # egui::__run_test_ui(|ui| {
    /// let (id, rect) = ui.allocate_space(egui::vec2(100.0, 200.0));
    /// let response = ui.interact(rect, id, egui::Sense::click());
    /// # });
    /// ```
    pub fn allocate_space(&mut self, desired_size: Vec2) -> (Id, Rect) {
        #[cfg(debug_assertions)]
        let original_available = self.available_size_before_wrap();

        let rect = self.allocate_space_impl(desired_size);

        #[cfg(debug_assertions)]
        {
            let too_wide = desired_size.x > original_available.x;
            let too_high = desired_size.y > original_available.y;

            let debug_expand_width = self.style().debug.show_expand_width;
            let debug_expand_height = self.style().debug.show_expand_height;

            if (debug_expand_width && too_wide) || (debug_expand_height && too_high) {
                self.painter.rect_stroke(
                    rect,
                    0.0,
                    (1.0, Color32::LIGHT_BLUE),
                    crate::StrokeKind::Inside,
                );

                let stroke = Stroke::new(2.5, Color32::from_rgb(200, 0, 0));
                let paint_line_seg = |a, b| self.painter().line_segment([a, b], stroke);

                if debug_expand_width && too_wide {
                    paint_line_seg(rect.left_top(), rect.left_bottom());
                    paint_line_seg(rect.left_center(), rect.right_center());
                    paint_line_seg(
                        pos2(rect.left() + original_available.x, rect.top()),
                        pos2(rect.left() + original_available.x, rect.bottom()),
                    );
                    paint_line_seg(rect.right_top(), rect.right_bottom());
                }

                if debug_expand_height && too_high {
                    paint_line_seg(rect.left_top(), rect.right_top());
                    paint_line_seg(rect.center_top(), rect.center_bottom());
                    paint_line_seg(rect.left_bottom(), rect.right_bottom());
                }
            }
        }

        let id = Id::new(self.next_auto_id_salt);
        self.next_auto_id_salt = self.next_auto_id_salt.wrapping_add(1);

        (id, rect)
    }

    /// Reserve this much space and move the cursor.
    /// Returns where to put the widget.
    fn allocate_space_impl(&mut self, desired_size: Vec2) -> Rect {
        let item_spacing = self.spacing().item_spacing;
        let frame_rect = self.placer.next_space(desired_size, item_spacing);
        debug_assert!(!frame_rect.any_nan(), "frame_rect is nan in allocate_space");
        let widget_rect = self.placer.justify_and_align(frame_rect, desired_size);

        self.placer
            .advance_after_rects(frame_rect, widget_rect, item_spacing);

        register_rect(self, widget_rect);

        widget_rect
    }

    /// Allocate a specific part of the [`Ui`].
    ///
    /// Ignore the layout of the [`Ui`]: just put my widget here!
    /// The layout cursor will advance to past this `rect`.
    pub fn allocate_rect(&mut self, rect: Rect, sense: Sense) -> Response {
        let rect = rect.round_ui();
        let id = self.advance_cursor_after_rect(rect);
        self.interact(rect, id, sense)
    }

    /// Allocate a rect without interacting with it.
    pub fn advance_cursor_after_rect(&mut self, rect: Rect) -> Id {
        debug_assert!(!rect.any_nan(), "rect is nan in advance_cursor_after_rect");
        let rect = rect.round_ui();

        let item_spacing = self.spacing().item_spacing;
        self.placer.advance_after_rects(rect, rect, item_spacing);
        register_rect(self, rect);

        let id = Id::new(self.next_auto_id_salt);
        self.next_auto_id_salt = self.next_auto_id_salt.wrapping_add(1);
        id
    }

    pub(crate) fn placer(&self) -> &Placer {
        &self.placer
    }

    /// Where the next widget will be put.
    ///
    /// One side of this will always be infinite: the direction in which new widgets will be added.
    /// The opposing side is what is incremented.
    /// The crossing sides are initialized to `max_rect`.
    ///
    /// So one can think of `cursor` as a constraint on the available region.
    ///
    /// If something has already been added, this will point to `style.spacing.item_spacing` beyond the latest child.
    /// The cursor can thus be `style.spacing.item_spacing` pixels outside of the `min_rect`.
    pub fn cursor(&self) -> Rect {
        self.placer.cursor()
    }

    pub(crate) fn set_cursor(&mut self, cursor: Rect) {
        self.placer.set_cursor(cursor);
    }

    /// Where do we expect a zero-sized widget to be placed?
    pub fn next_widget_position(&self) -> Pos2 {
        self.placer.next_widget_position()
    }

    /// Allocated the given space and then adds content to that space.
    /// If the contents overflow, more space will be allocated.
    /// When finished, the amount of space actually used (`min_rect`) will be allocated.
    /// So you can request a lot of space and then use less.
    #[inline]
    pub fn allocate_ui<R>(
        &mut self,
        desired_size: Vec2,
        add_contents: impl FnOnce(&mut Self) -> R,
    ) -> InnerResponse<R> {
        self.allocate_ui_with_layout(desired_size, *self.layout(), add_contents)
    }

    /// Allocated the given space and then adds content to that space.
    /// If the contents overflow, more space will be allocated.
    /// When finished, the amount of space actually used (`min_rect`) will be allocated.
    /// So you can request a lot of space and then use less.
    #[inline]
    pub fn allocate_ui_with_layout<R>(
        &mut self,
        desired_size: Vec2,
        layout: Layout,
        add_contents: impl FnOnce(&mut Self) -> R,
    ) -> InnerResponse<R> {
        self.allocate_ui_with_layout_dyn(desired_size, layout, Box::new(add_contents))
    }

    fn allocate_ui_with_layout_dyn<'c, R>(
        &mut self,
        desired_size: Vec2,
        layout: Layout,
        add_contents: Box<dyn FnOnce(&mut Self) -> R + 'c>,
    ) -> InnerResponse<R> {
        debug_assert!(
            desired_size.x >= 0.0 && desired_size.y >= 0.0,
            "Negative desired size: {desired_size:?}"
        );
        let item_spacing = self.spacing().item_spacing;
        let frame_rect = self.placer.next_space(desired_size, item_spacing);
        let child_rect = self.placer.justify_and_align(frame_rect, desired_size);
        self.scope_dyn(
            UiBuilder::new().max_rect(child_rect).layout(layout),
            add_contents,
        )
    }

    /// Allocated the given rectangle and then adds content to that rectangle.
    ///
    /// If the contents overflow, more space will be allocated.
    /// When finished, the amount of space actually used (`min_rect`) will be allocated.
    /// So you can request a lot of space and then use less.
    #[deprecated = "Use `allocate_new_ui` instead"]
    pub fn allocate_ui_at_rect<R>(
        &mut self,
        max_rect: Rect,
        add_contents: impl FnOnce(&mut Self) -> R,
    ) -> InnerResponse<R> {
        self.scope_builder(UiBuilder::new().max_rect(max_rect), add_contents)
    }

    /// Allocated space (`UiBuilder::max_rect`) and then add content to it.
    ///
    /// If the contents overflow, more space will be allocated.
    /// When finished, the amount of space actually used (`min_rect`) will be allocated in the parent.
    /// So you can request a lot of space and then use less.
    #[deprecated = "Use `scope_builder` instead"]
    pub fn allocate_new_ui<R>(
        &mut self,
        ui_builder: UiBuilder,
        add_contents: impl FnOnce(&mut Self) -> R,
    ) -> InnerResponse<R> {
        self.scope_dyn(ui_builder, Box::new(add_contents))
    }

    /// Convenience function to get a region to paint on.
    ///
    /// Note that egui uses screen coordinates for everything.
    ///
    /// ```
    /// # use egui::*;
    /// # use std::f32::consts::TAU;
    /// # egui::__run_test_ui(|ui| {
    /// let size = Vec2::splat(16.0);
    /// let (response, painter) = ui.allocate_painter(size, Sense::hover());
    /// let rect = response.rect;
    /// let c = rect.center();
    /// let r = rect.width() / 2.0 - 1.0;
    /// let color = Color32::from_gray(128);
    /// let stroke = Stroke::new(1.0, color);
    /// painter.circle_stroke(c, r, stroke);
    /// painter.line_segment([c - vec2(0.0, r), c + vec2(0.0, r)], stroke);
    /// painter.line_segment([c, c + r * Vec2::angled(TAU * 1.0 / 8.0)], stroke);
    /// painter.line_segment([c, c + r * Vec2::angled(TAU * 3.0 / 8.0)], stroke);
    /// # });
    /// ```
    pub fn allocate_painter(&mut self, desired_size: Vec2, sense: Sense) -> (Response, Painter) {
        let response = self.allocate_response(desired_size, sense);
        let clip_rect = self.clip_rect().intersect(response.rect); // Make sure we don't paint out of bounds
        let painter = self.painter().with_clip_rect(clip_rect);
        (response, painter)
    }
}

/// # Scrolling
impl Ui {
    /// Adjust the scroll position of any parent [`crate::ScrollArea`] so that the given [`Rect`] becomes visible.
    ///
    /// If `align` is [`Align::TOP`] it means "put the top of the rect at the top of the scroll area", etc.
    /// If `align` is `None`, it'll scroll enough to bring the cursor into view.
    ///
    /// See also: [`Response::scroll_to_me`], [`Ui::scroll_to_cursor`]. [`Ui::scroll_with_delta`]..
    ///
    /// ```
    /// # use egui::Align;
    /// # egui::__run_test_ui(|ui| {
    /// egui::ScrollArea::vertical().show(ui, |ui| {
    ///     // …
    ///     let response = ui.button("Center on me.");
    ///     if response.clicked() {
    ///         ui.scroll_to_rect(response.rect, Some(Align::Center));
    ///     }
    /// });
    /// # });
    /// ```
    pub fn scroll_to_rect(&self, rect: Rect, align: Option<Align>) {
        self.scroll_to_rect_animation(rect, align, self.style.scroll_animation);
    }

    /// Same as [`Self::scroll_to_rect`], but allows you to specify the [`style::ScrollAnimation`].
    pub fn scroll_to_rect_animation(
        &self,
        rect: Rect,
        align: Option<Align>,
        animation: style::ScrollAnimation,
    ) {
        for d in 0..2 {
            let range = Rangef::new(rect.min[d], rect.max[d]);
            self.ctx().pass_state_mut(|state| {
                state.scroll_target[d] =
                    Some(pass_state::ScrollTarget::new(range, align, animation));
            });
        }
    }

    /// Adjust the scroll position of any parent [`crate::ScrollArea`] so that the cursor (where the next widget goes) becomes visible.
    ///
    /// If `align` is [`Align::TOP`] it means "put the top of the rect at the top of the scroll area", etc.
    /// If `align` is not provided, it'll scroll enough to bring the cursor into view.
    ///
    /// See also: [`Response::scroll_to_me`], [`Ui::scroll_to_rect`]. [`Ui::scroll_with_delta`].
    ///
    /// ```
    /// # use egui::Align;
    /// # egui::__run_test_ui(|ui| {
    /// egui::ScrollArea::vertical().show(ui, |ui| {
    ///     let scroll_bottom = ui.button("Scroll to bottom.").clicked();
    ///     for i in 0..1000 {
    ///         ui.label(format!("Item {}", i));
    ///     }
    ///
    ///     if scroll_bottom {
    ///         ui.scroll_to_cursor(Some(Align::BOTTOM));
    ///     }
    /// });
    /// # });
    /// ```
    pub fn scroll_to_cursor(&self, align: Option<Align>) {
        self.scroll_to_cursor_animation(align, self.style.scroll_animation);
    }

    /// Same as [`Self::scroll_to_cursor`], but allows you to specify the [`style::ScrollAnimation`].
    pub fn scroll_to_cursor_animation(
        &self,
        align: Option<Align>,
        animation: style::ScrollAnimation,
    ) {
        let target = self.next_widget_position();
        for d in 0..2 {
            let target = Rangef::point(target[d]);
            self.ctx().pass_state_mut(|state| {
                state.scroll_target[d] =
                    Some(pass_state::ScrollTarget::new(target, align, animation));
            });
        }
    }

    /// Scroll this many points in the given direction, in the parent [`crate::ScrollArea`].
    ///
    /// The delta dictates how the _content_ (i.e. this UI) should move.
    ///
    /// A positive X-value indicates the content is being moved right,
    /// as when swiping right on a touch-screen or track-pad with natural scrolling.
    ///
    /// A positive Y-value indicates the content is being moved down,
    /// as when swiping down on a touch-screen or track-pad with natural scrolling.
    ///
    /// If this is called multiple times per frame for the same [`crate::ScrollArea`], the deltas will be summed.
    ///
    /// See also: [`Response::scroll_to_me`], [`Ui::scroll_to_rect`], [`Ui::scroll_to_cursor`]
    ///
    /// ```
    /// # use egui::{Align, Vec2};
    /// # egui::__run_test_ui(|ui| {
    /// let mut scroll_delta = Vec2::ZERO;
    /// if ui.button("Scroll down").clicked() {
    ///     scroll_delta.y -= 64.0; // move content up
    /// }
    /// egui::ScrollArea::vertical().show(ui, |ui| {
    ///     ui.scroll_with_delta(scroll_delta);
    ///     for i in 0..1000 {
    ///         ui.label(format!("Item {}", i));
    ///     }
    /// });
    /// # });
    /// ```
    pub fn scroll_with_delta(&self, delta: Vec2) {
        self.scroll_with_delta_animation(delta, self.style.scroll_animation);
    }

    /// Same as [`Self::scroll_with_delta`], but allows you to specify the [`style::ScrollAnimation`].
    pub fn scroll_with_delta_animation(&self, delta: Vec2, animation: style::ScrollAnimation) {
        self.ctx().pass_state_mut(|state| {
            state.scroll_delta.0 += delta;
            state.scroll_delta.1 = animation;
        });
    }
}

/// # Adding widgets
impl Ui {
    /// Add a [`Widget`] to this [`Ui`] at a location dependent on the current [`Layout`].
    ///
    /// The returned [`Response`] can be used to check for interactions,
    /// as well as adding tooltips using [`Response::on_hover_text`].
    ///
    /// See also [`Self::add_sized`], [`Self::place`] and [`Self::put`].
    ///
    /// ```
    /// # egui::__run_test_ui(|ui| {
    /// # let mut my_value = 42;
    /// let response = ui.add(egui::Slider::new(&mut my_value, 0..=100));
    /// response.on_hover_text("Drag me!");
    /// # });
    /// ```
    #[inline]
    pub fn add(&mut self, widget: impl Widget) -> Response {
        widget.ui(self)
    }

    /// Add a [`Widget`] to this [`Ui`] with a given size.
    /// The widget will attempt to fit within the given size, but some widgets may overflow.
    ///
    /// To fill all remaining area, use `ui.add_sized(ui.available_size(), widget);`
    ///
    /// See also [`Self::add`], [`Self::place`] and [`Self::put`].
    ///
    /// ```
    /// # egui::__run_test_ui(|ui| {
    /// # let mut my_value = 42;
    /// ui.add_sized([40.0, 20.0], egui::DragValue::new(&mut my_value));
    /// # });
    /// ```
    pub fn add_sized(&mut self, max_size: impl Into<Vec2>, widget: impl Widget) -> Response {
        // TODO(emilk): configure to overflow to main_dir instead of centered overflow
        // to handle the bug mentioned at https://github.com/emilk/egui/discussions/318#discussioncomment-627578
        // and fixed in https://github.com/emilk/egui/commit/035166276322b3f2324bd8b97ffcedc63fa8419f
        //
        // Make sure we keep the same main direction since it changes e.g. how text is wrapped:
        let layout = Layout::centered_and_justified(self.layout().main_dir());
        self.allocate_ui_with_layout(max_size.into(), layout, |ui| ui.add(widget))
            .inner
    }

    /// Add a [`Widget`] to this [`Ui`] at a specific location (manual layout) without
    /// affecting this [`Ui`]s cursor.
    ///
    /// See also [`Self::add`] and [`Self::add_sized`] and [`Self::put`].
    pub fn place(&mut self, max_rect: Rect, widget: impl Widget) -> Response {
        self.new_child(
            UiBuilder::new()
                .max_rect(max_rect)
                .layout(Layout::centered_and_justified(Direction::TopDown)),
        )
        .add(widget)
    }

    /// Add a [`Widget`] to this [`Ui`] at a specific location (manual layout) and advance the
    /// cursor after the widget.
    ///
    /// See also [`Self::add`], [`Self::add_sized`], and [`Self::place`].
    pub fn put(&mut self, max_rect: Rect, widget: impl Widget) -> Response {
        self.scope_builder(
            UiBuilder::new()
                .max_rect(max_rect)
                .layout(Layout::centered_and_justified(Direction::TopDown)),
            |ui| ui.add(widget),
        )
        .inner
    }

    /// Add a single [`Widget`] that is possibly disabled, i.e. greyed out and non-interactive.
    ///
    /// If you call `add_enabled` from within an already disabled [`Ui`],
    /// the widget will always be disabled, even if the `enabled` argument is true.
    ///
    /// See also [`Self::add_enabled_ui`] and [`Self::is_enabled`].
    ///
    /// ```
    /// # egui::__run_test_ui(|ui| {
    /// ui.add_enabled(false, egui::Button::new("Can't click this"));
    /// # });
    /// ```
    pub fn add_enabled(&mut self, enabled: bool, widget: impl Widget) -> Response {
        if self.is_enabled() && !enabled {
            let old_painter = self.painter.clone();
            self.disable();
            let response = self.add(widget);
            self.enabled = true;
            self.painter = old_painter;
            response
        } else {
            self.add(widget)
        }
    }

    /// Add a section that is possibly disabled, i.e. greyed out and non-interactive.
    ///
    /// If you call `add_enabled_ui` from within an already disabled [`Ui`],
    /// the result will always be disabled, even if the `enabled` argument is true.
    ///
    /// See also [`Self::add_enabled`] and [`Self::is_enabled`].
    ///
    /// ### Example
    /// ```
    /// # egui::__run_test_ui(|ui| {
    /// # let mut enabled = true;
    /// ui.checkbox(&mut enabled, "Enable subsection");
    /// ui.add_enabled_ui(enabled, |ui| {
    ///     if ui.button("Button that is not always clickable").clicked() {
    ///         /* … */
    ///     }
    /// });
    /// # });
    /// ```
    pub fn add_enabled_ui<R>(
        &mut self,
        enabled: bool,
        add_contents: impl FnOnce(&mut Ui) -> R,
    ) -> InnerResponse<R> {
        self.scope(|ui| {
            if !enabled {
                ui.disable();
            }
            add_contents(ui)
        })
    }

    /// Add a single [`Widget`] that is possibly invisible.
    ///
    /// An invisible widget still takes up the same space as if it were visible.
    ///
    /// If you call `add_visible` from within an already invisible [`Ui`],
    /// the widget will always be invisible, even if the `visible` argument is true.
    ///
    /// See also [`Self::add_visible_ui`], [`Self::set_visible`] and [`Self::is_visible`].
    ///
    /// ```
    /// # egui::__run_test_ui(|ui| {
    /// ui.add_visible(false, egui::Label::new("You won't see me!"));
    /// # });
    /// ```
    pub fn add_visible(&mut self, visible: bool, widget: impl Widget) -> Response {
        if self.is_visible() && !visible {
            // temporary make us invisible:
            let old_painter = self.painter.clone();
            let old_enabled = self.enabled;

            self.set_invisible();

            let response = self.add(widget);

            self.painter = old_painter;
            self.enabled = old_enabled;
            response
        } else {
            self.add(widget)
        }
    }

    /// Add a section that is possibly invisible, i.e. greyed out and non-interactive.
    ///
    /// An invisible ui still takes up the same space as if it were visible.
    ///
    /// If you call `add_visible_ui` from within an already invisible [`Ui`],
    /// the result will always be invisible, even if the `visible` argument is true.
    ///
    /// See also [`Self::add_visible`], [`Self::set_visible`] and [`Self::is_visible`].
    ///
    /// ### Example
    /// ```
    /// # egui::__run_test_ui(|ui| {
    /// # let mut visible = true;
    /// ui.checkbox(&mut visible, "Show subsection");
    /// ui.add_visible_ui(visible, |ui| {
    ///     ui.label("Maybe you see this, maybe you don't!");
    /// });
    /// # });
    /// ```
    #[deprecated = "Use 'ui.scope_builder' instead"]
    pub fn add_visible_ui<R>(
        &mut self,
        visible: bool,
        add_contents: impl FnOnce(&mut Ui) -> R,
    ) -> InnerResponse<R> {
        let mut ui_builder = UiBuilder::new();
        if !visible {
            ui_builder = ui_builder.invisible();
        }
        self.scope_builder(ui_builder, add_contents)
    }

    /// Add extra space before the next widget.
    ///
    /// The direction is dependent on the layout.
    /// Note that `add_space` isn't supported when in a grid layout.
    ///
    /// This will be in addition to the [`crate::style::Spacing::item_spacing`]
    /// that is always added, but `item_spacing` won't be added _again_ by `add_space`.
    ///
    /// [`Self::min_rect`] will expand to contain the space.
    #[inline]
    pub fn add_space(&mut self, amount: f32) {
        debug_assert!(!self.is_grid(), "add_space makes no sense in a grid layout");
        self.placer.advance_cursor(amount.round_ui());
    }

    /// Show some text.
    ///
    /// Shortcut for `add(Label::new(text))`
    ///
    /// See also [`Label`].
    ///
    /// ### Example
    /// ```
    /// # egui::__run_test_ui(|ui| {
    /// use egui::{RichText, FontId, Color32};
    /// ui.label("Normal text");
    /// ui.label(RichText::new("Large text").font(FontId::proportional(40.0)));
    /// ui.label(RichText::new("Red text").color(Color32::RED));
    /// # });
    /// ```
    #[inline]
    pub fn label(&mut self, text: impl Into<WidgetText>) -> Response {
        Label::new(text).ui(self)
    }

    /// Show colored text.
    ///
    /// Shortcut for `ui.label(RichText::new(text).color(color))`
    pub fn colored_label(
        &mut self,
        color: impl Into<Color32>,
        text: impl Into<RichText>,
    ) -> Response {
        Label::new(text.into().color(color)).ui(self)
    }

    /// Show large text.
    ///
    /// Shortcut for `ui.label(RichText::new(text).heading())`
    pub fn heading(&mut self, text: impl Into<RichText>) -> Response {
        Label::new(text.into().heading()).ui(self)
    }

    /// Show monospace (fixed width) text.
    ///
    /// Shortcut for `ui.label(RichText::new(text).monospace())`
    pub fn monospace(&mut self, text: impl Into<RichText>) -> Response {
        Label::new(text.into().monospace()).ui(self)
    }

    /// Show text as monospace with a gray background.
    ///
    /// Shortcut for `ui.label(RichText::new(text).code())`
    pub fn code(&mut self, text: impl Into<RichText>) -> Response {
        Label::new(text.into().code()).ui(self)
    }

    /// Show small text.
    ///
    /// Shortcut for `ui.label(RichText::new(text).small())`
    pub fn small(&mut self, text: impl Into<RichText>) -> Response {
        Label::new(text.into().small()).ui(self)
    }

    /// Show text that stand out a bit (e.g. slightly brighter).
    ///
    /// Shortcut for `ui.label(RichText::new(text).strong())`
    pub fn strong(&mut self, text: impl Into<RichText>) -> Response {
        Label::new(text.into().strong()).ui(self)
    }

    /// Show text that is weaker (fainter color).
    ///
    /// Shortcut for `ui.label(RichText::new(text).weak())`
    pub fn weak(&mut self, text: impl Into<RichText>) -> Response {
        Label::new(text.into().weak()).ui(self)
    }

    /// Looks like a hyperlink.
    ///
    /// Shortcut for `add(Link::new(text))`.
    ///
    /// ```
    /// # egui::__run_test_ui(|ui| {
    /// if ui.link("Documentation").clicked() {
    ///     // …
    /// }
    /// # });
    /// ```
    ///
    /// See also [`Link`].
    #[must_use = "You should check if the user clicked this with `if ui.link(…).clicked() { … } "]
    pub fn link(&mut self, text: impl Into<WidgetText>) -> Response {
        Link::new(text).ui(self)
    }

    /// Link to a web page.
    ///
    /// Shortcut for `add(Hyperlink::new(url))`.
    ///
    /// ```
    /// # egui::__run_test_ui(|ui| {
    /// ui.hyperlink("https://www.egui.rs/");
    /// # });
    /// ```
    ///
    /// See also [`Hyperlink`].
    pub fn hyperlink(&mut self, url: impl ToString) -> Response {
        Hyperlink::new(url).ui(self)
    }

    /// Shortcut for `add(Hyperlink::from_label_and_url(label, url))`.
    ///
    /// ```
    /// # egui::__run_test_ui(|ui| {
    /// ui.hyperlink_to("egui on GitHub", "https://www.github.com/emilk/egui/");
    /// # });
    /// ```
    ///
    /// See also [`Hyperlink`].
    pub fn hyperlink_to(&mut self, label: impl Into<WidgetText>, url: impl ToString) -> Response {
        Hyperlink::from_label_and_url(label, url).ui(self)
    }

    /// No newlines (`\n`) allowed. Pressing enter key will result in the [`TextEdit`] losing focus (`response.lost_focus`).
    ///
    /// See also [`TextEdit`].
    pub fn text_edit_singleline<S: widgets::text_edit::TextBuffer>(
        &mut self,
        text: &mut S,
    ) -> Response {
        TextEdit::singleline(text).ui(self)
    }

    /// A [`TextEdit`] for multiple lines. Pressing enter key will create a new line.
    ///
    /// See also [`TextEdit`].
    pub fn text_edit_multiline<S: widgets::text_edit::TextBuffer>(
        &mut self,
        text: &mut S,
    ) -> Response {
        TextEdit::multiline(text).ui(self)
    }

    /// A [`TextEdit`] for code editing.
    ///
    /// This will be multiline, monospace, and will insert tabs instead of moving focus.
    ///
    /// See also [`TextEdit::code_editor`].
    pub fn code_editor<S: widgets::text_edit::TextBuffer>(&mut self, text: &mut S) -> Response {
        self.add(TextEdit::multiline(text).code_editor())
    }

    /// Usage: `if ui.button("Click me").clicked() { … }`
    ///
    /// Shortcut for `add(Button::new(text))`
    ///
    /// See also [`Button`].
    ///
    /// ```
    /// # egui::__run_test_ui(|ui| {
    /// if ui.button("Click me!").clicked() {
    ///     // …
    /// }
    ///
    /// # use egui::{RichText, Color32};
    /// if ui.button(RichText::new("delete").color(Color32::RED)).clicked() {
    ///     // …
    /// }
    /// # });
    /// ```
    #[must_use = "You should check if the user clicked this with `if ui.button(…).clicked() { … } "]
    #[inline]
    pub fn button<'a>(&mut self, atoms: impl IntoAtoms<'a>) -> Response {
        Button::new(atoms).ui(self)
    }

    /// A button as small as normal body text.
    ///
    /// Usage: `if ui.small_button("Click me").clicked() { … }`
    ///
    /// Shortcut for `add(Button::new(text).small())`
    #[must_use = "You should check if the user clicked this with `if ui.small_button(…).clicked() { … } "]
    pub fn small_button(&mut self, text: impl Into<WidgetText>) -> Response {
        Button::new(text).small().ui(self)
    }

    /// Show a checkbox.
    ///
    /// See also [`Self::toggle_value`].
    #[inline]
    pub fn checkbox<'a>(&mut self, checked: &'a mut bool, atoms: impl IntoAtoms<'a>) -> Response {
        Checkbox::new(checked, atoms).ui(self)
    }

    /// Acts like a checkbox, but looks like a [`Button::selectable`].
    ///
    /// Click to toggle to bool.
    ///
    /// See also [`Self::checkbox`].
    pub fn toggle_value<'a>(&mut self, selected: &mut bool, atoms: impl IntoAtoms<'a>) -> Response {
        let mut response = self.selectable_label(*selected, atoms);
        if response.clicked() {
            *selected = !*selected;
            response.mark_changed();
        }
        response
    }

    /// Show a [`RadioButton`].
    /// Often you want to use [`Self::radio_value`] instead.
    #[must_use = "You should check if the user clicked this with `if ui.radio(…).clicked() { … } "]
    #[inline]
    pub fn radio<'a>(&mut self, selected: bool, atoms: impl IntoAtoms<'a>) -> Response {
        RadioButton::new(selected, atoms).ui(self)
    }

    /// Show a [`RadioButton`]. It is selected if `*current_value == selected_value`.
    /// If clicked, `selected_value` is assigned to `*current_value`.
    ///
    /// ```
    /// # egui::__run_test_ui(|ui| {
    ///
    /// #[derive(PartialEq)]
    /// enum Enum { First, Second, Third }
    /// let mut my_enum = Enum::First;
    ///
    /// ui.radio_value(&mut my_enum, Enum::First, "First");
    ///
    /// // is equivalent to:
    ///
    /// if ui.add(egui::RadioButton::new(my_enum == Enum::First, "First")).clicked() {
    ///     my_enum = Enum::First
    /// }
    /// # });
    /// ```
    pub fn radio_value<'a, Value: PartialEq>(
        &mut self,
        current_value: &mut Value,
        alternative: Value,
        atoms: impl IntoAtoms<'a>,
    ) -> Response {
        let mut response = self.radio(*current_value == alternative, atoms);
        if response.clicked() && *current_value != alternative {
            *current_value = alternative;
            response.mark_changed();
        }
        response
    }

    /// Show a label which can be selected or not.
    ///
    /// See also [`Button::selectable`] and [`Self::toggle_value`].
    #[must_use = "You should check if the user clicked this with `if ui.selectable_label(…).clicked() { … } "]
    pub fn selectable_label<'a>(&mut self, checked: bool, text: impl IntoAtoms<'a>) -> Response {
        Button::selectable(checked, text).ui(self)
    }

    /// Show selectable text. It is selected if `*current_value == selected_value`.
    /// If clicked, `selected_value` is assigned to `*current_value`.
    ///
    /// Example: `ui.selectable_value(&mut my_enum, Enum::Alternative, "Alternative")`.
    ///
    /// See also [`Button::selectable`] and [`Self::toggle_value`].
    pub fn selectable_value<'a, Value: PartialEq>(
        &mut self,
        current_value: &mut Value,
        selected_value: Value,
        text: impl IntoAtoms<'a>,
    ) -> Response {
        let mut response = self.selectable_label(*current_value == selected_value, text);
        if response.clicked() && *current_value != selected_value {
            *current_value = selected_value;
            response.mark_changed();
        }
        response
    }

    /// Shortcut for `add(Separator::default())`
    ///
    /// See also [`Separator`].
    #[inline]
    pub fn separator(&mut self) -> Response {
        Separator::default().ui(self)
    }

    /// Shortcut for `add(Spinner::new())`
    ///
    /// See also [`Spinner`].
    #[inline]
    pub fn spinner(&mut self) -> Response {
        Spinner::new().ui(self)
    }

    /// Modify an angle. The given angle should be in radians, but is shown to the user in degrees.
    /// The angle is NOT wrapped, so the user may select, for instance 720° = 2𝞃 = 4π
    pub fn drag_angle(&mut self, radians: &mut f32) -> Response {
        let mut degrees = radians.to_degrees();
        let mut response = self.add(DragValue::new(&mut degrees).speed(1.0).suffix("°"));

        // only touch `*radians` if we actually changed the degree value
        if degrees != radians.to_degrees() {
            *radians = degrees.to_radians();
            response.mark_changed();
        }

        response
    }

    /// Modify an angle. The given angle should be in radians,
    /// but is shown to the user in fractions of one Tau (i.e. fractions of one turn).
    /// The angle is NOT wrapped, so the user may select, for instance 2𝞃 (720°)
    pub fn drag_angle_tau(&mut self, radians: &mut f32) -> Response {
        use std::f32::consts::TAU;

        let mut taus = *radians / TAU;
        let mut response = self.add(DragValue::new(&mut taus).speed(0.01).suffix("τ"));

        if self.style().explanation_tooltips {
            response =
                response.on_hover_text("1τ = one turn, 0.5τ = half a turn, etc. 0.25τ = 90°");
        }

        // only touch `*radians` if we actually changed the value
        if taus != *radians / TAU {
            *radians = taus * TAU;
            response.mark_changed();
        }

        response
    }

    /// Show an image available at the given `uri`.
    ///
    /// ⚠ This will do nothing unless you install some image loaders first!
    /// The easiest way to do this is via [`egui_extras::install_image_loaders`](https://docs.rs/egui_extras/latest/egui_extras/loaders/fn.install_image_loaders.html).
    ///
    /// The loaders handle caching image data, sampled textures, etc. across frames, so calling this is immediate-mode safe.
    ///
    /// ```
    /// # egui::__run_test_ui(|ui| {
    /// ui.image("https://picsum.photos/480");
    /// ui.image("file://assets/ferris.png");
    /// ui.image(egui::include_image!("../assets/ferris.png"));
    /// ui.add(
    ///     egui::Image::new(egui::include_image!("../assets/ferris.png"))
    ///         .max_width(200.0)
    ///         .corner_radius(10),
    /// );
    /// # });
    /// ```
    ///
    /// Using [`crate::include_image`] is often the most ergonomic, and the path
    /// will be resolved at compile-time and embedded in the binary.
    /// When using a "file://" url on the other hand, you need to make sure
    /// the files can be found in the right spot at runtime!
    ///
    /// See also [`crate::Image`], [`crate::ImageSource`].
    #[inline]
    pub fn image<'a>(&mut self, source: impl Into<ImageSource<'a>>) -> Response {
        Image::new(source).ui(self)
    }
}

/// # Colors
impl Ui {
    /// Shows a button with the given color.
    ///
    /// If the user clicks the button, a full color picker is shown.
    pub fn color_edit_button_srgba(&mut self, srgba: &mut Color32) -> Response {
        color_picker::color_edit_button_srgba(self, srgba, color_picker::Alpha::BlendOrAdditive)
    }

    /// Shows a button with the given color.
    ///
    /// If the user clicks the button, a full color picker is shown.
    pub fn color_edit_button_hsva(&mut self, hsva: &mut Hsva) -> Response {
        color_picker::color_edit_button_hsva(self, hsva, color_picker::Alpha::BlendOrAdditive)
    }

    /// Shows a button with the given color.
    ///
    /// If the user clicks the button, a full color picker is shown.
    /// The given color is in `sRGB` space.
    pub fn color_edit_button_srgb(&mut self, srgb: &mut [u8; 3]) -> Response {
        color_picker::color_edit_button_srgb(self, srgb)
    }

    /// Shows a button with the given color.
    ///
    /// If the user clicks the button, a full color picker is shown.
    /// The given color is in linear RGB space.
    pub fn color_edit_button_rgb(&mut self, rgb: &mut [f32; 3]) -> Response {
        color_picker::color_edit_button_rgb(self, rgb)
    }

    /// Shows a button with the given color.
    ///
    /// If the user clicks the button, a full color picker is shown.
    /// The given color is in `sRGBA` space with premultiplied alpha
    pub fn color_edit_button_srgba_premultiplied(&mut self, srgba: &mut [u8; 4]) -> Response {
        let mut color = Color32::from_rgba_premultiplied(srgba[0], srgba[1], srgba[2], srgba[3]);
        let response = self.color_edit_button_srgba(&mut color);
        *srgba = color.to_array();
        response
    }

    /// Shows a button with the given color.
    ///
    /// If the user clicks the button, a full color picker is shown.
    /// The given color is in `sRGBA` space without premultiplied alpha.
    /// If unsure what "premultiplied alpha" is, then this is probably the function you want to use.
    pub fn color_edit_button_srgba_unmultiplied(&mut self, srgba: &mut [u8; 4]) -> Response {
        let mut rgba = Rgba::from_srgba_unmultiplied(srgba[0], srgba[1], srgba[2], srgba[3]);
        let response =
            color_picker::color_edit_button_rgba(self, &mut rgba, color_picker::Alpha::OnlyBlend);
        *srgba = rgba.to_srgba_unmultiplied();
        response
    }

    /// Shows a button with the given color.
    ///
    /// If the user clicks the button, a full color picker is shown.
    /// The given color is in linear RGBA space with premultiplied alpha
    pub fn color_edit_button_rgba_premultiplied(&mut self, rgba_premul: &mut [f32; 4]) -> Response {
        let mut rgba = Rgba::from_rgba_premultiplied(
            rgba_premul[0],
            rgba_premul[1],
            rgba_premul[2],
            rgba_premul[3],
        );
        let response = color_picker::color_edit_button_rgba(
            self,
            &mut rgba,
            color_picker::Alpha::BlendOrAdditive,
        );
        *rgba_premul = rgba.to_array();
        response
    }

    /// Shows a button with the given color.
    ///
    /// If the user clicks the button, a full color picker is shown.
    /// The given color is in linear RGBA space without premultiplied alpha.
    /// If unsure, what "premultiplied alpha" is, then this is probably the function you want to use.
    pub fn color_edit_button_rgba_unmultiplied(&mut self, rgba_unmul: &mut [f32; 4]) -> Response {
        let mut rgba = Rgba::from_rgba_unmultiplied(
            rgba_unmul[0],
            rgba_unmul[1],
            rgba_unmul[2],
            rgba_unmul[3],
        );
        let response =
            color_picker::color_edit_button_rgba(self, &mut rgba, color_picker::Alpha::OnlyBlend);
        *rgba_unmul = rgba.to_rgba_unmultiplied();
        response
    }
}

/// # Adding Containers / Sub-uis:
impl Ui {
    /// Put into a [`Frame::group`], visually grouping the contents together
    ///
    /// ```
    /// # egui::__run_test_ui(|ui| {
    /// ui.group(|ui| {
    ///     ui.label("Within a frame");
    /// });
    /// # });
    /// ```
    ///
    /// See also [`Self::scope`].
    pub fn group<R>(&mut self, add_contents: impl FnOnce(&mut Ui) -> R) -> InnerResponse<R> {
        crate::Frame::group(self.style()).show(self, add_contents)
    }

    /// Create a child Ui with an explicit [`Id`].
    ///
    /// ```
    /// # egui::__run_test_ui(|ui| {
    /// for i in 0..10 {
    ///     // ui.collapsing("Same header", |ui| { }); // this will cause an ID clash because of the same title!
    ///
    ///     ui.push_id(i, |ui| {
    ///         ui.collapsing("Same header", |ui| { }); // this is fine!
    ///     });
    /// }
    /// # });
    /// ```
    pub fn push_id<R>(
        &mut self,
        id_salt: impl Hash,
        add_contents: impl FnOnce(&mut Ui) -> R,
    ) -> InnerResponse<R> {
        self.scope_dyn(UiBuilder::new().id_salt(id_salt), Box::new(add_contents))
    }

    /// Push another level onto the [`UiStack`].
    ///
    /// You can use this, for instance, to tag a group of widgets.
    #[deprecated = "Use 'ui.scope_builder' instead"]
    pub fn push_stack_info<R>(
        &mut self,
        ui_stack_info: UiStackInfo,
        add_contents: impl FnOnce(&mut Ui) -> R,
    ) -> InnerResponse<R> {
        self.scope_dyn(
            UiBuilder::new().ui_stack_info(ui_stack_info),
            Box::new(add_contents),
        )
    }

    /// Create a scoped child ui.
    ///
    /// You can use this to temporarily change the [`Style`] of a sub-region, for instance:
    ///
    /// ```
    /// # egui::__run_test_ui(|ui| {
    /// ui.scope(|ui| {
    ///     ui.spacing_mut().slider_width = 200.0; // Temporary change
    ///     // …
    /// });
    /// # });
    /// ```
    pub fn scope<R>(&mut self, add_contents: impl FnOnce(&mut Ui) -> R) -> InnerResponse<R> {
        self.scope_dyn(UiBuilder::new(), Box::new(add_contents))
    }

    /// Create a child, add content to it, and then allocate only what was used in the parent `Ui`.
    pub fn scope_builder<R>(
        &mut self,
        ui_builder: UiBuilder,
        add_contents: impl FnOnce(&mut Ui) -> R,
    ) -> InnerResponse<R> {
        self.scope_dyn(ui_builder, Box::new(add_contents))
    }

    /// Create a child, add content to it, and then allocate only what was used in the parent `Ui`.
    pub fn scope_dyn<'c, R>(
        &mut self,
        ui_builder: UiBuilder,
        add_contents: Box<dyn FnOnce(&mut Ui) -> R + 'c>,
    ) -> InnerResponse<R> {
        let next_auto_id_salt = self.next_auto_id_salt;
        let mut child_ui = self.new_child(ui_builder);
        self.next_auto_id_salt = next_auto_id_salt; // HACK: we want `scope` to only increment this once, so that `ui.scope` is equivalent to `ui.allocate_space`.
        let ret = add_contents(&mut child_ui);
        let response = child_ui.remember_min_rect();
        self.advance_cursor_after_rect(child_ui.min_rect());
        InnerResponse::new(ret, response)
    }

    /// Redirect shapes to another paint layer.
    ///
    /// ```
    /// # use egui::{LayerId, Order, Id};
    /// # egui::__run_test_ui(|ui| {
    /// let layer_id = LayerId::new(Order::Tooltip, Id::new("my_floating_ui"));
    /// ui.with_layer_id(layer_id, |ui| {
    ///     ui.label("This is now in a different layer");
    /// });
    /// # });
    /// ```
    #[deprecated = "Use ui.scope_builder(UiBuilder::new().layer_id(…), …) instead"]
    pub fn with_layer_id<R>(
        &mut self,
        layer_id: LayerId,
        add_contents: impl FnOnce(&mut Self) -> R,
    ) -> InnerResponse<R> {
        self.scope_builder(UiBuilder::new().layer_id(layer_id), add_contents)
    }

    /// A [`CollapsingHeader`] that starts out collapsed.
    ///
    /// The name must be unique within the current parent,
    /// or you need to use [`CollapsingHeader::id_salt`].
    pub fn collapsing<R>(
        &mut self,
        heading: impl Into<WidgetText>,
        add_contents: impl FnOnce(&mut Ui) -> R,
    ) -> CollapsingResponse<R> {
        CollapsingHeader::new(heading).show(self, add_contents)
    }

    /// Create a child ui which is indented to the right.
    ///
    /// The `id_salt` here be anything at all.
    // TODO(emilk): remove `id_salt` argument?
    #[inline]
    pub fn indent<R>(
        &mut self,
        id_salt: impl Hash,
        add_contents: impl FnOnce(&mut Ui) -> R,
    ) -> InnerResponse<R> {
        self.indent_dyn(id_salt, Box::new(add_contents))
    }

    fn indent_dyn<'c, R>(
        &mut self,
        id_salt: impl Hash,
        add_contents: Box<dyn FnOnce(&mut Ui) -> R + 'c>,
    ) -> InnerResponse<R> {
        assert!(
            self.layout().is_vertical(),
            "You can only indent vertical layouts, found {:?}",
            self.layout()
        );

        let indent = self.spacing().indent;
        let mut child_rect = self.placer.available_rect_before_wrap();
        child_rect.min.x += indent;

        let mut child_ui = self.new_child(UiBuilder::new().id_salt(id_salt).max_rect(child_rect));
        let ret = add_contents(&mut child_ui);

        let left_vline = self.visuals().indent_has_left_vline;
        let end_with_horizontal_line = self.spacing().indent_ends_with_horizontal_line;

        if left_vline || end_with_horizontal_line {
            if end_with_horizontal_line {
                child_ui.add_space(4.0);
            }

            let stroke = self.visuals().widgets.noninteractive.bg_stroke;
            let left_top = child_rect.min - 0.5 * indent * Vec2::X;
            let left_bottom = pos2(left_top.x, child_ui.min_rect().bottom() - 2.0);

            if left_vline {
                // draw a faint line on the left to mark the indented section
                self.painter.line_segment([left_top, left_bottom], stroke);
            }

            if end_with_horizontal_line {
                let fudge = 2.0; // looks nicer with button rounding in collapsing headers
                let right_bottom = pos2(child_ui.min_rect().right() - fudge, left_bottom.y);
                self.painter
                    .line_segment([left_bottom, right_bottom], stroke);
            }
        }

        let response = self.allocate_rect(child_ui.min_rect(), Sense::hover());
        InnerResponse::new(ret, response)
    }

    /// Start a ui with horizontal layout.
    /// After you have called this, the function registers the contents as any other widget.
    ///
    /// Elements will be centered on the Y axis, i.e.
    /// adjusted up and down to lie in the center of the horizontal layout.
    /// The initial height is `style.spacing.interact_size.y`.
    /// Centering is almost always what you want if you are
    /// planning to mix widgets or use different types of text.
    ///
    /// If you don't want the contents to be centered, use [`Self::horizontal_top`] instead.
    ///
    /// The returned [`Response`] will only have checked for mouse hover
    /// but can be used for tooltips (`on_hover_text`).
    /// It also contains the [`Rect`] used by the horizontal layout.
    ///
    /// ```
    /// # egui::__run_test_ui(|ui| {
    /// ui.horizontal(|ui| {
    ///     ui.label("Same");
    ///     ui.label("row");
    /// });
    /// # });
    /// ```
    ///
    /// See also [`Self::with_layout`] for more options.
    #[inline]
    pub fn horizontal<R>(&mut self, add_contents: impl FnOnce(&mut Ui) -> R) -> InnerResponse<R> {
        self.horizontal_with_main_wrap_dyn(false, Box::new(add_contents))
    }

    /// Like [`Self::horizontal`], but allocates the full vertical height and then centers elements vertically.
    pub fn horizontal_centered<R>(
        &mut self,
        add_contents: impl FnOnce(&mut Ui) -> R,
    ) -> InnerResponse<R> {
        let initial_size = self.available_size_before_wrap();
        let layout = if self.placer.prefer_right_to_left() {
            Layout::right_to_left(Align::Center)
        } else {
            Layout::left_to_right(Align::Center)
        }
        .with_cross_align(Align::Center);
        self.allocate_ui_with_layout_dyn(initial_size, layout, Box::new(add_contents))
    }

    /// Like [`Self::horizontal`], but aligns content with top.
    pub fn horizontal_top<R>(
        &mut self,
        add_contents: impl FnOnce(&mut Ui) -> R,
    ) -> InnerResponse<R> {
        let initial_size = self.available_size_before_wrap();
        let layout = if self.placer.prefer_right_to_left() {
            Layout::right_to_left(Align::Center)
        } else {
            Layout::left_to_right(Align::Center)
        }
        .with_cross_align(Align::Min);
        self.allocate_ui_with_layout_dyn(initial_size, layout, Box::new(add_contents))
    }

    /// Start a ui with horizontal layout that wraps to a new row
    /// when it reaches the right edge of the `max_size`.
    /// After you have called this, the function registers the contents as any other widget.
    ///
    /// Elements will be centered on the Y axis, i.e.
    /// adjusted up and down to lie in the center of the horizontal layout.
    /// The initial height is `style.spacing.interact_size.y`.
    /// Centering is almost always what you want if you are
    /// planning to mix widgets or use different types of text.
    ///
    /// The returned [`Response`] will only have checked for mouse hover
    /// but can be used for tooltips (`on_hover_text`).
    /// It also contains the [`Rect`] used by the horizontal layout.
    ///
    /// See also [`Self::with_layout`] for more options.
    pub fn horizontal_wrapped<R>(
        &mut self,
        add_contents: impl FnOnce(&mut Ui) -> R,
    ) -> InnerResponse<R> {
        self.horizontal_with_main_wrap_dyn(true, Box::new(add_contents))
    }

    fn horizontal_with_main_wrap_dyn<'c, R>(
        &mut self,
        main_wrap: bool,
        add_contents: Box<dyn FnOnce(&mut Ui) -> R + 'c>,
    ) -> InnerResponse<R> {
        let initial_size = vec2(
            self.available_size_before_wrap().x,
            self.spacing().interact_size.y, // Assume there will be something interactive on the horizontal layout
        );

        let layout = if self.placer.prefer_right_to_left() {
            Layout::right_to_left(Align::Center)
        } else {
            Layout::left_to_right(Align::Center)
        }
        .with_main_wrap(main_wrap);

        self.allocate_ui_with_layout_dyn(initial_size, layout, add_contents)
    }

    /// Start a ui with vertical layout.
    /// Widgets will be left-justified.
    ///
    /// ```
    /// # egui::__run_test_ui(|ui| {
    /// ui.vertical(|ui| {
    ///     ui.label("over");
    ///     ui.label("under");
    /// });
    /// # });
    /// ```
    ///
    /// See also [`Self::with_layout`] for more options.
    #[inline]
    pub fn vertical<R>(&mut self, add_contents: impl FnOnce(&mut Ui) -> R) -> InnerResponse<R> {
        self.scope_builder(
            UiBuilder::new().layout(Layout::top_down(Align::Min)),
            add_contents,
        )
    }

    /// Start a ui with vertical layout.
    /// Widgets will be horizontally centered.
    ///
    /// ```
    /// # egui::__run_test_ui(|ui| {
    /// ui.vertical_centered(|ui| {
    ///     ui.label("over");
    ///     ui.label("under");
    /// });
    /// # });
    /// ```
    #[inline]
    pub fn vertical_centered<R>(
        &mut self,
        add_contents: impl FnOnce(&mut Ui) -> R,
    ) -> InnerResponse<R> {
        self.scope_builder(
            UiBuilder::new().layout(Layout::top_down(Align::Center)),
            add_contents,
        )
    }

    /// Start a ui with vertical layout.
    /// Widgets will be horizontally centered and justified (fill full width).
    ///
    /// ```
    /// # egui::__run_test_ui(|ui| {
    /// ui.vertical_centered_justified(|ui| {
    ///     ui.label("over");
    ///     ui.label("under");
    /// });
    /// # });
    /// ```
    pub fn vertical_centered_justified<R>(
        &mut self,
        add_contents: impl FnOnce(&mut Ui) -> R,
    ) -> InnerResponse<R> {
        self.scope_builder(
            UiBuilder::new().layout(Layout::top_down(Align::Center).with_cross_justify(true)),
            add_contents,
        )
    }

    /// The new layout will take up all available space.
    ///
    /// ```
    /// # egui::__run_test_ui(|ui| {
    /// ui.with_layout(egui::Layout::right_to_left(egui::Align::TOP), |ui| {
    ///     ui.label("world!");
    ///     ui.label("Hello");
    /// });
    /// # });
    /// ```
    ///
    /// If you don't want to use up all available space, use [`Self::allocate_ui_with_layout`].
    ///
    /// See also the helpers [`Self::horizontal`], [`Self::vertical`], etc.
    #[inline]
    pub fn with_layout<R>(
        &mut self,
        layout: Layout,
        add_contents: impl FnOnce(&mut Self) -> R,
    ) -> InnerResponse<R> {
        self.scope_builder(UiBuilder::new().layout(layout), add_contents)
    }

    /// This will make the next added widget centered and justified in the available space.
    ///
    /// Only one widget may be added to the inner `Ui`!
    pub fn centered_and_justified<R>(
        &mut self,
        add_contents: impl FnOnce(&mut Self) -> R,
    ) -> InnerResponse<R> {
        self.scope_builder(
            UiBuilder::new().layout(Layout::centered_and_justified(Direction::TopDown)),
            add_contents,
        )
    }

    pub(crate) fn set_grid(&mut self, grid: grid::GridLayout) {
        self.placer.set_grid(grid);
    }

    pub(crate) fn save_grid(&mut self) {
        self.placer.save_grid();
    }

    pub(crate) fn is_grid(&self) -> bool {
        self.placer.is_grid()
    }

    /// Move to the next row in a grid layout or wrapping layout.
    /// Otherwise does nothing.
    pub fn end_row(&mut self) {
        self.placer
            .end_row(self.spacing().item_spacing, &self.painter().clone());
    }

    /// Set row height in horizontal wrapping layout.
    pub fn set_row_height(&mut self, height: f32) {
        self.placer.set_row_height(height);
    }

    /// Temporarily split a [`Ui`] into several columns.
    ///
    /// ```
    /// # egui::__run_test_ui(|ui| {
    /// ui.columns(2, |columns| {
    ///     columns[0].label("First column");
    ///     columns[1].label("Second column");
    /// });
    /// # });
    /// ```
    #[inline]
    pub fn columns<R>(
        &mut self,
        num_columns: usize,
        add_contents: impl FnOnce(&mut [Self]) -> R,
    ) -> R {
        self.columns_dyn(num_columns, Box::new(add_contents))
    }

    fn columns_dyn<'c, R>(
        &mut self,
        num_columns: usize,
        add_contents: Box<dyn FnOnce(&mut [Self]) -> R + 'c>,
    ) -> R {
        // TODO(emilk): ensure there is space
        let spacing = self.spacing().item_spacing.x;
        let total_spacing = spacing * (num_columns as f32 - 1.0);
        let column_width = (self.available_width() - total_spacing) / (num_columns as f32);
        let top_left = self.cursor().min;

        let mut columns: Vec<Self> = (0..num_columns)
            .map(|col_idx| {
                let pos = top_left + vec2((col_idx as f32) * (column_width + spacing), 0.0);
                let child_rect = Rect::from_min_max(
                    pos,
                    pos2(pos.x + column_width, self.max_rect().right_bottom().y),
                );
                let mut column_ui = self.new_child(
                    UiBuilder::new()
                        .max_rect(child_rect)
                        .layout(Layout::top_down_justified(Align::LEFT)),
                );
                column_ui.set_width(column_width);
                column_ui
            })
            .collect();

        let result = add_contents(&mut columns[..]);

        let mut max_column_width = column_width;
        let mut max_height = 0.0;
        for column in &columns {
            max_column_width = max_column_width.max(column.min_rect().width());
            max_height = column.min_size().y.max(max_height);
        }

        // Make sure we fit everything next frame:
        let total_required_width = total_spacing + max_column_width * (num_columns as f32);

        let size = vec2(self.available_width().max(total_required_width), max_height);
        self.advance_cursor_after_rect(Rect::from_min_size(top_left, size));
        result
    }

    /// Temporarily split a [`Ui`] into several columns.
    ///
    /// The same as [`Self::columns()`], but uses a constant for the column count.
    /// This allows for compile-time bounds checking, and makes the compiler happy.
    ///
    /// ```
    /// # egui::__run_test_ui(|ui| {
    /// ui.columns_const(|[col_1, col_2]| {
    ///     col_1.label("First column");
    ///     col_2.label("Second column");
    /// });
    /// # });
    /// ```
    #[inline]
    pub fn columns_const<const NUM_COL: usize, R>(
        &mut self,
        add_contents: impl FnOnce(&mut [Self; NUM_COL]) -> R,
    ) -> R {
        // TODO(emilk): ensure there is space
        let spacing = self.spacing().item_spacing.x;
        let total_spacing = spacing * (NUM_COL as f32 - 1.0);
        let column_width = (self.available_width() - total_spacing) / (NUM_COL as f32);
        let top_left = self.cursor().min;

        let mut columns = std::array::from_fn(|col_idx| {
            let pos = top_left + vec2((col_idx as f32) * (column_width + spacing), 0.0);
            let child_rect = Rect::from_min_max(
                pos,
                pos2(pos.x + column_width, self.max_rect().right_bottom().y),
            );
            let mut column_ui = self.new_child(
                UiBuilder::new()
                    .max_rect(child_rect)
                    .layout(Layout::top_down_justified(Align::LEFT)),
            );
            column_ui.set_width(column_width);
            column_ui
        });
        let result = add_contents(&mut columns);

        let mut max_column_width = column_width;
        let mut max_height = 0.0;
        for column in &columns {
            max_column_width = max_column_width.max(column.min_rect().width());
            max_height = column.min_size().y.max(max_height);
        }

        // Make sure we fit everything next frame:
        let total_required_width = total_spacing + max_column_width * (NUM_COL as f32);

        let size = vec2(self.available_width().max(total_required_width), max_height);
        self.advance_cursor_after_rect(Rect::from_min_size(top_left, size));
        result
    }

    /// Create something that can be drag-and-dropped.
    ///
    /// The `id` needs to be globally unique.
    /// The payload is what will be dropped if the user starts dragging.
    ///
    /// In contrast to [`Response::dnd_set_drag_payload`],
    /// this function will paint the widget at the mouse cursor while the user is dragging.
    #[doc(alias = "drag and drop")]
    pub fn dnd_drag_source<Payload, R>(
        &mut self,
        id: Id,
        payload: Payload,
        add_contents: impl FnOnce(&mut Self) -> R,
    ) -> InnerResponse<R>
    where
        Payload: Any + Send + Sync,
    {
        let is_being_dragged = self.ctx().is_being_dragged(id);

        if is_being_dragged {
            crate::DragAndDrop::set_payload(self.ctx(), payload);

            // Paint the body to a new layer:
            let layer_id = LayerId::new(Order::Tooltip, id);
            let InnerResponse { inner, response } =
                self.scope_builder(UiBuilder::new().layer_id(layer_id), add_contents);

            // Now we move the visuals of the body to where the mouse is.
            // Normally you need to decide a location for a widget first,
            // because otherwise that widget cannot interact with the mouse.
            // However, a dragged component cannot be interacted with anyway
            // (anything with `Order::Tooltip` always gets an empty [`Response`])
            // So this is fine!

            if let Some(pointer_pos) = self.ctx().pointer_interact_pos() {
                let delta = pointer_pos - response.rect.center();
                self.ctx()
                    .transform_layer_shapes(layer_id, emath::TSTransform::from_translation(delta));
            }

            InnerResponse::new(inner, response)
        } else {
            let InnerResponse { inner, response } = self.scope(add_contents);

            // Check for drags:
            let dnd_response = self
                .interact(response.rect, id, Sense::drag())
                .on_hover_cursor(CursorIcon::Grab);

            InnerResponse::new(inner, dnd_response | response)
        }
    }

    /// Surround the given ui with a frame which
    /// changes colors when you can drop something onto it.
    ///
    /// Returns the dropped item, if it was released this frame.
    ///
    /// The given frame is used for its margins, but the color is ignored.
    #[doc(alias = "drag and drop")]
    pub fn dnd_drop_zone<Payload, R>(
        &mut self,
        frame: Frame,
        add_contents: impl FnOnce(&mut Ui) -> R,
    ) -> (InnerResponse<R>, Option<Arc<Payload>>)
    where
        Payload: Any + Send + Sync,
    {
        let is_anything_being_dragged = DragAndDrop::has_any_payload(self.ctx());
        let can_accept_what_is_being_dragged =
            DragAndDrop::has_payload_of_type::<Payload>(self.ctx());

        let mut frame = frame.begin(self);
        let inner = add_contents(&mut frame.content_ui);
        let response = frame.allocate_space(self);

        // NOTE: we use `response.contains_pointer` here instead of `hovered`, because
        // `hovered` is always false when another widget is being dragged.
        let style = if is_anything_being_dragged
            && can_accept_what_is_being_dragged
            && response.contains_pointer()
        {
            self.visuals().widgets.active
        } else {
            self.visuals().widgets.inactive
        };

        let mut fill = style.bg_fill;
        let mut stroke = style.bg_stroke;

        if is_anything_being_dragged && !can_accept_what_is_being_dragged {
            // When dragging something else, show that it can't be dropped here:
            fill = self.visuals().disable(fill);
            stroke.color = self.visuals().disable(stroke.color);
        }

        frame.frame.fill = fill;
        frame.frame.stroke = stroke;

        frame.paint(self);

        let payload = response.dnd_release_payload::<Payload>();

        (InnerResponse { inner, response }, payload)
    }

    /// Create a new Scope and transform its contents via a [`emath::TSTransform`].
    /// This only affects visuals, inputs will not be transformed. So this is mostly useful
    /// to create visual effects on interactions, e.g. scaling a button on hover / click.
    ///
    /// Check out [`Context::set_transform_layer`] for a persistent transform that also affects
    /// inputs.
    pub fn with_visual_transform<R>(
        &mut self,
        transform: emath::TSTransform,
        add_contents: impl FnOnce(&mut Self) -> R,
    ) -> InnerResponse<R> {
        let start_idx = self.ctx().graphics(|gx| {
            gx.get(self.layer_id())
                .map_or(crate::layers::ShapeIdx(0), |l| l.next_idx())
        });

        let r = self.scope_dyn(UiBuilder::new(), Box::new(add_contents));

        self.ctx().graphics_mut(|g| {
            let list = g.entry(self.layer_id());
            let end_idx = list.next_idx();
            list.transform_range(start_idx, end_idx, transform);
        });

        r
    }
}

/// # Menus
impl Ui {
    /// Close the menu we are in (including submenus), if any.
    ///
    /// See also: [`Self::menu_button`] and [`Response::context_menu`].
    #[deprecated = "Use `ui.close()` or `ui.close_kind(UiKind::Menu)` instead"]
    pub fn close_menu(&self) {
        self.close_kind(UiKind::Menu);
    }

    #[expect(deprecated)]
    pub(crate) fn set_menu_state(
        &mut self,
        menu_state: Option<Arc<RwLock<crate::menu::MenuState>>>,
    ) {
        self.menu_state = menu_state;
    }

    #[inline]
    /// Create a menu button that when clicked will show the given menu.
    ///
    /// If called from within a menu this will instead create a button for a sub-menu.
    ///
    /// ```
    /// # egui::__run_test_ui(|ui| {
    /// ui.menu_button("My menu", |ui| {
    ///     ui.menu_button("My sub-menu", |ui| {
    ///         if ui.button("Close the menu").clicked() {
    ///             ui.close();
    ///         }
    ///     });
    /// });
    /// # });
    /// ```
    ///
    /// See also: [`Self::close`] and [`Response::context_menu`].
    pub fn menu_button<'a, R>(
        &mut self,
        atoms: impl IntoAtoms<'a>,
        add_contents: impl FnOnce(&mut Ui) -> R,
    ) -> InnerResponse<Option<R>> {
        let (response, inner) = if menu::is_in_menu(self) {
            menu::SubMenuButton::new(atoms).ui(self, add_contents)
        } else {
            menu::MenuButton::new(atoms).ui(self, add_contents)
        };
        InnerResponse::new(inner.map(|i| i.inner), response)
    }

    /// Create a menu button with an image that when clicked will show the given menu.
    ///
    /// If called from within a menu this will instead create a button for a sub-menu.
    ///
    /// ```ignore
    /// # egui::__run_test_ui(|ui| {
    /// let img = egui::include_image!("../assets/ferris.png");
    ///
    /// ui.menu_image_button(title, img, |ui| {
    ///     ui.menu_button("My sub-menu", |ui| {
    ///         if ui.button("Close the menu").clicked() {
    ///             ui.close();
    ///         }
    ///     });
    /// });
    /// # });
    /// ```
    ///
    ///
    /// See also: [`Self::close`] and [`Response::context_menu`].
    #[inline]
    pub fn menu_image_button<'a, R>(
        &mut self,
        image: impl Into<Image<'a>>,
        add_contents: impl FnOnce(&mut Ui) -> R,
    ) -> InnerResponse<Option<R>> {
        let (response, inner) = if menu::is_in_menu(self) {
            menu::SubMenuButton::from_button(
                Button::image(image).right_text(menu::SubMenuButton::RIGHT_ARROW),
            )
            .ui(self, add_contents)
        } else {
            menu::MenuButton::from_button(Button::image(image)).ui(self, add_contents)
        };
        InnerResponse::new(inner.map(|i| i.inner), response)
    }

    /// Create a menu button with an image and a text that when clicked will show the given menu.
    ///
    /// If called from within a menu this will instead create a button for a sub-menu.
    ///
    /// ```
    /// # egui::__run_test_ui(|ui| {
    /// let img = egui::include_image!("../assets/ferris.png");
    /// let title = "My Menu";
    ///
    /// ui.menu_image_text_button(img, title, |ui| {
    ///     ui.menu_button("My sub-menu", |ui| {
    ///         if ui.button("Close the menu").clicked() {
    ///             ui.close();
    ///         }
    ///     });
    /// });
    /// # });
    /// ```
    ///
    /// See also: [`Self::close`] and [`Response::context_menu`].
    #[inline]
    pub fn menu_image_text_button<'a, R>(
        &mut self,
        image: impl Into<Image<'a>>,
        title: impl Into<WidgetText>,
        add_contents: impl FnOnce(&mut Ui) -> R,
    ) -> InnerResponse<Option<R>> {
        let (response, inner) = if menu::is_in_menu(self) {
            menu::SubMenuButton::from_button(
                Button::image_and_text(image, title).right_text(menu::SubMenuButton::RIGHT_ARROW),
            )
            .ui(self, add_contents)
        } else {
            menu::MenuButton::from_button(Button::image_and_text(image, title))
                .ui(self, add_contents)
        };
        InnerResponse::new(inner.map(|i| i.inner), response)
    }
}

// ----------------------------------------------------------------------------

/// # Debug stuff
impl Ui {
    /// Shows where the next widget is going to be placed
    #[cfg(debug_assertions)]
    pub fn debug_paint_cursor(&self) {
        self.placer.debug_paint_cursor(&self.painter, "next");
    }
}

<<<<<<< HEAD
impl Deref for Ui {
    type Target = Context;

    #[inline]
    fn deref(&self) -> &Self::Target {
        self.ctx()
    }
}

#[cfg(debug_assertions)]
=======
>>>>>>> 8ef7f103
impl Drop for Ui {
    fn drop(&mut self) {
        if !self.min_rect_already_remembered {
            // Register our final `min_rect`
            self.remember_min_rect();
        }
        #[cfg(debug_assertions)]
        register_rect(self, self.min_rect());
    }
}

/// Show this rectangle to the user if certain debug options are set.
#[cfg(debug_assertions)]
fn register_rect(ui: &Ui, rect: Rect) {
    use emath::{Align2, GuiRounding as _};

    let debug = ui.style().debug;

    if debug.show_unaligned {
        let unaligned_line = |p0: Pos2, p1: Pos2| {
            let color = Color32::ORANGE;
            let font_id = TextStyle::Monospace.resolve(ui.style());
            ui.painter().line_segment([p0, p1], (1.0, color));
            ui.painter()
                .text(p0, Align2::LEFT_TOP, "Unaligned", font_id, color);
        };

        if rect.left() != rect.left().round_ui() {
            unaligned_line(rect.left_top(), rect.left_bottom());
        }
        if rect.right() != rect.right().round_ui() {
            unaligned_line(rect.right_top(), rect.right_bottom());
        }
        if rect.top() != rect.top().round_ui() {
            unaligned_line(rect.left_top(), rect.right_top());
        }
        if rect.bottom() != rect.bottom().round_ui() {
            unaligned_line(rect.left_bottom(), rect.right_bottom());
        }
    }

    let show_callstacks = debug.debug_on_hover
        || debug.debug_on_hover_with_all_modifiers && ui.input(|i| i.modifiers.all());

    if !show_callstacks {
        return;
    }

    if !ui.rect_contains_pointer(rect) {
        return;
    }

    let is_clicking = ui.input(|i| i.pointer.could_any_button_be_click());

    #[cfg(feature = "callstack")]
    let callstack = crate::callstack::capture();

    #[cfg(not(feature = "callstack"))]
    let callstack = String::default();

    // We only show one debug rectangle, or things get confusing:
    let debug_rect = pass_state::DebugRect {
        rect,
        callstack,
        is_clicking,
    };

    let mut kept = false;
    ui.ctx().pass_state_mut(|fs| {
        if let Some(final_debug_rect) = &mut fs.debug_rect {
            // or maybe pick the one with deepest callstack?
            if final_debug_rect.rect.contains_rect(rect) {
                *final_debug_rect = debug_rect;
                kept = true;
            }
        } else {
            fs.debug_rect = Some(debug_rect);
            kept = true;
        }
    });
    if !kept {
        return;
    }

    // ----------------------------------------------

    // Use the debug-painter to avoid clip rect,
    // otherwise the content of the widget may cover what we paint here!
    let painter = ui.ctx().debug_painter();

    if debug.hover_shows_next {
        ui.placer.debug_paint_cursor(&painter, "next");
    }
}

#[cfg(not(debug_assertions))]
fn register_rect(_ui: &Ui, _rect: Rect) {}

#[test]
fn ui_impl_send_sync() {
    fn assert_send_sync<T: Send + Sync>() {}
    assert_send_sync::<Ui>();
}<|MERGE_RESOLUTION|>--- conflicted
+++ resolved
@@ -1,44 +1,15 @@
 #![warn(missing_docs)] // Let's keep `Ui` well-documented.
 #![allow(clippy::use_self)]
 
-<<<<<<< HEAD
 use std::{any::Any, hash::Hash, ops::Deref, sync::Arc};
 
-=======
+use epaint::mutex::RwLock;
+
 use emath::GuiRounding as _;
->>>>>>> 8ef7f103
-use epaint::mutex::RwLock;
-use epaint::text::FontsView;
-use std::{any::Any, hash::Hash, sync::Arc};
-
-<<<<<<< HEAD
-use crate::{containers::*, ecolor::*, layout::*, menu::MenuState, placer::Placer, widgets::*, *};
-
-=======
+
 use crate::ClosableTag;
-#[cfg(debug_assertions)]
-use crate::Stroke;
 use crate::containers::menu;
-use crate::{
-    Align, Color32, Context, CursorIcon, DragAndDrop, Id, InnerResponse, InputState, IntoAtoms,
-    LayerId, Memory, Order, Painter, PlatformOutput, Pos2, Rangef, Rect, Response, Rgba, RichText,
-    Sense, Style, TextStyle, TextWrapMode, UiBuilder, UiKind, UiStack, UiStackInfo, Vec2,
-    WidgetRect, WidgetText,
-    containers::{CollapsingHeader, CollapsingResponse, Frame},
-    ecolor::Hsva,
-    emath, epaint, grid,
-    layout::{Direction, Layout},
-    pass_state,
-    placer::Placer,
-    pos2, style,
-    util::IdTypeMap,
-    vec2, widgets,
-    widgets::{
-        Button, Checkbox, DragValue, Hyperlink, Image, ImageSource, Label, Link, RadioButton,
-        Separator, Spinner, TextEdit, Widget, color_picker,
-    },
-};
->>>>>>> 8ef7f103
+use crate::{containers::*, ecolor::*, layout::*, placer::Placer, widgets::*, *};
 // ----------------------------------------------------------------------------
 
 /// This is what you use to place widgets.
@@ -120,6 +91,16 @@
     /// This is an optimization, so we don't call [`Ui::remember_min_rect`] multiple times at the
     /// end of a [`Ui::scope`].
     min_rect_already_remembered: bool,
+}
+
+/// Allow using [`Ui`] like a [`Context`].
+impl Deref for Ui {
+    type Target = Context;
+
+    #[inline]
+    fn deref(&self) -> &Self::Target {
+        self.ctx()
+    }
 }
 
 impl Ui {
@@ -469,7 +450,7 @@
         &self.style.spacing
     }
 
-    /// Mutably borrow internal [`Spacing`](crate::style::Spacing).
+    /// Mutably borrow internal [`Spacing`].
     /// Changes apply to this [`Ui`] and its subsequent children.
     ///
     /// Example:
@@ -804,96 +785,6 @@
     }
 }
 
-<<<<<<< HEAD
-=======
-/// # Helpers for accessing the underlying [`Context`].
-/// These functions all lock the [`Context`] owned by this [`Ui`].
-/// Please see the documentation of [`Context`] for how locking works!
-impl Ui {
-    /// Read-only access to the shared [`InputState`].
-    ///
-    /// ```
-    /// # egui::__run_test_ui(|ui| {
-    /// if ui.input(|i| i.key_pressed(egui::Key::A)) {
-    ///     // …
-    /// }
-    /// # });
-    /// ```
-    #[inline]
-    pub fn input<R>(&self, reader: impl FnOnce(&InputState) -> R) -> R {
-        self.ctx().input(reader)
-    }
-
-    /// Read-write access to the shared [`InputState`].
-    #[inline]
-    pub fn input_mut<R>(&self, writer: impl FnOnce(&mut InputState) -> R) -> R {
-        self.ctx().input_mut(writer)
-    }
-
-    /// Read-only access to the shared [`Memory`].
-    #[inline]
-    pub fn memory<R>(&self, reader: impl FnOnce(&Memory) -> R) -> R {
-        self.ctx().memory(reader)
-    }
-
-    /// Read-write access to the shared [`Memory`].
-    #[inline]
-    pub fn memory_mut<R>(&self, writer: impl FnOnce(&mut Memory) -> R) -> R {
-        self.ctx().memory_mut(writer)
-    }
-
-    /// Read-only access to the shared [`IdTypeMap`], which stores superficial widget state.
-    #[inline]
-    pub fn data<R>(&self, reader: impl FnOnce(&IdTypeMap) -> R) -> R {
-        self.ctx().data(reader)
-    }
-
-    /// Read-write access to the shared [`IdTypeMap`], which stores superficial widget state.
-    #[inline]
-    pub fn data_mut<R>(&self, writer: impl FnOnce(&mut IdTypeMap) -> R) -> R {
-        self.ctx().data_mut(writer)
-    }
-
-    /// Read-only access to the shared [`PlatformOutput`].
-    ///
-    /// This is what egui outputs each frame.
-    ///
-    /// ```
-    /// # let mut ctx = egui::Context::default();
-    /// ctx.output_mut(|o| o.cursor_icon = egui::CursorIcon::Progress);
-    /// ```
-    #[inline]
-    pub fn output<R>(&self, reader: impl FnOnce(&PlatformOutput) -> R) -> R {
-        self.ctx().output(reader)
-    }
-
-    /// Read-write access to the shared [`PlatformOutput`].
-    ///
-    /// This is what egui outputs each frame.
-    ///
-    /// ```
-    /// # let mut ctx = egui::Context::default();
-    /// ctx.output_mut(|o| o.cursor_icon = egui::CursorIcon::Progress);
-    /// ```
-    #[inline]
-    pub fn output_mut<R>(&self, writer: impl FnOnce(&mut PlatformOutput) -> R) -> R {
-        self.ctx().output_mut(writer)
-    }
-
-    /// Read-only access to [`FontsView`].
-    #[inline]
-    pub fn fonts<R>(&self, reader: impl FnOnce(&FontsView<'_>) -> R) -> R {
-        self.ctx().fonts(reader)
-    }
-
-    /// Read-write access to [`FontsView`].
-    #[inline]
-    pub fn fonts_mut<R>(&self, reader: impl FnOnce(&mut FontsView<'_>) -> R) -> R {
-        self.ctx().fonts_mut(reader)
-    }
-}
-
->>>>>>> 8ef7f103
 // ------------------------------------------------------------------------
 
 /// # Sizes etc
@@ -1445,7 +1336,7 @@
                     crate::StrokeKind::Inside,
                 );
 
-                let stroke = Stroke::new(2.5, Color32::from_rgb(200, 0, 0));
+                let stroke = crate::Stroke::new(2.5, Color32::from_rgb(200, 0, 0));
                 let paint_line_seg = |a, b| self.painter().line_segment([a, b], stroke);
 
                 if debug_expand_width && too_wide {
@@ -1627,7 +1518,7 @@
     /// let c = rect.center();
     /// let r = rect.width() / 2.0 - 1.0;
     /// let color = Color32::from_gray(128);
-    /// let stroke = Stroke::new(1.0, color);
+    /// let stroke = crate::Stroke::new(1.0, color);
     /// painter.circle_stroke(c, r, stroke);
     /// painter.line_segment([c - vec2(0.0, r), c + vec2(0.0, r)], stroke);
     /// painter.line_segment([c, c + r * Vec2::angled(TAU * 1.0 / 8.0)], stroke);
@@ -3230,19 +3121,6 @@
     }
 }
 
-<<<<<<< HEAD
-impl Deref for Ui {
-    type Target = Context;
-
-    #[inline]
-    fn deref(&self) -> &Self::Target {
-        self.ctx()
-    }
-}
-
-#[cfg(debug_assertions)]
-=======
->>>>>>> 8ef7f103
 impl Drop for Ui {
     fn drop(&mut self) {
         if !self.min_rect_already_remembered {
