--- conflicted
+++ resolved
@@ -6,10 +6,7 @@
 use std::{any::Any, hash::Hash, sync::Arc};
 
 use crate::close_tag::ClosableTag;
-<<<<<<< HEAD
 use crate::containers::menu;
-=======
->>>>>>> f5b058b9
 #[cfg(debug_assertions)]
 use crate::Stroke;
 use crate::{
@@ -1179,10 +1176,7 @@
     }
 
     /// Find and close the first closable parent.
-<<<<<<< HEAD
-=======
-    ///
->>>>>>> f5b058b9
+    ///
     /// Use [`UiBuilder::closable`] to make a [`Ui`] closable.
     /// You can then use [`Ui::should_close`] to check if it should be closed.
     ///
@@ -1204,19 +1198,12 @@
             tag.set_close();
         } else {
             #[cfg(feature = "log")]
-<<<<<<< HEAD
-            log::warn!("Tried to close a Ui that has no ClosableTag in its stack.");
-=======
             log::warn!("Called ui.close() on a Ui that has no closable parent.");
->>>>>>> f5b058b9
         }
     }
 
     /// Find and close the first closable parent of a specific [`UiKind`].
-<<<<<<< HEAD
-=======
-    ///
->>>>>>> f5b058b9
+    ///
     /// This is useful if you want to e.g. close a [`crate::Window`]. Since it contains a
     /// `Collapsible`, [`Ui::close`] would close the `Collapsible` instead.
     /// You can close the [`crate::Window`] by calling `ui.close_kind(UiKind::Window)`.
@@ -1235,11 +1222,7 @@
             tag.set_close();
         } else {
             #[cfg(feature = "log")]
-<<<<<<< HEAD
-            log::warn!("Tried to close a Ui that has no ClosableTag in its stack.");
-=======
             log::warn!("Called ui.close_kind({ui_kind:?}) on ui with no such closable parent.");
->>>>>>> f5b058b9
         }
     }
 
@@ -1254,7 +1237,6 @@
             .get_downcast(ClosableTag::NAME)
             .is_some_and(|tag: &ClosableTag| tag.should_close())
     }
-<<<<<<< HEAD
 
     /// Should this [`Ui`] or any of its parents close?
     pub fn will_close(&self) -> bool {
@@ -1266,8 +1248,6 @@
                 .is_some_and(|tag| tag.should_close())
         })
     }
-=======
->>>>>>> f5b058b9
 }
 
 /// # Allocating space: where do I put my widgets?
@@ -3003,15 +2983,9 @@
     /// Close the menu we are in (including submenus), if any.
     ///
     /// See also: [`Self::menu_button`] and [`Response::context_menu`].
-<<<<<<< HEAD
-    #[deprecated = "Use `ui.close()` instead"]
-    pub fn close_menu(&self) {
-        self.close();
-=======
     #[deprecated = "Use `ui.close()` or `ui.close_kind(UiKind::Menu)` instead"]
     pub fn close_menu(&self) {
         self.close_kind(UiKind::Menu);
->>>>>>> f5b058b9
     }
 
     #[allow(deprecated)]
