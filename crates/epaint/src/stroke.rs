--- conflicted
+++ resolved
@@ -99,14 +99,10 @@
     #[inline]
     pub const fn const_new(width: f32, color: Color32) -> Self {
         Self {
-<<<<<<< HEAD
             width,
             color: ColorMode::Solid(color),
-=======
-            width: width.into(),
-            color: ColorMode::Solid(color.into()),
-            kind: StrokeKind::default(),
->>>>>>> da04339f
+            // TODO(BastiDood): Use `Default::default` when `const` traits stabilize.
+            kind: StrokeKind::Middle,
         }
     }
 
