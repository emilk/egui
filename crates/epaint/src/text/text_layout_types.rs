#![allow(clippy::derived_hash_with_manual_eq)] // We need to impl Hash for f32, but we don't implement Eq, which is fine
#![allow(clippy::wrong_self_convention)] // We use `from_` to indicate conversion direction. It's non-diomatic, but makes sense in this context.

use std::ops::Range;
use std::sync::Arc;

use super::{
    cursor::{CCursor, LayoutCursor},
    font::UvRect,
};
use crate::{Color32, FontId, Mesh, Stroke};
use emath::{Align, GuiRounding as _, NumExt as _, OrderedFloat, Pos2, Rect, Vec2, pos2, vec2};

/// Describes the task of laying out text.
///
/// This supports mixing different fonts, color and formats (underline etc).
///
/// Pass this to [`crate::Fonts::layout_job`] or [`crate::text::layout`].
///
/// ## Example:
/// ```
/// use epaint::{Color32, text::{LayoutJob, TextFormat}, FontFamily, FontId};
///
/// let mut job = LayoutJob::default();
/// job.append(
///     "Hello ",
///     0.0,
///     TextFormat {
///         font_id: FontId::new(14.0, FontFamily::Proportional),
///         color: Color32::WHITE,
///         ..Default::default()
///     },
/// );
/// job.append(
///     "World!",
///     0.0,
///     TextFormat {
///         font_id: FontId::new(14.0, FontFamily::Monospace),
///         color: Color32::BLACK,
///         ..Default::default()
///     },
/// );
/// ```
///
/// As you can see, constructing a [`LayoutJob`] is currently a lot of work.
/// It would be nice to have a helper macro for it!
#[derive(Clone, Debug, PartialEq)]
#[cfg_attr(feature = "serde", derive(serde::Deserialize, serde::Serialize))]
pub struct LayoutJob {
    /// The complete text of this job, referenced by [`LayoutSection`].
    pub text: String,

    /// The different section, which can have different fonts, colors, etc.
    pub sections: Vec<LayoutSection>,

    /// Controls the text wrapping and elision.
    pub wrap: TextWrapping,

    /// The first row must be at least this high.
    /// This is in case we lay out text that is the continuation
    /// of some earlier text (sharing the same row),
    /// in which case this will be the height of the earlier text.
    /// In other cases, set this to `0.0`.
    pub first_row_min_height: f32,

    /// If `true`, all `\n` characters will result in a new _paragraph_,
    /// starting on a new row.
    ///
    /// If `false`, all `\n` characters will be ignored
    /// and show up as the replacement character.
    ///
    /// Default: `true`.
    pub break_on_newline: bool,

    /// How to horizontally align the text (`Align::LEFT`, `Align::Center`, `Align::RIGHT`).
    pub halign: Align,

    /// Justify text so that word-wrapped rows fill the whole [`TextWrapping::max_width`].
    pub justify: bool,

    /// Round output sizes using [`emath::GuiRounding`], to avoid rounding errors in layout code.
    pub round_output_to_gui: bool,
}

impl Default for LayoutJob {
    #[inline]
    fn default() -> Self {
        Self {
            text: Default::default(),
            sections: Default::default(),
            wrap: Default::default(),
            first_row_min_height: 0.0,
            break_on_newline: true,
            halign: Align::LEFT,
            justify: false,
            round_output_to_gui: true,
        }
    }
}

impl LayoutJob {
    /// Break on `\n` and at the given wrap width.
    #[inline]
    pub fn simple(text: String, font_id: FontId, color: Color32, wrap_width: f32) -> Self {
        Self {
            sections: vec![LayoutSection {
                leading_space: 0.0,
                byte_range: 0..text.len(),
                format: TextFormat::simple(font_id, color),
            }],
            text,
            wrap: TextWrapping {
                max_width: wrap_width,
                ..Default::default()
            },
            break_on_newline: true,
            ..Default::default()
        }
    }

    /// Break on `\n`
    #[inline]
    pub fn simple_format(text: String, format: TextFormat) -> Self {
        Self {
            sections: vec![LayoutSection {
                leading_space: 0.0,
                byte_range: 0..text.len(),
                format,
            }],
            text,
            break_on_newline: true,
            ..Default::default()
        }
    }

    /// Does not break on `\n`, but shows the replacement character instead.
    #[inline]
    pub fn simple_singleline(text: String, font_id: FontId, color: Color32) -> Self {
        Self {
            sections: vec![LayoutSection {
                leading_space: 0.0,
                byte_range: 0..text.len(),
                format: TextFormat::simple(font_id, color),
            }],
            text,
            wrap: Default::default(),
            break_on_newline: false,
            ..Default::default()
        }
    }

    #[inline]
    pub fn single_section(text: String, format: TextFormat) -> Self {
        Self {
            sections: vec![LayoutSection {
                leading_space: 0.0,
                byte_range: 0..text.len(),
                format,
            }],
            text,
            wrap: Default::default(),
            break_on_newline: true,
            ..Default::default()
        }
    }

    #[inline]
    pub fn is_empty(&self) -> bool {
        self.sections.is_empty()
    }

    /// Helper for adding a new section when building a [`LayoutJob`].
    pub fn append(&mut self, text: &str, leading_space: f32, format: TextFormat) {
        let start = self.text.len();
        self.text += text;
        let byte_range = start..self.text.len();
        self.sections.push(LayoutSection {
            leading_space,
            byte_range,
            format,
        });
    }

    /// The height of the tallest font used in the job.
    ///
    /// Returns a value rounded to [`emath::GUI_ROUNDING`].
    pub fn font_height(&self, fonts: &crate::Fonts) -> f32 {
        let mut max_height = 0.0_f32;
        for section in &self.sections {
            max_height = max_height.max(fonts.row_height(&section.format.font_id));
        }
        max_height
    }

    /// The wrap with, with a small margin in some cases.
    pub fn effective_wrap_width(&self) -> f32 {
        if self.round_output_to_gui {
            // On a previous pass we may have rounded down by at most 0.5 and reported that as a width.
            // egui may then set that width as the max width for subsequent frames, and it is important
            // that we then don't wrap earlier.
            self.wrap.max_width + 0.5
        } else {
            self.wrap.max_width
        }
    }
}

impl std::hash::Hash for LayoutJob {
    #[inline]
    fn hash<H: std::hash::Hasher>(&self, state: &mut H) {
        let Self {
            text,
            sections,
            wrap,
            first_row_min_height,
            break_on_newline,
            halign,
            justify,
            round_output_to_gui,
        } = self;

        text.hash(state);
        sections.hash(state);
        wrap.hash(state);
        emath::OrderedFloat(*first_row_min_height).hash(state);
        break_on_newline.hash(state);
        halign.hash(state);
        justify.hash(state);
        round_output_to_gui.hash(state);
    }
}

// ----------------------------------------------------------------------------

#[derive(Clone, Debug, PartialEq)]
#[cfg_attr(feature = "serde", derive(serde::Deserialize, serde::Serialize))]
pub struct LayoutSection {
    /// Can be used for first row indentation.
    pub leading_space: f32,

    /// Range into the galley text
    pub byte_range: Range<usize>,

    pub format: TextFormat,
}

impl std::hash::Hash for LayoutSection {
    #[inline]
    fn hash<H: std::hash::Hasher>(&self, state: &mut H) {
        let Self {
            leading_space,
            byte_range,
            format,
        } = self;
        OrderedFloat(*leading_space).hash(state);
        byte_range.hash(state);
        format.hash(state);
    }
}

// ----------------------------------------------------------------------------

/// Formatting option for a section of text.
#[derive(Clone, Debug, PartialEq)]
#[cfg_attr(feature = "serde", derive(serde::Deserialize, serde::Serialize))]
pub struct TextFormat {
    pub font_id: FontId,

    /// Extra spacing between letters, in points.
    ///
    /// Default: 0.0.
    ///
    /// For even text it is recommended you round this to an even number of _pixels_.
    pub extra_letter_spacing: f32,

    /// Explicit line height of the text in points.
    ///
    /// This is the distance between the bottom row of two subsequent lines of text.
    ///
    /// If `None` (the default), the line height is determined by the font.
    ///
    /// For even text it is recommended you round this to an even number of _pixels_.
    pub line_height: Option<f32>,

    /// Text color
    pub color: Color32,

    pub background: Color32,

    /// Amount to expand background fill by.
    ///
    /// Default: 1.0
    pub expand_bg: f32,

    pub italics: bool,

    pub underline: Stroke,

    pub strikethrough: Stroke,

    /// If you use a small font and [`Align::TOP`] you
    /// can get the effect of raised text.
    ///
    /// If you use a small font and [`Align::BOTTOM`]
    /// you get the effect of a subscript.
    ///
    /// If you use [`Align::Center`], you get text that is centered
    /// around a common center-line, which is nice when mixining emojis
    /// and normal text in e.g. a button.
    pub valign: Align,
}

impl Default for TextFormat {
    #[inline]
    fn default() -> Self {
        Self {
            font_id: FontId::default(),
            extra_letter_spacing: 0.0,
            line_height: None,
            color: Color32::GRAY,
            background: Color32::TRANSPARENT,
            expand_bg: 1.0,
            italics: false,
            underline: Stroke::NONE,
            strikethrough: Stroke::NONE,
            valign: Align::BOTTOM,
        }
    }
}

impl std::hash::Hash for TextFormat {
    #[inline]
    fn hash<H: std::hash::Hasher>(&self, state: &mut H) {
        let Self {
            font_id,
            extra_letter_spacing,
            line_height,
            color,
            background,
            expand_bg,
            italics,
            underline,
            strikethrough,
            valign,
        } = self;
        font_id.hash(state);
        emath::OrderedFloat(*extra_letter_spacing).hash(state);
        if let Some(line_height) = *line_height {
            emath::OrderedFloat(line_height).hash(state);
        }
        color.hash(state);
        background.hash(state);
        emath::OrderedFloat(*expand_bg).hash(state);
        italics.hash(state);
        underline.hash(state);
        strikethrough.hash(state);
        valign.hash(state);
    }
}

impl TextFormat {
    #[inline]
    pub fn simple(font_id: FontId, color: Color32) -> Self {
        Self {
            font_id,
            color,
            ..Default::default()
        }
    }
}

// ----------------------------------------------------------------------------

/// How to wrap and elide text.
///
/// This enum is used in high-level APIs where providing a [`TextWrapping`] is too verbose.
#[derive(Clone, Copy, Debug, PartialEq, Eq)]
#[cfg_attr(feature = "serde", derive(serde::Deserialize, serde::Serialize))]
pub enum TextWrapMode {
    /// The text should expand the `Ui` size when reaching its boundary.
    Extend,

    /// The text should wrap to the next line when reaching the `Ui` boundary.
    Wrap,

    /// The text should be elided using "…" when reaching the `Ui` boundary.
    ///
    /// Note that using [`TextWrapping`] and [`LayoutJob`] offers more control over the elision.
    Truncate,
}

/// Controls the text wrapping and elision of a [`LayoutJob`].
#[derive(Clone, Debug, PartialEq)]
#[cfg_attr(feature = "serde", derive(serde::Deserialize, serde::Serialize))]
pub struct TextWrapping {
    /// Wrap text so that no row is wider than this.
    ///
    /// If you would rather truncate text that doesn't fit, set [`Self::max_rows`] to `1`.
    ///
    /// Set `max_width` to [`f32::INFINITY`] to turn off wrapping and elision.
    ///
    /// Note that `\n` always produces a new row
    /// if [`LayoutJob::break_on_newline`] is `true`.
    pub max_width: f32,

    /// Maximum amount of rows the text galley should have.
    ///
    /// If this limit is reached, text will be truncated
    /// and [`Self::overflow_character`] appended to the final row.
    /// You can detect this by checking [`Galley::elided`].
    ///
    /// If set to `0`, no text will be outputted.
    ///
    /// If set to `1`, a single row will be outputted,
    /// eliding the text after [`Self::max_width`] is reached.
    /// When you set `max_rows = 1`, it is recommended you also set [`Self::break_anywhere`] to `true`.
    ///
    /// Default value: `usize::MAX`.
    pub max_rows: usize,

    /// If `true`: Allow breaking between any characters.
    /// If `false` (default): prefer breaking between words, etc.
    ///
    /// NOTE: Due to limitations in the current implementation,
    /// when truncating text using [`Self::max_rows`] the text may be truncated
    /// in the middle of a word even if [`Self::break_anywhere`] is `false`.
    /// Therefore it is recommended to set [`Self::break_anywhere`] to `true`
    /// whenever [`Self::max_rows`] is set to `1`.
    pub break_anywhere: bool,

    /// Character to use to represent elided text.
    ///
    /// The default is `…`.
    ///
    /// If not set, no character will be used (but the text will still be elided).
    pub overflow_character: Option<char>,
}

impl std::hash::Hash for TextWrapping {
    #[inline]
    fn hash<H: std::hash::Hasher>(&self, state: &mut H) {
        let Self {
            max_width,
            max_rows,
            break_anywhere,
            overflow_character,
        } = self;
        emath::OrderedFloat(*max_width).hash(state);
        max_rows.hash(state);
        break_anywhere.hash(state);
        overflow_character.hash(state);
    }
}

impl Default for TextWrapping {
    fn default() -> Self {
        Self {
            max_width: f32::INFINITY,
            max_rows: usize::MAX,
            break_anywhere: false,
            overflow_character: Some('…'),
        }
    }
}

impl TextWrapping {
    /// Create a [`TextWrapping`] from a [`TextWrapMode`] and an available width.
    pub fn from_wrap_mode_and_width(mode: TextWrapMode, max_width: f32) -> Self {
        match mode {
            TextWrapMode::Extend => Self::no_max_width(),
            TextWrapMode::Wrap => Self::wrap_at_width(max_width),
            TextWrapMode::Truncate => Self::truncate_at_width(max_width),
        }
    }

    /// A row can be as long as it need to be.
    pub fn no_max_width() -> Self {
        Self {
            max_width: f32::INFINITY,
            ..Default::default()
        }
    }

    /// A row can be at most `max_width` wide but can wrap in any number of lines.
    pub fn wrap_at_width(max_width: f32) -> Self {
        Self {
            max_width,
            ..Default::default()
        }
    }

    /// Elide text that doesn't fit within the given width, replaced with `…`.
    pub fn truncate_at_width(max_width: f32) -> Self {
        Self {
            max_width,
            max_rows: 1,
            break_anywhere: true,
            ..Default::default()
        }
    }
}

// ----------------------------------------------------------------------------

/// Text that has been laid out, ready for painting.
///
/// You can create a [`Galley`] using [`crate::Fonts::layout_job`];
///
/// Needs to be recreated if the underlying font atlas texture changes, which
/// happens under the following conditions:
/// - `pixels_per_point` or `max_texture_size` change. These parameters are set
///   in [`crate::text::Fonts::begin_pass`]. When using `egui` they are set
///   from `egui::InputState` and can change at any time.
/// - The atlas has become full. This can happen any time a new glyph is added
///   to the atlas, which in turn can happen any time new text is laid out.
///
/// The name comes from typography, where a "galley" is a metal tray
/// containing a column of set type, usually the size of a page of text.
#[derive(Clone, Debug, PartialEq)]
#[cfg_attr(feature = "serde", derive(serde::Deserialize, serde::Serialize))]
pub struct Galley {
    /// The job that this galley is the result of.
    /// Contains the original string and style sections.
    pub job: Arc<LayoutJob>,

    /// Rows of text, from top to bottom, and their offsets.
    ///
    /// The number of characters in all rows sum up to `job.text.chars().count()`
    /// unless [`Self::elided`] is `true`.
    ///
    /// Note that a paragraph (a piece of text separated with `\n`)
    /// can be split up into multiple rows.
    pub rows: Vec<PlacedRow>,

    /// Set to true the text was truncated due to [`TextWrapping::max_rows`].
    pub elided: bool,

    /// Bounding rect.
    ///
    /// `rect.top()` is always 0.0.
    ///
    /// With [`LayoutJob::halign`]:
    /// * [`Align::LEFT`]: `rect.left() == 0.0`
    /// * [`Align::Center`]: `rect.center() == 0.0`
    /// * [`Align::RIGHT`]: `rect.right() == 0.0`
    pub rect: Rect,

    /// Tight bounding box around all the meshes in all the rows.
    /// Can be used for culling.
    pub mesh_bounds: Rect,

    /// Total number of vertices in all the row meshes.
    pub num_vertices: usize,

    /// Total number of indices in all the row meshes.
    pub num_indices: usize,

    /// The number of physical pixels for each logical point.
    /// Since this affects the layout, we keep track of it
    /// so that we can warn if this has changed once we get to
    /// tessellation.
    pub pixels_per_point: f32,

    pub(crate) intrinsic_size: Vec2,
}

#[derive(Clone, Debug, PartialEq)]
#[cfg_attr(feature = "serde", derive(serde::Deserialize, serde::Serialize))]
pub struct PlacedRow {
    /// The position of this [`Row`] relative to the galley.
    ///
    /// This is rounded to the closest _pixel_ in order to produce crisp, pixel-perfect text.
    pub pos: Pos2,

    /// The underlying unpositioned [`Row`].
    pub row: Arc<Row>,
}

impl PlacedRow {
    /// Logical bounding rectangle on font heights etc.
    ///
    /// This ignores / includes the `LayoutSection::leading_space`.
    pub fn rect(&self) -> Rect {
        Rect::from_min_size(self.pos, self.row.size)
    }

    /// Same as [`Self::rect`] but excluding the `LayoutSection::leading_space`.
    pub fn rect_without_leading_space(&self) -> Rect {
        let x = self.glyphs.first().map_or(self.pos.x, |g| g.pos.x);
        let size_x = self.size.x - x;
        Rect::from_min_size(Pos2::new(x, self.pos.y), Vec2::new(size_x, self.size.y))
    }
}

impl std::ops::Deref for PlacedRow {
    type Target = Row;

    fn deref(&self) -> &Self::Target {
        &self.row
    }
}

#[derive(Clone, Debug, PartialEq)]
#[cfg_attr(feature = "serde", derive(serde::Deserialize, serde::Serialize))]
pub struct Row {
    /// This is included in case there are no glyphs.
    ///
    /// Only used during layout, then set to an invalid value in order to
    /// enable the paragraph-concat optimization path without having to
    /// adjust `section_index` when concatting.
    pub(crate) section_index_at_start: u32,

    /// One for each `char`.
    pub glyphs: Vec<Glyph>,

    /// Logical size based on font heights etc.
    /// Includes leading and trailing whitespace.
    pub size: Vec2,

    /// The mesh, ready to be rendered.
    pub visuals: RowVisuals,

    /// If true, this [`Row`] came from a paragraph ending with a `\n`.
    /// The `\n` itself is omitted from [`Self::glyphs`].
    /// A `\n` in the input text always creates a new [`Row`] below it,
    /// so that text that ends with `\n` has an empty [`Row`] last.
    /// This also implies that the last [`Row`] in a [`Galley`] always has `ends_with_newline == false`.
    pub ends_with_newline: bool,
}

/// The tessellated output of a row.
#[derive(Clone, Debug, PartialEq, Eq)]
#[cfg_attr(feature = "serde", derive(serde::Deserialize, serde::Serialize))]
pub struct RowVisuals {
    /// The tessellated text, using non-normalized (texel) UV coordinates.
    /// That is, you need to divide the uv coordinates by the texture size.
    pub mesh: Mesh,

    /// Bounds of the mesh, and can be used for culling.
    /// Does NOT include leading or trailing whitespace glyphs!!
    pub mesh_bounds: Rect,

    /// The number of triangle indices added before the first glyph triangle.
    ///
    /// This can be used to insert more triangles after the background but before the glyphs,
    /// i.e. for text selection visualization.
    pub glyph_index_start: usize,

    /// The range of vertices in the mesh that contain glyphs (as opposed to background, underlines, strikethorugh, etc).
    ///
    /// The glyph vertices comes after backgrounds (if any), but before any underlines and strikethrough.
    pub glyph_vertex_range: Range<usize>,
}

impl Default for RowVisuals {
    fn default() -> Self {
        Self {
            mesh: Default::default(),
            mesh_bounds: Rect::NOTHING,
            glyph_index_start: 0,
            glyph_vertex_range: 0..0,
        }
    }
}

#[derive(Copy, Clone, Debug, PartialEq)]
#[cfg_attr(feature = "serde", derive(serde::Deserialize, serde::Serialize))]
pub struct Glyph {
    /// The character this glyph represents.
    pub chr: char,

    /// Baseline position, relative to the row.
    /// Logical position: pos.y is the same for all chars of the same [`TextFormat`].
    pub pos: Pos2,

    /// Logical width of the glyph.
    pub advance_width: f32,

    /// Height of this row of text.
    ///
    /// Usually same as [`Self::font_height`],
    /// unless explicitly overridden by [`TextFormat::line_height`].
    pub line_height: f32,

    /// The ascent of this font.
    pub font_ascent: f32,

    /// The row/line height of this font.
    pub font_height: f32,

    /// The ascent of the sub-font within the font (`FontImpl`).
    pub font_impl_ascent: f32,

    /// The row/line height of the sub-font within the font (`FontImpl`).
    pub font_impl_height: f32,

    /// Position and size of the glyph in the font texture, in texels.
    pub uv_rect: UvRect,

    /// Index into [`LayoutJob::sections`]. Decides color etc.
    ///
    /// Only used during layout, then set to an invalid value in order to
    /// enable the paragraph-concat optimization path without having to
    /// adjust `section_index` when concatting.
    pub(crate) section_index: u32,
}

impl Glyph {
    #[inline]
    pub fn size(&self) -> Vec2 {
        Vec2::new(self.advance_width, self.line_height)
    }

    #[inline]
    pub fn max_x(&self) -> f32 {
        self.pos.x + self.advance_width
    }

    /// Same y range for all characters with the same [`TextFormat`].
    #[inline]
    pub fn logical_rect(&self) -> Rect {
        Rect::from_min_size(self.pos - vec2(0.0, self.font_ascent), self.size())
    }
}

// ----------------------------------------------------------------------------

impl Row {
    /// The text on this row, excluding the implicit `\n` if any.
    pub fn text(&self) -> String {
        self.glyphs.iter().map(|g| g.chr).collect()
    }

    /// Excludes the implicit `\n` after the [`Row`], if any.
    #[inline]
    pub fn char_count_excluding_newline(&self) -> usize {
        self.glyphs.len()
    }

    /// Includes the implicit `\n` after the [`Row`], if any.
    #[inline]
    pub fn char_count_including_newline(&self) -> usize {
        self.glyphs.len() + (self.ends_with_newline as usize)
    }

    /// Closest char at the desired x coordinate in row-relative coordinates.
    /// Returns something in the range `[0, char_count_excluding_newline()]`.
    pub fn char_at(&self, desired_x: f32) -> usize {
        for (i, glyph) in self.glyphs.iter().enumerate() {
            if desired_x < glyph.logical_rect().center().x {
                return i;
            }
        }
        self.char_count_excluding_newline()
    }

    pub fn x_offset(&self, column: usize) -> f32 {
        if let Some(glyph) = self.glyphs.get(column) {
            glyph.pos.x
        } else {
            self.size.x
        }
    }

    #[inline]
    pub fn height(&self) -> f32 {
        self.size.y
    }
}

impl PlacedRow {
    #[inline]
    pub fn min_y(&self) -> f32 {
        self.rect().top()
    }

    #[inline]
    pub fn max_y(&self) -> f32 {
        self.rect().bottom()
    }
}

impl Galley {
    #[inline]
    pub fn is_empty(&self) -> bool {
        self.job.is_empty()
    }

    /// The full, non-elided text of the input job.
    #[inline]
    pub fn text(&self) -> &str {
        &self.job.text
    }

    #[inline]
    pub fn size(&self) -> Vec2 {
        self.rect.size()
    }

<<<<<<< HEAD
    // TODO: Instead return Option<Vec2>?
    pub fn desired_size(&self) -> Vec2 {
        let mut current_width: f32 = 0.0;
        let mut widest_width: f32 = 0.0;
        let mut height = self.rows.first().map_or(0.0, |row| row.height());
        for row in &self.rows {
            if current_width != 0.0 {
                let space = row.glyphs.last();
                if let Some(space) = space {
                    if space.chr.is_whitespace() {
                        // TODO: Needed or not? Doesn't seem like it's needed
                        // current_width += space.advance_width;
                    }
                }
            }
            current_width += row.rect().width();
            widest_width = widest_width.max(current_width);
            if row.ends_with_newline {
                height += row.height();
                current_width = 0.0;
            }
        }
        vec2(widest_width, height)
=======
    /// This is the size that a non-wrapped, non-truncated, non-justified version of the text
    /// would have.
    ///
    /// Useful for advanced layouting.
    #[inline]
    pub fn intrinsic_size(&self) -> Vec2 {
        // We do the rounding here instead of in `round_output_to_gui` so that rounding
        // errors don't accumulate when concatenating multiple galleys.
        if self.job.round_output_to_gui {
            self.intrinsic_size.round_ui()
        } else {
            self.intrinsic_size
        }
>>>>>>> fdcaff84
    }

    pub(crate) fn round_output_to_gui(&mut self) {
        for placed_row in &mut self.rows {
            // Optimization: only call `make_mut` if necessary (can cause a deep clone)
            let rounded_size = placed_row.row.size.round_ui();
            if placed_row.row.size != rounded_size {
                Arc::make_mut(&mut placed_row.row).size = rounded_size;
            }
        }

        let rect = &mut self.rect;

        let did_exceed_wrap_width_by_a_lot = rect.width() > self.job.wrap.max_width + 1.0;

        *rect = rect.round_ui();

        if did_exceed_wrap_width_by_a_lot {
            // If the user picked a too aggressive wrap width (e.g. more narrow than any individual glyph),
            // we should let the user know by reporting that our width is wider than the wrap width.
        } else {
            // Make sure we don't report being wider than the wrap width the user picked:
            rect.max.x = rect
                .max
                .x
                .at_most(rect.min.x + self.job.wrap.max_width)
                .floor_ui();
        }
    }

    /// Append each galley under the previous one.
    pub fn concat(job: Arc<LayoutJob>, galleys: &[Arc<Self>], pixels_per_point: f32) -> Self {
        profiling::function_scope!();

        let mut merged_galley = Self {
            job,
            rows: Vec::new(),
            elided: false,
            rect: Rect::ZERO,
            mesh_bounds: Rect::NOTHING,
            num_vertices: 0,
            num_indices: 0,
            pixels_per_point,
            intrinsic_size: Vec2::ZERO,
        };

        for (i, galley) in galleys.iter().enumerate() {
            let current_y_offset = merged_galley.rect.height();
            let is_last_galley = i + 1 == galleys.len();

            merged_galley
                .rows
                .extend(galley.rows.iter().enumerate().map(|(row_idx, placed_row)| {
                    let new_pos = placed_row.pos + current_y_offset * Vec2::Y;
                    let new_pos = new_pos.round_to_pixels(pixels_per_point);
                    merged_galley.mesh_bounds |=
                        placed_row.visuals.mesh_bounds.translate(new_pos.to_vec2());
                    merged_galley.rect |= Rect::from_min_size(new_pos, placed_row.size);

                    let mut row = placed_row.row.clone();
                    let is_last_row_in_galley = row_idx + 1 == galley.rows.len();
                    if !is_last_galley && is_last_row_in_galley {
                        // Since we remove the `\n` when splitting rows, we need to add it back here
                        Arc::make_mut(&mut row).ends_with_newline = true;
                    }
                    super::PlacedRow { pos: new_pos, row }
                }));

            merged_galley.num_vertices += galley.num_vertices;
            merged_galley.num_indices += galley.num_indices;
            // Note that if `galley.elided` is true this will be the last `Galley` in
            // the vector and the loop will end.
            merged_galley.elided |= galley.elided;
            merged_galley.intrinsic_size.x =
                f32::max(merged_galley.intrinsic_size.x, galley.intrinsic_size.x);
            merged_galley.intrinsic_size.y += galley.intrinsic_size.y;
        }

        if merged_galley.job.round_output_to_gui {
            merged_galley.round_output_to_gui();
        }

        merged_galley
    }
}

impl AsRef<str> for Galley {
    #[inline]
    fn as_ref(&self) -> &str {
        self.text()
    }
}

impl std::borrow::Borrow<str> for Galley {
    #[inline]
    fn borrow(&self) -> &str {
        self.text()
    }
}

impl std::ops::Deref for Galley {
    type Target = str;
    #[inline]
    fn deref(&self) -> &str {
        self.text()
    }
}

// ----------------------------------------------------------------------------

/// ## Physical positions
impl Galley {
    /// Zero-width rect past the last character.
    fn end_pos(&self) -> Rect {
        if let Some(row) = self.rows.last() {
            let x = row.rect().right();
            Rect::from_min_max(pos2(x, row.min_y()), pos2(x, row.max_y()))
        } else {
            // Empty galley
            Rect::from_min_max(pos2(0.0, 0.0), pos2(0.0, 0.0))
        }
    }

    /// Returns a 0-width Rect.
    fn pos_from_layout_cursor(&self, layout_cursor: &LayoutCursor) -> Rect {
        let Some(row) = self.rows.get(layout_cursor.row) else {
            return self.end_pos();
        };

        let x = row.x_offset(layout_cursor.column);
        Rect::from_min_max(pos2(x, row.min_y()), pos2(x, row.max_y()))
    }

    /// Returns a 0-width Rect.
    pub fn pos_from_cursor(&self, cursor: CCursor) -> Rect {
        self.pos_from_layout_cursor(&self.layout_from_cursor(cursor))
    }

    /// Cursor at the given position within the galley.
    ///
    /// A cursor above the galley is considered
    /// same as a cursor at the start,
    /// and a cursor below the galley is considered
    /// same as a cursor at the end.
    /// This allows implementing text-selection by dragging above/below the galley.
    pub fn cursor_from_pos(&self, pos: Vec2) -> CCursor {
        // Vertical margin around galley improves text selection UX
        const VMARGIN: f32 = 5.0;

        if let Some(first_row) = self.rows.first() {
            if pos.y < first_row.min_y() - VMARGIN {
                return self.begin();
            }
        }
        if let Some(last_row) = self.rows.last() {
            if last_row.max_y() + VMARGIN < pos.y {
                return self.end();
            }
        }

        let mut best_y_dist = f32::INFINITY;
        let mut cursor = CCursor::default();

        let mut ccursor_index = 0;

        for row in &self.rows {
            let min_y = row.min_y();
            let max_y = row.max_y();

            let is_pos_within_row = min_y <= pos.y && pos.y <= max_y;
            let y_dist = (min_y - pos.y).abs().min((max_y - pos.y).abs());
            if is_pos_within_row || y_dist < best_y_dist {
                best_y_dist = y_dist;
                // char_at is `Row` not `PlacedRow` relative which means we have to subtract the pos.
                let column = row.char_at(pos.x - row.pos.x);
                let prefer_next_row = column < row.char_count_excluding_newline();
                cursor = CCursor {
                    index: ccursor_index + column,
                    prefer_next_row,
                };

                if is_pos_within_row {
                    return cursor;
                }
            }
            ccursor_index += row.char_count_including_newline();
        }

        cursor
    }
}

/// ## Cursor positions
impl Galley {
    /// Cursor to the first character.
    ///
    /// This is the same as [`CCursor::default`].
    #[inline]
    #[expect(clippy::unused_self)]
    pub fn begin(&self) -> CCursor {
        CCursor::default()
    }

    /// Cursor to one-past last character.
    pub fn end(&self) -> CCursor {
        if self.rows.is_empty() {
            return Default::default();
        }
        let mut ccursor = CCursor {
            index: 0,
            prefer_next_row: true,
        };
        for row in &self.rows {
            let row_char_count = row.char_count_including_newline();
            ccursor.index += row_char_count;
        }
        ccursor
    }
}

/// ## Cursor conversions
impl Galley {
    // The returned cursor is clamped.
    pub fn layout_from_cursor(&self, cursor: CCursor) -> LayoutCursor {
        let prefer_next_row = cursor.prefer_next_row;
        let mut ccursor_it = CCursor {
            index: 0,
            prefer_next_row,
        };

        for (row_nr, row) in self.rows.iter().enumerate() {
            let row_char_count = row.char_count_excluding_newline();

            if ccursor_it.index <= cursor.index && cursor.index <= ccursor_it.index + row_char_count
            {
                let column = cursor.index - ccursor_it.index;

                let select_next_row_instead = prefer_next_row
                    && !row.ends_with_newline
                    && column >= row.char_count_excluding_newline();
                if !select_next_row_instead {
                    return LayoutCursor {
                        row: row_nr,
                        column,
                    };
                }
            }
            ccursor_it.index += row.char_count_including_newline();
        }
        debug_assert!(ccursor_it == self.end(), "Cursor out of bounds");

        if let Some(last_row) = self.rows.last() {
            LayoutCursor {
                row: self.rows.len() - 1,
                column: last_row.char_count_including_newline(),
            }
        } else {
            Default::default()
        }
    }

    fn cursor_from_layout(&self, layout_cursor: LayoutCursor) -> CCursor {
        if layout_cursor.row >= self.rows.len() {
            return self.end();
        }

        let prefer_next_row =
            layout_cursor.column < self.rows[layout_cursor.row].char_count_excluding_newline();
        let mut cursor_it = CCursor {
            index: 0,
            prefer_next_row,
        };

        for (row_nr, row) in self.rows.iter().enumerate() {
            if row_nr == layout_cursor.row {
                cursor_it.index += layout_cursor
                    .column
                    .at_most(row.char_count_excluding_newline());

                return cursor_it;
            }
            cursor_it.index += row.char_count_including_newline();
        }
        cursor_it
    }
}

/// ## Cursor positions
impl Galley {
    #[expect(clippy::unused_self)]
    pub fn cursor_left_one_character(&self, cursor: &CCursor) -> CCursor {
        if cursor.index == 0 {
            Default::default()
        } else {
            CCursor {
                index: cursor.index - 1,
                prefer_next_row: true, // default to this when navigating. It is more often useful to put cursor at the beginning of a row than at the end.
            }
        }
    }

    pub fn cursor_right_one_character(&self, cursor: &CCursor) -> CCursor {
        CCursor {
            index: (cursor.index + 1).min(self.end().index),
            prefer_next_row: true, // default to this when navigating. It is more often useful to put cursor at the beginning of a row than at the end.
        }
    }

    pub fn clamp_cursor(&self, cursor: &CCursor) -> CCursor {
        self.cursor_from_layout(self.layout_from_cursor(*cursor))
    }

    pub fn cursor_up_one_row(
        &self,
        cursor: &CCursor,
        h_pos: Option<f32>,
    ) -> (CCursor, Option<f32>) {
        let layout_cursor = self.layout_from_cursor(*cursor);
        let h_pos = h_pos.unwrap_or_else(|| self.pos_from_layout_cursor(&layout_cursor).center().x);
        if layout_cursor.row == 0 {
            (CCursor::default(), None)
        } else {
            let new_row = layout_cursor.row - 1;

            let new_layout_cursor = {
                // keep same X coord
                let column = self.rows[new_row].char_at(h_pos);
                LayoutCursor {
                    row: new_row,
                    column,
                }
            };
            (self.cursor_from_layout(new_layout_cursor), Some(h_pos))
        }
    }

    pub fn cursor_down_one_row(
        &self,
        cursor: &CCursor,
        h_pos: Option<f32>,
    ) -> (CCursor, Option<f32>) {
        let layout_cursor = self.layout_from_cursor(*cursor);
        let h_pos = h_pos.unwrap_or_else(|| self.pos_from_layout_cursor(&layout_cursor).center().x);
        if layout_cursor.row + 1 < self.rows.len() {
            let new_row = layout_cursor.row + 1;

            let new_layout_cursor = {
                // keep same X coord
                let column = self.rows[new_row].char_at(h_pos);
                LayoutCursor {
                    row: new_row,
                    column,
                }
            };

            (self.cursor_from_layout(new_layout_cursor), Some(h_pos))
        } else {
            (self.end(), None)
        }
    }

    pub fn cursor_begin_of_row(&self, cursor: &CCursor) -> CCursor {
        let layout_cursor = self.layout_from_cursor(*cursor);
        self.cursor_from_layout(LayoutCursor {
            row: layout_cursor.row,
            column: 0,
        })
    }

    pub fn cursor_end_of_row(&self, cursor: &CCursor) -> CCursor {
        let layout_cursor = self.layout_from_cursor(*cursor);
        self.cursor_from_layout(LayoutCursor {
            row: layout_cursor.row,
            column: self.rows[layout_cursor.row].char_count_excluding_newline(),
        })
    }

    pub fn cursor_begin_of_paragraph(&self, cursor: &CCursor) -> CCursor {
        let mut layout_cursor = self.layout_from_cursor(*cursor);
        layout_cursor.column = 0;

        loop {
            let prev_row = layout_cursor
                .row
                .checked_sub(1)
                .and_then(|row| self.rows.get(row));

            let Some(prev_row) = prev_row else {
                // This is the first row
                break;
            };

            if prev_row.ends_with_newline {
                break;
            }

            layout_cursor.row -= 1;
        }

        self.cursor_from_layout(layout_cursor)
    }

    pub fn cursor_end_of_paragraph(&self, cursor: &CCursor) -> CCursor {
        let mut layout_cursor = self.layout_from_cursor(*cursor);
        loop {
            let row = &self.rows[layout_cursor.row];
            if row.ends_with_newline || layout_cursor.row == self.rows.len() - 1 {
                layout_cursor.column = row.char_count_excluding_newline();
                break;
            }

            layout_cursor.row += 1;
        }

        self.cursor_from_layout(layout_cursor)
    }
}<|MERGE_RESOLUTION|>--- conflicted
+++ resolved
@@ -797,31 +797,6 @@
         self.rect.size()
     }
 
-<<<<<<< HEAD
-    // TODO: Instead return Option<Vec2>?
-    pub fn desired_size(&self) -> Vec2 {
-        let mut current_width: f32 = 0.0;
-        let mut widest_width: f32 = 0.0;
-        let mut height = self.rows.first().map_or(0.0, |row| row.height());
-        for row in &self.rows {
-            if current_width != 0.0 {
-                let space = row.glyphs.last();
-                if let Some(space) = space {
-                    if space.chr.is_whitespace() {
-                        // TODO: Needed or not? Doesn't seem like it's needed
-                        // current_width += space.advance_width;
-                    }
-                }
-            }
-            current_width += row.rect().width();
-            widest_width = widest_width.max(current_width);
-            if row.ends_with_newline {
-                height += row.height();
-                current_width = 0.0;
-            }
-        }
-        vec2(widest_width, height)
-=======
     /// This is the size that a non-wrapped, non-truncated, non-justified version of the text
     /// would have.
     ///
@@ -835,7 +810,6 @@
         } else {
             self.intrinsic_size
         }
->>>>>>> fdcaff84
     }
 
     pub(crate) fn round_output_to_gui(&mut self) {
