//! The different shapes that can be painted.

use std::sync::Arc;

use emath::{pos2, Align2, Pos2, Rangef, Rect, TSTransform, Vec2};

use crate::{
    stroke::PathStroke,
    text::{FontId, Fonts, Galley},
    Color32, CornerRadius, Mesh, Stroke, StrokeKind, TextureId,
};

use super::{
    CircleShape, CubicBezierShape, EllipseShape, PaintCallback, PathShape, QuadraticBezierShape,
    RectShape, TextShape,
};

/// A paint primitive such as a circle or a piece of text.
/// Coordinates are all screen space points (not physical pixels).
///
/// You should generally recreate your [`Shape`]s each frame,
/// but storing them should also be fine with one exception:
/// [`Shape::Text`] depends on the current `pixels_per_point` (dpi scale)
/// and so must be recreated every time `pixels_per_point` changes.
#[must_use = "Add a Shape to a Painter"]
#[derive(Clone, Debug, PartialEq)]
pub enum Shape {
    /// Paint nothing. This can be useful as a placeholder.
    Noop,

    /// Recursively nest more shapes - sometimes a convenience to be able to do.
    /// For performance reasons it is better to avoid it.
    Vec(Vec<Shape>),

    /// Circle with optional outline and fill.
    Circle(CircleShape),

    /// Ellipse with optional outline and fill.
    Ellipse(EllipseShape),

    /// A line between two points.
    LineSegment { points: [Pos2; 2], stroke: Stroke },

    /// A series of lines between points.
    /// The path can have a stroke and/or fill (if closed).
    Path(PathShape),

    /// Rectangle with optional outline and fill.
    Rect(RectShape),

    /// Text.
    ///
    /// This needs to be recreated if `pixels_per_point` (dpi scale) changes.
    Text(TextShape),

    /// A general triangle mesh.
    ///
    /// Can be used to display images.
    ///
    /// Wrapped in an [`Arc`] to minimize the size of [`Shape`].
    Mesh(Arc<Mesh>),

    /// A quadratic [Bézier Curve](https://en.wikipedia.org/wiki/B%C3%A9zier_curve).
    QuadraticBezier(QuadraticBezierShape),

    /// A cubic [Bézier Curve](https://en.wikipedia.org/wiki/B%C3%A9zier_curve).
    CubicBezier(CubicBezierShape),

    /// Backend-specific painting.
    Callback(PaintCallback),
}

#[test]
fn shape_size() {
    assert_eq!(
        std::mem::size_of::<Shape>(), 64,
        "Shape changed size! If it shrank - good! Update this test. If it grew - bad! Try to find a way to avoid it."
    );
    assert!(
        std::mem::size_of::<Shape>() <= 64,
        "Shape is getting way too big!"
    );
}

#[test]
fn shape_impl_send_sync() {
    fn assert_send_sync<T: Send + Sync>() {}
    assert_send_sync::<Shape>();
}

impl From<Vec<Self>> for Shape {
    #[inline(always)]
    fn from(shapes: Vec<Self>) -> Self {
        Self::Vec(shapes)
    }
}

impl From<Mesh> for Shape {
    #[inline(always)]
    fn from(mesh: Mesh) -> Self {
        Self::Mesh(mesh.into())
    }
}

impl From<Arc<Mesh>> for Shape {
    #[inline(always)]
    fn from(mesh: Arc<Mesh>) -> Self {
        Self::Mesh(mesh)
    }
}

/// ## Constructors
impl Shape {
    /// A line between two points.
    /// More efficient than calling [`Self::line`].
    #[inline]
    pub fn line_segment(points: [Pos2; 2], stroke: impl Into<Stroke>) -> Self {
        Self::LineSegment {
            points,
            stroke: stroke.into(),
        }
    }

    /// A horizontal line.
    pub fn hline(x: impl Into<Rangef>, y: f32, stroke: impl Into<Stroke>) -> Self {
        let x = x.into();
        Self::LineSegment {
            points: [pos2(x.min, y), pos2(x.max, y)],
            stroke: stroke.into(),
        }
    }

    /// A vertical line.
    pub fn vline(x: f32, y: impl Into<Rangef>, stroke: impl Into<Stroke>) -> Self {
        let y = y.into();
        Self::LineSegment {
            points: [pos2(x, y.min), pos2(x, y.max)],
            stroke: stroke.into(),
        }
    }

    /// A line through many points.
    ///
    /// Use [`Self::line_segment`] instead if your line only connects two points.
    #[inline]
    pub fn line(points: Vec<Pos2>, stroke: impl Into<PathStroke>) -> Self {
        Self::Path(PathShape::line(points, stroke))
    }

    /// A line that closes back to the start point again.
    #[inline]
    pub fn closed_line(points: Vec<Pos2>, stroke: impl Into<PathStroke>) -> Self {
        Self::Path(PathShape::closed_line(points, stroke))
    }

    /// Turn a line into equally spaced dots.
    pub fn dotted_line(
        path: &[Pos2],
        color: impl Into<Color32>,
        spacing: f32,
        radius: f32,
    ) -> Vec<Self> {
        let mut shapes = Vec::new();
        points_from_line(path, spacing, radius, color.into(), &mut shapes);
        shapes
    }

    /// Turn a line into dashes.
    pub fn dashed_line(
        path: &[Pos2],
        stroke: impl Into<Stroke>,
        dash_length: f32,
        gap_length: f32,
    ) -> Vec<Self> {
        let mut shapes = Vec::new();
        dashes_from_line(
            path,
            stroke.into(),
            &[dash_length],
            &[gap_length],
            &mut shapes,
            0.,
        );
        shapes
    }

    /// Turn a line into dashes with different dash/gap lengths and a start offset.
    pub fn dashed_line_with_offset(
        path: &[Pos2],
        stroke: impl Into<Stroke>,
        dash_lengths: &[f32],
        gap_lengths: &[f32],
        dash_offset: f32,
    ) -> Vec<Self> {
        let mut shapes = Vec::new();
        dashes_from_line(
            path,
            stroke.into(),
            dash_lengths,
            gap_lengths,
            &mut shapes,
            dash_offset,
        );
        shapes
    }

    /// Turn a line into dashes. If you need to create many dashed lines use this instead of
    /// [`Self::dashed_line`].
    pub fn dashed_line_many(
        points: &[Pos2],
        stroke: impl Into<Stroke>,
        dash_length: f32,
        gap_length: f32,
        shapes: &mut Vec<Self>,
    ) {
        dashes_from_line(
            points,
            stroke.into(),
            &[dash_length],
            &[gap_length],
            shapes,
            0.,
        );
    }

    /// Turn a line into dashes with different dash/gap lengths and a start offset. If you need to
    /// create many dashed lines use this instead of [`Self::dashed_line_with_offset`].
    pub fn dashed_line_many_with_offset(
        points: &[Pos2],
        stroke: impl Into<Stroke>,
        dash_lengths: &[f32],
        gap_lengths: &[f32],
        dash_offset: f32,
        shapes: &mut Vec<Self>,
    ) {
        dashes_from_line(
            points,
            stroke.into(),
            dash_lengths,
            gap_lengths,
            shapes,
            dash_offset,
        );
    }

    /// A convex polygon with a fill and optional stroke.
    ///
    /// The most performant winding order is clockwise.
    #[inline]
    pub fn convex_polygon(
        points: Vec<Pos2>,
        fill: impl Into<Color32>,
        stroke: impl Into<PathStroke>,
    ) -> Self {
        Self::Path(PathShape::convex_polygon(points, fill, stroke))
    }

    #[inline]
    pub fn circle_filled(center: Pos2, radius: f32, fill_color: impl Into<Color32>) -> Self {
        Self::Circle(CircleShape::filled(center, radius, fill_color))
    }

    #[inline]
    pub fn circle_stroke(center: Pos2, radius: f32, stroke: impl Into<Stroke>) -> Self {
        Self::Circle(CircleShape::stroke(center, radius, stroke))
    }

    #[inline]
    pub fn ellipse_filled(center: Pos2, radius: Vec2, fill_color: impl Into<Color32>) -> Self {
        Self::Ellipse(EllipseShape::filled(center, radius, fill_color))
    }

    #[inline]
    pub fn ellipse_stroke(center: Pos2, radius: Vec2, stroke: impl Into<Stroke>) -> Self {
        Self::Ellipse(EllipseShape::stroke(center, radius, stroke))
    }

    /// See also [`Self::rect_stroke`].
    #[inline]
    pub fn rect_filled(
        rect: Rect,
        corner_radius: impl Into<CornerRadius>,
        fill_color: impl Into<Color32>,
    ) -> Self {
        Self::Rect(RectShape::filled(rect, corner_radius, fill_color))
    }

    /// See also [`Self::rect_filled`].
    #[inline]
    pub fn rect_stroke(
        rect: Rect,
        corner_radius: impl Into<CornerRadius>,
        stroke: impl Into<Stroke>,
        stroke_kind: StrokeKind,
    ) -> Self {
        Self::Rect(RectShape::stroke(rect, corner_radius, stroke, stroke_kind))
    }

    #[allow(clippy::needless_pass_by_value)]
    pub fn text(
        fonts: &Fonts,
        pos: Pos2,
        anchor: Align2,
        text: impl ToString,
        font_id: FontId,
        color: Color32,
    ) -> Self {
        let galley = fonts.layout_no_wrap(text.to_string(), font_id, color);
        let rect = anchor.anchor_size(pos, galley.size());
        Self::galley(rect.min, galley, color)
    }

    /// Any uncolored parts of the [`Galley`] (using [`Color32::PLACEHOLDER`]) will be replaced with the given color.
    ///
    /// Any non-placeholder color in the galley takes precedence over this fallback color.
    #[inline]
    pub fn galley(pos: Pos2, galley: Arc<Galley>, fallback_color: Color32) -> Self {
        TextShape::new(pos, galley, fallback_color).into()
    }

    /// All text color in the [`Galley`] will be replaced with the given color.
    #[inline]
    pub fn galley_with_override_text_color(
        pos: Pos2,
        galley: Arc<Galley>,
        text_color: Color32,
    ) -> Self {
        TextShape::new(pos, galley, text_color)
            .with_override_text_color(text_color)
            .into()
    }

    #[inline]
    #[deprecated = "Use `Shape::galley` or `Shape::galley_with_override_text_color` instead"]
    pub fn galley_with_color(pos: Pos2, galley: Arc<Galley>, text_color: Color32) -> Self {
        Self::galley_with_override_text_color(pos, galley, text_color)
    }

    #[inline]
    pub fn mesh(mesh: impl Into<Arc<Mesh>>) -> Self {
        let mesh = mesh.into();
        debug_assert!(mesh.is_valid(), "Invalid mesh: {mesh:#?}");
        Self::Mesh(mesh)
    }

    /// An image at the given position.
    ///
    /// `uv` should normally be `Rect::from_min_max(pos2(0.0, 0.0), pos2(1.0, 1.0))`
    /// unless you want to crop or flip the image.
    ///
    /// `tint` is a color multiplier. Use [`Color32::WHITE`] if you don't want to tint the image.
    pub fn image(texture_id: TextureId, rect: Rect, uv: Rect, tint: Color32) -> Self {
        let mut mesh = Mesh::with_texture(texture_id);
        mesh.add_rect_with_uv(rect, uv, tint);
        Self::mesh(mesh)
    }

    /// The visual bounding rectangle (includes stroke widths)
    pub fn visual_bounding_rect(&self) -> Rect {
        match self {
            Self::Noop => Rect::NOTHING,
            Self::Vec(shapes) => {
                let mut rect = Rect::NOTHING;
                for shape in shapes {
                    rect = rect.union(shape.visual_bounding_rect());
                }
                rect
            }
            Self::Circle(circle_shape) => circle_shape.visual_bounding_rect(),
            Self::Ellipse(ellipse_shape) => ellipse_shape.visual_bounding_rect(),
            Self::LineSegment { points, stroke } => {
                if stroke.is_empty() {
                    Rect::NOTHING
                } else {
                    Rect::from_two_pos(points[0], points[1]).expand(stroke.width / 2.0)
                }
            }
            Self::Path(path_shape) => path_shape.visual_bounding_rect(),
            Self::Rect(rect_shape) => rect_shape.visual_bounding_rect(),
            Self::Text(text_shape) => text_shape.visual_bounding_rect(),
            Self::Mesh(mesh) => mesh.calc_bounds(),
            Self::QuadraticBezier(bezier) => bezier.visual_bounding_rect(),
            Self::CubicBezier(bezier) => bezier.visual_bounding_rect(),
            Self::Callback(custom) => custom.rect,
        }
    }
}

/// ## Inspection and transforms
impl Shape {
    #[inline(always)]
    pub fn texture_id(&self) -> crate::TextureId {
        if let Self::Mesh(mesh) = self {
            mesh.texture_id
        } else if let Self::Rect(rect_shape) = self {
            rect_shape.fill_texture_id()
        } else {
            crate::TextureId::default()
        }
    }

    /// Scale the shape by `factor`, in-place.
    ///
    /// A wrapper around [`Self::transform`].
    #[inline(always)]
    pub fn scale(&mut self, factor: f32) {
        self.transform(TSTransform::from_scaling(factor));
    }

    /// Move the shape by `delta`, in-place.
    ///
    /// A wrapper around [`Self::transform`].
    #[inline(always)]
    pub fn translate(&mut self, delta: Vec2) {
        self.transform(TSTransform::from_translation(delta));
    }

    /// Move the shape by this many points, in-place.
    ///
    /// If using a [`PaintCallback`], note that only the rect is scaled as opposed
    /// to other shapes where the stroke is also scaled.
    pub fn transform(&mut self, transform: TSTransform) {
        match self {
            Self::Noop => {}
            Self::Vec(shapes) => {
                for shape in shapes {
                    shape.transform(transform);
                }
            }
            Self::Circle(circle_shape) => {
                circle_shape.center = transform * circle_shape.center;
                circle_shape.radius *= transform.scaling;
                circle_shape.stroke.width *= transform.scaling;
            }
            Self::Ellipse(ellipse_shape) => {
                ellipse_shape.center = transform * ellipse_shape.center;
                ellipse_shape.radius *= transform.scaling;
                ellipse_shape.stroke.width *= transform.scaling;
            }
            Self::LineSegment { points, stroke } => {
                for p in points {
                    *p = transform * *p;
                }
                stroke.width *= transform.scaling;
            }
            Self::Path(path_shape) => {
                for p in &mut path_shape.points {
                    *p = transform * *p;
                }
                path_shape.stroke.width *= transform.scaling;
            }
            Self::Rect(rect_shape) => {
                rect_shape.rect = transform * rect_shape.rect;
                rect_shape.corner_radius *= transform.scaling;
                rect_shape.stroke.width *= transform.scaling;
                rect_shape.blur_width *= transform.scaling;
            }
            Self::Text(text_shape) => {
<<<<<<< HEAD
                text_shape.pos = transform * text_shape.pos;

                // Scale text:
                let galley = Arc::make_mut(&mut text_shape.galley);
                for placed_row in &mut galley.rows {
                    let row = Arc::make_mut(&mut placed_row.row);
=======
                let TextShape {
                    pos,
                    galley,
                    underline,
                    fallback_color: _,
                    override_text_color: _,
                    opacity_factor: _,
                    angle: _,
                } = text_shape;

                *pos = transform * *pos;
                underline.width *= transform.scaling;

                let Galley {
                    job: _,
                    rows,
                    elided: _,
                    rect,
                    mesh_bounds,
                    num_vertices: _,
                    num_indices: _,
                    pixels_per_point: _,
                } = Arc::make_mut(galley);

                for row in rows {
>>>>>>> e275409e
                    row.visuals.mesh_bounds = transform.scaling * row.visuals.mesh_bounds;
                    for v in &mut row.visuals.mesh.vertices {
                        v.pos = Pos2::new(transform.scaling * v.pos.x, transform.scaling * v.pos.y);
                    }
                }

                *mesh_bounds = transform.scaling * *mesh_bounds;
                *rect = transform.scaling * *rect;
            }
            Self::Mesh(mesh) => {
                Arc::make_mut(mesh).transform(transform);
            }
            Self::QuadraticBezier(bezier) => {
                for p in &mut bezier.points {
                    *p = transform * *p;
                }
                bezier.stroke.width *= transform.scaling;
            }
            Self::CubicBezier(bezier) => {
                for p in &mut bezier.points {
                    *p = transform * *p;
                }
                bezier.stroke.width *= transform.scaling;
            }
            Self::Callback(shape) => {
                shape.rect = transform * shape.rect;
            }
        }
    }
}

// ----------------------------------------------------------------------------

/// Creates equally spaced filled circles from a line.
fn points_from_line(
    path: &[Pos2],
    spacing: f32,
    radius: f32,
    color: Color32,
    shapes: &mut Vec<Shape>,
) {
    let mut position_on_segment = 0.0;
    for window in path.windows(2) {
        let (start, end) = (window[0], window[1]);
        let vector = end - start;
        let segment_length = vector.length();
        while position_on_segment < segment_length {
            let new_point = start + vector * (position_on_segment / segment_length);
            shapes.push(Shape::circle_filled(new_point, radius, color));
            position_on_segment += spacing;
        }
        position_on_segment -= segment_length;
    }
}

/// Creates dashes from a line.
fn dashes_from_line(
    path: &[Pos2],
    stroke: Stroke,
    dash_lengths: &[f32],
    gap_lengths: &[f32],
    shapes: &mut Vec<Shape>,
    dash_offset: f32,
) {
    assert_eq!(
        dash_lengths.len(),
        gap_lengths.len(),
        "Mismatched dash and gap lengths, got dash_lengths: {}, gap_lengths: {}",
        dash_lengths.len(),
        gap_lengths.len()
    );
    let mut position_on_segment = dash_offset;
    let mut drawing_dash = false;
    let mut step = 0;
    let steps = dash_lengths.len();
    for window in path.windows(2) {
        let (start, end) = (window[0], window[1]);
        let vector = end - start;
        let segment_length = vector.length();

        let mut start_point = start;
        while position_on_segment < segment_length {
            let new_point = start + vector * (position_on_segment / segment_length);
            if drawing_dash {
                // This is the end point.
                shapes.push(Shape::line_segment([start_point, new_point], stroke));
                position_on_segment += gap_lengths[step];
                // Increment step counter
                step += 1;
                if step >= steps {
                    step = 0;
                }
            } else {
                // Start a new dash.
                start_point = new_point;
                position_on_segment += dash_lengths[step];
            }
            drawing_dash = !drawing_dash;
        }

        // If the segment ends and the dash is not finished, add the segment's end point.
        if drawing_dash {
            shapes.push(Shape::line_segment([start_point, end], stroke));
        }

        position_on_segment -= segment_length;
    }
}<|MERGE_RESOLUTION|>--- conflicted
+++ resolved
@@ -456,14 +456,6 @@
                 rect_shape.blur_width *= transform.scaling;
             }
             Self::Text(text_shape) => {
-<<<<<<< HEAD
-                text_shape.pos = transform * text_shape.pos;
-
-                // Scale text:
-                let galley = Arc::make_mut(&mut text_shape.galley);
-                for placed_row in &mut galley.rows {
-                    let row = Arc::make_mut(&mut placed_row.row);
-=======
                 let TextShape {
                     pos,
                     galley,
@@ -488,8 +480,8 @@
                     pixels_per_point: _,
                 } = Arc::make_mut(galley);
 
-                for row in rows {
->>>>>>> e275409e
+                for placed_row in rows {
+                    let row = Arc::make_mut(&mut placed_row.row);
                     row.visuals.mesh_bounds = transform.scaling * row.visuals.mesh_bounds;
                     for v in &mut row.visuals.mesh.vertices {
                         v.pos = Pos2::new(transform.scaling * v.pos.x, transform.scaling * v.pos.y);
