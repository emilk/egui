--- conflicted
+++ resolved
@@ -213,36 +213,6 @@
         Ok(())
     }
 
-<<<<<<< HEAD
-    fn configure_surface(&mut self, width_in_pixels: u32, height_in_pixels: u32) {
-        crate::profile_function!();
-
-        let render_state = self
-            .render_state
-            .as_ref()
-            .expect("Render state should exist before surface configuration");
-        let format = render_state.target_format;
-
-        let config = wgpu::SurfaceConfiguration {
-            usage: wgpu::TextureUsages::RENDER_ATTACHMENT | wgpu::TextureUsages::COPY_DST,
-            format,
-            width: width_in_pixels,
-            height: height_in_pixels,
-            present_mode: self.configuration.present_mode,
-            alpha_mode: wgpu::CompositeAlphaMode::Auto,
-            view_formats: vec![format],
-        };
-
-        let surface_state = self
-            .surface_state
-            .as_mut()
-            .expect("Surface state should exist before surface configuration");
-        surface_state
-            .surface
-            .configure(&render_state.device, &config);
-        surface_state.width = width_in_pixels;
-        surface_state.height = height_in_pixels;
-=======
     fn configure_surface(
         surface_state: &SurfaceState,
         render_state: &RenderState,
@@ -251,7 +221,7 @@
         surface_state.surface.configure(
             &render_state.device,
             &wgpu::SurfaceConfiguration {
-                usage: wgpu::TextureUsages::RENDER_ATTACHMENT,
+                usage: wgpu::TextureUsages::RENDER_ATTACHMENT | wgpu::TextureUsages::COPY_DST,
                 format: render_state.target_format,
                 width: surface_state.width,
                 height: surface_state.height,
@@ -260,7 +230,6 @@
                 view_formats: vec![render_state.target_format],
             },
         );
->>>>>>> 8bc88c9b
     }
 
     /// Updates (or clears) the [`winit::window::Window`] associated with the [`Painter`]
@@ -491,17 +460,12 @@
             #[allow(clippy::single_match_else)]
             Err(e) => match (*self.configuration.on_surface_error)(e) {
                 SurfaceErrorAction::RecreateSurface => {
-<<<<<<< HEAD
-                    self.configure_surface(width, height);
-                    return None;
-=======
                     Self::configure_surface(
                         surface_state,
                         render_state,
                         self.configuration.present_mode,
                     );
-                    return;
->>>>>>> 8bc88c9b
+                    return None;
                 }
                 SurfaceErrorAction::SkipFrame => {
                     return None;
