#![allow(clippy::missing_errors_doc)]
#![allow(clippy::undocumented_unsafe_blocks)]

use crate::capture::{capture_channel, CaptureReceiver, CaptureSender, CaptureState};
use crate::{renderer, RenderState, SurfaceErrorAction, WgpuConfiguration};
use egui::{Context, Event, UserData, ViewportId, ViewportIdMap, ViewportIdSet};
use std::{num::NonZeroU32, sync::Arc};

struct SurfaceState {
    surface: wgpu::Surface<'static>,
    alpha_mode: wgpu::CompositeAlphaMode,
    width: u32,
    height: u32,
}

/// Everything you need to paint egui with [`wgpu`] on [`winit`].
///
/// Alternatively you can use [`crate::Renderer`] directly.
///
/// NOTE: all egui viewports share the same painter.
pub struct Painter {
    context: Context,
    configuration: WgpuConfiguration,
    msaa_samples: u32,
    support_transparent_backbuffer: bool,
    dithering: bool,
    depth_format: Option<wgpu::TextureFormat>,
    screen_capture_state: Option<CaptureState>,

    instance: Arc<wgpu::Instance>,
    render_state: Option<RenderState>,

    // Per viewport/window:
    depth_texture_view: ViewportIdMap<wgpu::TextureView>,
    msaa_texture_view: ViewportIdMap<wgpu::TextureView>,
    surfaces: ViewportIdMap<SurfaceState>,
    capture_tx: CaptureSender,
    capture_rx: CaptureReceiver,
}

impl Painter {
    /// Manages [`wgpu`] state, including surface state, required to render egui.
    ///
    /// Only the [`wgpu::Instance`] is initialized here. Device selection and the initialization
    /// of render + surface state is deferred until the painter is given its first window target
    /// via [`set_window()`](Self::set_window). (Ensuring that a device that's compatible with the
    /// native window is chosen)
    ///
    /// Before calling [`paint_and_update_textures()`](Self::paint_and_update_textures) a
    /// [`wgpu::Surface`] must be initialized (and corresponding render state) by calling
    /// [`set_window()`](Self::set_window) once you have
    /// a [`winit::window::Window`] with a valid `.raw_window_handle()`
    /// associated.
    pub fn new(
        context: Context,
        configuration: WgpuConfiguration,
        msaa_samples: u32,
        depth_format: Option<wgpu::TextureFormat>,
        support_transparent_backbuffer: bool,
        dithering: bool,
    ) -> Self {
        let instance = match &configuration.wgpu_setup {
            crate::WgpuSetup::CreateNew {
                supported_backends, ..
            } => Arc::new(wgpu::Instance::new(wgpu::InstanceDescriptor {
                backends: *supported_backends,
                ..Default::default()
            })),
            crate::WgpuSetup::Existing { instance, .. } => instance.clone(),
        };

        let (capture_tx, capture_rx) = capture_channel();

        Self {
            context,
            configuration,
            msaa_samples,
            support_transparent_backbuffer,
            dithering,
            depth_format,
            screen_capture_state: None,

            instance,
            render_state: None,

            depth_texture_view: Default::default(),
            surfaces: Default::default(),
            msaa_texture_view: Default::default(),

            capture_tx,
            capture_rx,
        }
    }

    /// Get the [`RenderState`].
    ///
    /// Will return [`None`] if the render state has not been initialized yet.
    pub fn render_state(&self) -> Option<RenderState> {
        self.render_state.clone()
    }

    fn configure_surface(
        surface_state: &SurfaceState,
        render_state: &RenderState,
        config: &WgpuConfiguration,
    ) {
        profiling::function_scope!();

        let width = surface_state.width;
        let height = surface_state.height;

        let mut surf_config = wgpu::SurfaceConfiguration {
            usage: wgpu::TextureUsages::RENDER_ATTACHMENT,
            format: render_state.target_format,
            present_mode: config.present_mode,
            alpha_mode: surface_state.alpha_mode,
            view_formats: vec![render_state.target_format],
            ..surface_state
                .surface
                .get_default_config(&render_state.adapter, width, height)
                .expect("The surface isn't supported by this adapter")
        };

        if let Some(desired_maximum_frame_latency) = config.desired_maximum_frame_latency {
            surf_config.desired_maximum_frame_latency = desired_maximum_frame_latency;
        }

        surface_state
            .surface
            .configure(&render_state.device, &surf_config);
    }

    /// Updates (or clears) the [`winit::window::Window`] associated with the [`Painter`]
    ///
    /// This creates a [`wgpu::Surface`] for the given Window (as well as initializing render
    /// state if needed) that is used for egui rendering.
    ///
    /// This must be called before trying to render via
    /// [`paint_and_update_textures`](Self::paint_and_update_textures)
    ///
    /// # Portability
    ///
    /// _In particular it's important to note that on Android a it's only possible to create
    /// a window surface between `Resumed` and `Paused` lifecycle events, and Winit will panic on
    /// attempts to query the raw window handle while paused._
    ///
    /// On Android [`set_window`](Self::set_window) should be called with `Some(window)` for each
    /// `Resumed` event and `None` for each `Paused` event. Currently, on all other platforms
    /// [`set_window`](Self::set_window) may be called with `Some(window)` as soon as you have a
    /// valid [`winit::window::Window`].
    ///
    /// # Errors
    /// If the provided wgpu configuration does not match an available device.
    pub async fn set_window(
        &mut self,
        viewport_id: ViewportId,
        window: Option<Arc<winit::window::Window>>,
    ) -> Result<(), crate::WgpuError> {
        profiling::scope!("Painter::set_window"); // profile_function gives bad names for async functions

        if let Some(window) = window {
            let size = window.inner_size();
            if !self.surfaces.contains_key(&viewport_id) {
                let surface = self.instance.create_surface(window)?;
                self.add_surface(surface, viewport_id, size).await?;
            }
        } else {
            log::warn!("No window - clearing all surfaces");
            self.surfaces.clear();
        }
        Ok(())
    }

    /// Updates (or clears) the [`winit::window::Window`] associated with the [`Painter`] without taking ownership of the window.
    ///
    /// Like [`set_window`](Self::set_window) except:
    ///
    /// # Safety
    /// The user is responsible for ensuring that the window is alive for as long as it is set.
    pub async unsafe fn set_window_unsafe(
        &mut self,
        viewport_id: ViewportId,
        window: Option<&winit::window::Window>,
    ) -> Result<(), crate::WgpuError> {
        profiling::scope!("Painter::set_window_unsafe"); // profile_function gives bad names for async functions

        if let Some(window) = window {
            let size = window.inner_size();
            if !self.surfaces.contains_key(&viewport_id) {
                let surface = unsafe {
                    self.instance
                        .create_surface_unsafe(wgpu::SurfaceTargetUnsafe::from_window(&window)?)?
                };
                self.add_surface(surface, viewport_id, size).await?;
            }
        } else {
            log::warn!("No window - clearing all surfaces");
            self.surfaces.clear();
        }
        Ok(())
    }

    async fn add_surface(
        &mut self,
        surface: wgpu::Surface<'static>,
        viewport_id: ViewportId,
        size: winit::dpi::PhysicalSize<u32>,
    ) -> Result<(), crate::WgpuError> {
        let render_state = if let Some(render_state) = &self.render_state {
            render_state
        } else {
            let render_state = RenderState::create(
                &self.configuration,
                &self.instance,
                &surface,
                self.depth_format,
                self.msaa_samples,
                self.dithering,
            )
            .await?;
            self.render_state.get_or_insert(render_state)
        };
        let alpha_mode = if self.support_transparent_backbuffer {
            let supported_alpha_modes = surface.get_capabilities(&render_state.adapter).alpha_modes;

            // Prefer pre multiplied over post multiplied!
            if supported_alpha_modes.contains(&wgpu::CompositeAlphaMode::PreMultiplied) {
                wgpu::CompositeAlphaMode::PreMultiplied
            } else if supported_alpha_modes.contains(&wgpu::CompositeAlphaMode::PostMultiplied) {
                wgpu::CompositeAlphaMode::PostMultiplied
            } else {
                log::warn!("Transparent window was requested, but the active wgpu surface does not support a `CompositeAlphaMode` with transparency.");
                wgpu::CompositeAlphaMode::Auto
            }
        } else {
            wgpu::CompositeAlphaMode::Auto
        };
        self.surfaces.insert(
            viewport_id,
            SurfaceState {
                surface,
                width: size.width,
                height: size.height,
                alpha_mode,
            },
        );
        let Some(width) = NonZeroU32::new(size.width) else {
            log::debug!("The window width was zero; skipping generate textures");
            return Ok(());
        };
        let Some(height) = NonZeroU32::new(size.height) else {
            log::debug!("The window height was zero; skipping generate textures");
            return Ok(());
        };
        self.resize_and_generate_depth_texture_view_and_msaa_view(viewport_id, width, height);
        Ok(())
    }

    /// Returns the maximum texture dimension supported if known
    ///
    /// This API will only return a known dimension after `set_window()` has been called
    /// at least once, since the underlying device and render state are initialized lazily
    /// once we have a window (that may determine the choice of adapter/device).
    pub fn max_texture_side(&self) -> Option<usize> {
        self.render_state
            .as_ref()
            .map(|rs| rs.device.limits().max_texture_dimension_2d as usize)
    }

    fn resize_and_generate_depth_texture_view_and_msaa_view(
        &mut self,
        viewport_id: ViewportId,
        width_in_pixels: NonZeroU32,
        height_in_pixels: NonZeroU32,
    ) {
        profiling::function_scope!();

        let width = width_in_pixels.get();
        let height = height_in_pixels.get();

        let render_state = self.render_state.as_ref().unwrap();
        let surface_state = self.surfaces.get_mut(&viewport_id).unwrap();

        surface_state.width = width;
        surface_state.height = height;

        Self::configure_surface(surface_state, render_state, &self.configuration);

        if let Some(depth_format) = self.depth_format {
            self.depth_texture_view.insert(
                viewport_id,
                render_state
                    .device
                    .create_texture(&wgpu::TextureDescriptor {
                        label: Some("egui_depth_texture"),
                        size: wgpu::Extent3d {
                            width,
                            height,
                            depth_or_array_layers: 1,
                        },
                        mip_level_count: 1,
                        sample_count: self.msaa_samples,
                        dimension: wgpu::TextureDimension::D2,
                        format: depth_format,
                        usage: wgpu::TextureUsages::RENDER_ATTACHMENT
                            | wgpu::TextureUsages::TEXTURE_BINDING,
                        view_formats: &[depth_format],
                    })
                    .create_view(&wgpu::TextureViewDescriptor::default()),
            );
        }

        if let Some(render_state) = (self.msaa_samples > 1)
            .then_some(self.render_state.as_ref())
            .flatten()
        {
            let texture_format = render_state.target_format;
            self.msaa_texture_view.insert(
                viewport_id,
                render_state
                    .device
                    .create_texture(&wgpu::TextureDescriptor {
                        label: Some("egui_msaa_texture"),
                        size: wgpu::Extent3d {
                            width,
                            height,
                            depth_or_array_layers: 1,
                        },
                        mip_level_count: 1,
                        sample_count: self.msaa_samples,
                        dimension: wgpu::TextureDimension::D2,
                        format: texture_format,
                        usage: wgpu::TextureUsages::RENDER_ATTACHMENT,
                        view_formats: &[texture_format],
                    })
                    .create_view(&wgpu::TextureViewDescriptor::default()),
            );
        };
    }

    pub fn on_window_resized(
        &mut self,
        viewport_id: ViewportId,
        width_in_pixels: NonZeroU32,
        height_in_pixels: NonZeroU32,
    ) {
        profiling::function_scope!();

        if self.surfaces.contains_key(&viewport_id) {
            self.resize_and_generate_depth_texture_view_and_msaa_view(
                viewport_id,
                width_in_pixels,
                height_in_pixels,
            );
        } else {
            log::warn!("Ignoring window resize notification with no surface created via Painter::set_window()");
        }
    }

    /// Returns two things:
    ///
    /// The approximate number of seconds spent on vsync-waiting (if any),
    /// and the captures captured screenshot if it was requested.
    ///
    /// If `capture_data` isn't empty, a screenshot will be captured.
    pub fn paint_and_update_textures(
        &mut self,
        viewport_id: ViewportId,
        pixels_per_point: f32,
        clear_color: [f32; 4],
        clipped_primitives: &[epaint::ClippedPrimitive],
        textures_delta: &epaint::textures::TexturesDelta,
<<<<<<< HEAD
        capture: bool,
    ) -> (f32, Option<epaint::ColorImage>) {
        profiling::function_scope!();
=======
        capture_data: Vec<UserData>,
    ) -> f32 {
        crate::profile_function!();

        let capture = !capture_data.is_empty();
>>>>>>> 9aae14cd
        let mut vsync_sec = 0.0;

        let Some(render_state) = self.render_state.as_mut() else {
            return vsync_sec;
        };
        let Some(surface_state) = self.surfaces.get(&viewport_id) else {
            return vsync_sec;
        };

        let mut encoder =
            render_state
                .device
                .create_command_encoder(&wgpu::CommandEncoderDescriptor {
                    label: Some("encoder"),
                });

        // Upload all resources for the GPU.
        let screen_descriptor = renderer::ScreenDescriptor {
            size_in_pixels: [surface_state.width, surface_state.height],
            pixels_per_point,
        };

        let user_cmd_bufs = {
            let mut renderer = render_state.renderer.write();
            for (id, image_delta) in &textures_delta.set {
                renderer.update_texture(
                    &render_state.device,
                    &render_state.queue,
                    *id,
                    image_delta,
                );
            }

            renderer.update_buffers(
                &render_state.device,
                &render_state.queue,
                &mut encoder,
                clipped_primitives,
                &screen_descriptor,
            )
        };

        let output_frame = {
            profiling::scope!("get_current_texture");
            // This is what vsync-waiting happens on my Mac.
            let start = web_time::Instant::now();
            let output_frame = surface_state.surface.get_current_texture();
            vsync_sec += start.elapsed().as_secs_f32();
            output_frame
        };

        let output_frame = match output_frame {
            Ok(frame) => frame,
            Err(err) => match (*self.configuration.on_surface_error)(err) {
                SurfaceErrorAction::RecreateSurface => {
                    Self::configure_surface(surface_state, render_state, &self.configuration);
                    return vsync_sec;
                }
                SurfaceErrorAction::SkipFrame => {
                    return vsync_sec;
                }
            },
        };

        let mut capture_buffer = None;
        {
            let renderer = render_state.renderer.read();

            let target_texture = if capture {
                let capture_state = self.screen_capture_state.get_or_insert_with(|| {
                    CaptureState::new(&render_state.device, &output_frame.texture)
                });
                capture_state.update(&render_state.device, &output_frame.texture);

                &capture_state.texture
            } else {
                &output_frame.texture
            };
            let target_view = target_texture.create_view(&wgpu::TextureViewDescriptor::default());

            let (view, resolve_target) = (self.msaa_samples > 1)
                .then_some(self.msaa_texture_view.get(&viewport_id))
                .flatten()
                .map_or((&target_view, None), |texture_view| {
                    (texture_view, Some(&target_view))
                });

            let render_pass = encoder.begin_render_pass(&wgpu::RenderPassDescriptor {
                label: Some("egui_render"),
                color_attachments: &[Some(wgpu::RenderPassColorAttachment {
                    view,
                    resolve_target,
                    ops: wgpu::Operations {
                        load: wgpu::LoadOp::Clear(wgpu::Color {
                            r: clear_color[0] as f64,
                            g: clear_color[1] as f64,
                            b: clear_color[2] as f64,
                            a: clear_color[3] as f64,
                        }),
                        store: wgpu::StoreOp::Store,
                    },
                })],
                depth_stencil_attachment: self.depth_texture_view.get(&viewport_id).map(|view| {
                    wgpu::RenderPassDepthStencilAttachment {
                        view,
                        depth_ops: Some(wgpu::Operations {
                            load: wgpu::LoadOp::Clear(1.0),
                            // It is very unlikely that the depth buffer is needed after egui finished rendering
                            // so no need to store it. (this can improve performance on tiling GPUs like mobile chips or Apple Silicon)
                            store: wgpu::StoreOp::Discard,
                        }),
                        stencil_ops: None,
                    }
                }),
                timestamp_writes: None,
                occlusion_query_set: None,
            });

            // Forgetting the pass' lifetime means that we are no longer compile-time protected from
            // runtime errors caused by accessing the parent encoder before the render pass is dropped.
            // Since we don't pass it on to the renderer, we should be perfectly safe against this mistake here!
            renderer.render(
                &mut render_pass.forget_lifetime(),
                clipped_primitives,
                &screen_descriptor,
            );

            if capture {
                if let Some(capture_state) = &mut self.screen_capture_state {
                    capture_buffer = Some(capture_state.copy_textures(
                        &render_state.device,
                        &output_frame,
                        &mut encoder,
                    ));
                }
            }
        }

        let encoded = {
            profiling::scope!("CommandEncoder::finish");
            encoder.finish()
        };

        // Submit the commands: both the main buffer and user-defined ones.
        {
            profiling::scope!("Queue::submit");
            // wgpu doesn't document where vsync can happen. Maybe here?
            let start = web_time::Instant::now();
            render_state
                .queue
                .submit(user_cmd_bufs.into_iter().chain([encoded]));
            vsync_sec += start.elapsed().as_secs_f32();
        };

        // Free textures marked for destruction **after** queue submit since they might still be used in the current frame.
        // Calling `wgpu::Texture::destroy` on a texture that is still in use would invalidate the command buffer(s) it is used in.
        // However, once we called `wgpu::Queue::submit`, it is up for wgpu to determine how long the underlying gpu resource has to live.
        {
            let mut renderer = render_state.renderer.write();
            for id in &textures_delta.free {
                renderer.free_texture(id);
            }
        }

        if let Some(capture_buffer) = capture_buffer {
            if let Some(screen_capture_state) = &mut self.screen_capture_state {
                screen_capture_state.read_screen_rgba(
                    self.context.clone(),
                    capture_buffer,
                    capture_data,
                    self.capture_tx.clone(),
                    viewport_id,
                );
            }
        }

        {
            profiling::scope!("present");
            // wgpu doesn't document where vsync can happen. Maybe here?
            let start = web_time::Instant::now();
            output_frame.present();
            vsync_sec += start.elapsed().as_secs_f32();
        }

        vsync_sec
    }

    /// Call this at the beginning of each frame to receive the requested screenshots.
    pub fn handle_screenshots(&self, events: &mut Vec<Event>) {
        for (viewport_id, user_data, screenshot) in self.capture_rx.try_iter() {
            let screenshot = Arc::new(screenshot);
            for data in user_data {
                events.push(Event::Screenshot {
                    viewport_id,
                    user_data: data,
                    image: screenshot.clone(),
                });
            }
        }
    }

    pub fn gc_viewports(&mut self, active_viewports: &ViewportIdSet) {
        self.surfaces.retain(|id, _| active_viewports.contains(id));
        self.depth_texture_view
            .retain(|id, _| active_viewports.contains(id));
        self.msaa_texture_view
            .retain(|id, _| active_viewports.contains(id));
    }

    #[allow(clippy::needless_pass_by_ref_mut, clippy::unused_self)]
    pub fn destroy(&mut self) {
        // TODO(emilk): something here?
    }
}<|MERGE_RESOLUTION|>--- conflicted
+++ resolved
@@ -370,17 +370,11 @@
         clear_color: [f32; 4],
         clipped_primitives: &[epaint::ClippedPrimitive],
         textures_delta: &epaint::textures::TexturesDelta,
-<<<<<<< HEAD
-        capture: bool,
-    ) -> (f32, Option<epaint::ColorImage>) {
-        profiling::function_scope!();
-=======
         capture_data: Vec<UserData>,
     ) -> f32 {
-        crate::profile_function!();
+        profiling::function_scope!();
 
         let capture = !capture_data.is_empty();
->>>>>>> 9aae14cd
         let mut vsync_sec = 0.0;
 
         let Some(render_state) = self.render_state.as_mut() else {
