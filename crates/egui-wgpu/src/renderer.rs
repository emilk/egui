--- conflicted
+++ resolved
@@ -295,13 +295,8 @@
 
             fragment: Some(wgpu::FragmentState {
                 module: &module,
-<<<<<<< HEAD
                 entry_point: if output_color_format.is_srgb() {
-                    tracing::warn!("Detected a linear (sRGBA aware) framebuffer {:?}. egui prefers Rgba8Unorm or Bgra8Unorm", output_color_format);
-=======
-                entry_point: if output_color_format.describe().srgb {
                     log::warn!("Detected a linear (sRGBA aware) framebuffer {:?}. egui prefers Rgba8Unorm or Bgra8Unorm", output_color_format);
->>>>>>> d46cf067
                     "fs_main_linear_framebuffer"
                 } else {
                     "fs_main_gamma_framebuffer" // this is what we prefer
