#![allow(unsafe_code)]

use std::{borrow::Cow, num::NonZeroU64, ops::Range};

use ahash::HashMap;
use epaint::{emath::NumExt, PaintCallbackInfo, Primitive, Vertex};

use wgpu::util::DeviceExt as _;

// Only implements Send + Sync on wasm32 in order to allow storing wgpu resources on the type map.
#[cfg(not(all(
    target_arch = "wasm32",
    not(feature = "fragile-send-sync-non-atomic-wasm"),
)))]
/// You can use this for storage when implementing [`CallbackTrait`].
pub type CallbackResources = type_map::concurrent::TypeMap;
#[cfg(all(
    target_arch = "wasm32",
    not(feature = "fragile-send-sync-non-atomic-wasm"),
))]
/// You can use this for storage when implementing [`CallbackTrait`].
pub type CallbackResources = type_map::TypeMap;

/// You can use this to do custom [`wgpu`] rendering in an egui app.
///
/// Implement [`CallbackTrait`] and call [`Callback::new_paint_callback`].
///
/// This can be turned into a [`epaint::PaintCallback`] and [`epaint::Shape`].
pub struct Callback(Box<dyn CallbackTrait>);

impl Callback {
    /// Creates a new [`epaint::PaintCallback`] from a callback trait instance.
    pub fn new_paint_callback(
        rect: epaint::emath::Rect,
        callback: impl CallbackTrait + 'static,
    ) -> epaint::PaintCallback {
        epaint::PaintCallback {
            rect,
            callback: std::sync::Arc::new(Self(Box::new(callback))),
        }
    }
}

/// A callback trait that can be used to compose an [`epaint::PaintCallback`] via [`Callback`]
/// for custom WGPU rendering.
///
/// Callbacks in [`Renderer`] are done in three steps:
/// * [`CallbackTrait::prepare`]: called for all registered callbacks before the main egui render pass.
/// * [`CallbackTrait::finish_prepare`]: called for all registered callbacks after all callbacks finished calling prepare.
/// * [`CallbackTrait::paint`]: called for all registered callbacks during the main egui render pass.
///
/// Each callback has access to an instance of [`CallbackResources`] that is stored in the [`Renderer`].
/// This can be used to store wgpu resources that need to be accessed during the [`CallbackTrait::paint`] step.
///
/// The callbacks implementing [`CallbackTrait`] itself must always be Send + Sync, but resources stored in
/// [`Renderer::callback_resources`] are not required to implement Send + Sync when building for wasm.
/// (this is because wgpu stores references to the JS heap in most of its resources which can not be shared with other threads).
///
///
/// # Command submission
///
/// ## Command Encoder
///
/// The passed-in [`wgpu::CommandEncoder`] is egui's and can be used directly to register
/// wgpu commands for simple use cases.
/// This allows reusing the same [`wgpu::CommandEncoder`] for all callbacks and egui
/// rendering itself.
///
/// ## Command Buffers
///
/// For more complicated use cases, one can also return a list of arbitrary
/// [`wgpu::CommandBuffer`]s and have complete control over how they get created and fed.
/// In particular, this gives an opportunity to parallelize command registration and
/// prevents a faulty callback from poisoning the main wgpu pipeline.
///
/// When using eframe, the main egui command buffer, as well as all user-defined
/// command buffers returned by this function, are guaranteed to all be submitted
/// at once in a single call.
///
/// Command Buffers returned by [`CallbackTrait::finish_prepare`] will always be issued *after*
/// those returned by [`CallbackTrait::prepare`].
/// Order within command buffers returned by [`CallbackTrait::prepare`] is dependent
/// on the order the respective [`epaint::Shape::Callback`]s were submitted in.
///
/// # Example
///
/// See the [`custom3d_wgpu`](https://github.com/emilk/egui/blob/master/crates/egui_demo_app/src/apps/custom3d_wgpu.rs) demo source for a detailed usage example.
pub trait CallbackTrait: Send + Sync {
    fn prepare(
        &self,
        _device: &wgpu::Device,
        _queue: &wgpu::Queue,
        _screen_descriptor: &ScreenDescriptor,
        _egui_encoder: &mut wgpu::CommandEncoder,
        _callback_resources: &mut CallbackResources,
    ) -> Vec<wgpu::CommandBuffer> {
        Vec::new()
    }

    /// Called after all [`CallbackTrait::prepare`] calls are done.
    fn finish_prepare(
        &self,
        _device: &wgpu::Device,
        _queue: &wgpu::Queue,
        _egui_encoder: &mut wgpu::CommandEncoder,
        _callback_resources: &mut CallbackResources,
    ) -> Vec<wgpu::CommandBuffer> {
        Vec::new()
    }

    /// Called after all [`CallbackTrait::finish_prepare`] calls are done.
    ///
    /// It is given access to the [`wgpu::RenderPass`] so that it can issue draw commands
    /// into the same [`wgpu::RenderPass`] that is used for all other egui elements.
    fn paint(
        &self,
        info: PaintCallbackInfo,
        render_pass: &mut wgpu::RenderPass<'static>,
        callback_resources: &CallbackResources,
    );
}

/// Information about the screen used for rendering.
pub struct ScreenDescriptor {
    /// Size of the window in physical pixels.
    pub size_in_pixels: [u32; 2],

    /// HiDPI scale factor (pixels per point).
    pub pixels_per_point: f32,
}

impl ScreenDescriptor {
    /// size in "logical" points
    fn screen_size_in_points(&self) -> [f32; 2] {
        [
            self.size_in_pixels[0] as f32 / self.pixels_per_point,
            self.size_in_pixels[1] as f32 / self.pixels_per_point,
        ]
    }
}

/// Uniform buffer used when rendering.
#[derive(Clone, Copy, Debug, bytemuck::Pod, bytemuck::Zeroable)]
#[repr(C)]
struct UniformBuffer {
    screen_size_in_points: [f32; 2],
    dithering: u32,
    // Uniform buffers need to be at least 16 bytes in WebGL.
    // See https://github.com/gfx-rs/wgpu/issues/2072
    _padding: u32,
}

impl PartialEq for UniformBuffer {
    fn eq(&self, other: &Self) -> bool {
        self.screen_size_in_points == other.screen_size_in_points
            && self.dithering == other.dithering
    }
}

struct SlicedBuffer {
    buffer: wgpu::Buffer,
    slices: Vec<Range<usize>>,
    capacity: wgpu::BufferAddress,
}

pub struct Texture {
    /// The texture may be None if the `TextureId` is just a handle to a user-provided bind-group.
    pub texture: Option<wgpu::Texture>,

    /// Bindgroup for the texture + sampler.
    pub bind_group: wgpu::BindGroup,

    /// Options describing the sampler used in the bind group. This may be None if the `TextureId`
    /// is just a handle to a user-provided bind-group.
    pub options: Option<epaint::textures::TextureOptions>,
}

/// Renderer for a egui based GUI.
pub struct Renderer {
    pipeline: wgpu::RenderPipeline,

    index_buffer: SlicedBuffer,
    vertex_buffer: SlicedBuffer,

    uniform_buffer: wgpu::Buffer,
    previous_uniform_buffer_content: UniformBuffer,
    uniform_bind_group: wgpu::BindGroup,
    texture_bind_group_layout: wgpu::BindGroupLayout,

    /// Map of egui texture IDs to textures and their associated bindgroups (texture view +
    /// sampler). The texture may be None if the `TextureId` is just a handle to a user-provided
    /// sampler.
    textures: HashMap<epaint::TextureId, Texture>,
    next_user_texture_id: u64,
    samplers: HashMap<epaint::textures::TextureOptions, wgpu::Sampler>,

    dithering: bool,

    /// Storage for resources shared with all invocations of [`CallbackTrait`]'s methods.
    ///
    /// See also [`CallbackTrait`].
    pub callback_resources: CallbackResources,
}

impl Renderer {
    /// Creates a renderer for a egui UI.
    ///
    /// `output_color_format` should preferably be [`wgpu::TextureFormat::Rgba8Unorm`] or
    /// [`wgpu::TextureFormat::Bgra8Unorm`], i.e. in gamma-space.
    #[profiling::function]
    pub fn new(
        device: &wgpu::Device,
        output_color_format: wgpu::TextureFormat,
        output_depth_format: Option<wgpu::TextureFormat>,
        msaa_samples: u32,
        dithering: bool,
    ) -> Self {
        let shader = wgpu::ShaderModuleDescriptor {
            label: Some("egui"),
            source: wgpu::ShaderSource::Wgsl(Cow::Borrowed(include_str!("egui.wgsl"))),
        };
        let module = {
            profiling::scope!("create_shader_module");
            device.create_shader_module(shader)
        };

        let uniform_buffer = device.create_buffer_init(&wgpu::util::BufferInitDescriptor {
            label: Some("egui_uniform_buffer"),
            contents: bytemuck::cast_slice(&[UniformBuffer {
                screen_size_in_points: [0.0, 0.0],
                dithering: u32::from(dithering),
                _padding: Default::default(),
            }]),
            usage: wgpu::BufferUsages::UNIFORM | wgpu::BufferUsages::COPY_DST,
        });

        let uniform_bind_group_layout = {
            profiling::scope!("create_bind_group_layout");
            device.create_bind_group_layout(&wgpu::BindGroupLayoutDescriptor {
                label: Some("egui_uniform_bind_group_layout"),
                entries: &[wgpu::BindGroupLayoutEntry {
                    binding: 0,
                    visibility: wgpu::ShaderStages::VERTEX | wgpu::ShaderStages::FRAGMENT,
                    ty: wgpu::BindingType::Buffer {
                        has_dynamic_offset: false,
                        min_binding_size: NonZeroU64::new(std::mem::size_of::<UniformBuffer>() as _),
                        ty: wgpu::BufferBindingType::Uniform,
                    },
                    count: None,
                }],
            })
        };

        let uniform_bind_group = {
            profiling::scope!("create_bind_group");
            device.create_bind_group(&wgpu::BindGroupDescriptor {
                label: Some("egui_uniform_bind_group"),
                layout: &uniform_bind_group_layout,
                entries: &[wgpu::BindGroupEntry {
                    binding: 0,
                    resource: wgpu::BindingResource::Buffer(wgpu::BufferBinding {
                        buffer: &uniform_buffer,
                        offset: 0,
                        size: None,
                    }),
                }],
            })
        };

        let texture_bind_group_layout = {
            profiling::scope!("create_bind_group_layout");
            device.create_bind_group_layout(&wgpu::BindGroupLayoutDescriptor {
                label: Some("egui_texture_bind_group_layout"),
                entries: &[
                    wgpu::BindGroupLayoutEntry {
                        binding: 0,
                        visibility: wgpu::ShaderStages::FRAGMENT,
                        ty: wgpu::BindingType::Texture {
                            multisampled: false,
                            sample_type: wgpu::TextureSampleType::Float { filterable: true },
                            view_dimension: wgpu::TextureViewDimension::D2,
                        },
                        count: None,
                    },
                    wgpu::BindGroupLayoutEntry {
                        binding: 1,
                        visibility: wgpu::ShaderStages::FRAGMENT,
                        ty: wgpu::BindingType::Sampler(wgpu::SamplerBindingType::Filtering),
                        count: None,
                    },
                ],
            })
        };

        let pipeline_layout = device.create_pipeline_layout(&wgpu::PipelineLayoutDescriptor {
            label: Some("egui_pipeline_layout"),
            bind_group_layouts: &[&uniform_bind_group_layout, &texture_bind_group_layout],
            push_constant_ranges: &[],
        });

        let depth_stencil = output_depth_format.map(|format| wgpu::DepthStencilState {
            format,
            depth_write_enabled: false,
            depth_compare: wgpu::CompareFunction::Always,
            stencil: wgpu::StencilState::default(),
            bias: wgpu::DepthBiasState::default(),
        });

        let pipeline = {
            profiling::scope!("create_render_pipeline");
            device.create_render_pipeline(&wgpu::RenderPipelineDescriptor {
                label: Some("egui_pipeline"),
                layout: Some(&pipeline_layout),
                vertex: wgpu::VertexState {
                    entry_point: "vs_main",
                    module: &module,
                    buffers: &[wgpu::VertexBufferLayout {
                        array_stride: 5 * 4,
                        step_mode: wgpu::VertexStepMode::Vertex,
                        // 0: vec2 position
                        // 1: vec2 texture coordinates
                        // 2: uint color
                        attributes: &wgpu::vertex_attr_array![0 => Float32x2, 1 => Float32x2, 2 => Uint32],
                    }],
                    compilation_options: wgpu::PipelineCompilationOptions::default()
                },
                primitive: wgpu::PrimitiveState {
                    topology: wgpu::PrimitiveTopology::TriangleList,
                    unclipped_depth: false,
                    conservative: false,
                    cull_mode: None,
                    front_face: wgpu::FrontFace::default(),
                    polygon_mode: wgpu::PolygonMode::default(),
                    strip_index_format: None,
                },
                depth_stencil,
                multisample: wgpu::MultisampleState {
                    alpha_to_coverage_enabled: false,
                    count: msaa_samples,
                    mask: !0,
                },

                fragment: Some(wgpu::FragmentState {
                    module: &module,
                    entry_point: if output_color_format.is_srgb() {
                        log::warn!("Detected a linear (sRGBA aware) framebuffer {:?}. egui prefers Rgba8Unorm or Bgra8Unorm", output_color_format);
                        "fs_main_linear_framebuffer"
                    } else {
                        "fs_main_gamma_framebuffer" // this is what we prefer
                    },
                    targets: &[Some(wgpu::ColorTargetState {
                        format: output_color_format,
                        blend: Some(wgpu::BlendState {
                            color: wgpu::BlendComponent {
                                src_factor: wgpu::BlendFactor::One,
                                dst_factor: wgpu::BlendFactor::OneMinusSrcAlpha,
                                operation: wgpu::BlendOperation::Add,
                            },
                            alpha: wgpu::BlendComponent {
                                src_factor: wgpu::BlendFactor::OneMinusDstAlpha,
                                dst_factor: wgpu::BlendFactor::One,
                                operation: wgpu::BlendOperation::Add,
                            },
                        }),
                        write_mask: wgpu::ColorWrites::ALL,
                    })],
                    compilation_options: wgpu::PipelineCompilationOptions::default()
                }),
                multiview: None,
                cache: None,
            }
        )
        };

        const VERTEX_BUFFER_START_CAPACITY: wgpu::BufferAddress =
            (std::mem::size_of::<Vertex>() * 1024) as _;
        const INDEX_BUFFER_START_CAPACITY: wgpu::BufferAddress =
            (std::mem::size_of::<u32>() * 1024 * 3) as _;

        Self {
            pipeline,
            vertex_buffer: SlicedBuffer {
                buffer: create_vertex_buffer(device, VERTEX_BUFFER_START_CAPACITY),
                slices: Vec::with_capacity(64),
                capacity: VERTEX_BUFFER_START_CAPACITY,
            },
            index_buffer: SlicedBuffer {
                buffer: create_index_buffer(device, INDEX_BUFFER_START_CAPACITY),
                slices: Vec::with_capacity(64),
                capacity: INDEX_BUFFER_START_CAPACITY,
            },
            uniform_buffer,
            // Buffers on wgpu are zero initialized, so this is indeed its current state!
            previous_uniform_buffer_content: UniformBuffer {
                screen_size_in_points: [0.0, 0.0],
                dithering: 0,
                _padding: 0,
            },
            uniform_bind_group,
            texture_bind_group_layout,
            textures: HashMap::default(),
            next_user_texture_id: 0,
            samplers: HashMap::default(),
            dithering,
            callback_resources: CallbackResources::default(),
        }
    }

    /// Executes the egui renderer onto an existing wgpu renderpass.
<<<<<<< HEAD
    #[profiling::function]
    pub fn render<'rp>(
        &'rp self,
        render_pass: &mut wgpu::RenderPass<'rp>,
        paint_jobs: &'rp [epaint::ClippedPrimitive],
=======
    ///
    /// Note that the lifetime of `render_pass` is `'static` which requires a call to [`wgpu::RenderPass::forget_lifetime`].
    /// This allows users to pass resources that live outside of the callback resources to the render pass.
    /// The render pass internally keeps all referenced resources alive as long as necessary.
    /// The only consequence of `forget_lifetime` is that any operation on the parent encoder will cause a runtime error
    /// instead of a compile time error.
    pub fn render(
        &self,
        render_pass: &mut wgpu::RenderPass<'static>,
        paint_jobs: &[epaint::ClippedPrimitive],
>>>>>>> 1603f058
        screen_descriptor: &ScreenDescriptor,
    ) {
        let pixels_per_point = screen_descriptor.pixels_per_point;
        let size_in_pixels = screen_descriptor.size_in_pixels;

        // Whether or not we need to reset the render pass because a paint callback has just
        // run.
        let mut needs_reset = true;

        let mut index_buffer_slices = self.index_buffer.slices.iter();
        let mut vertex_buffer_slices = self.vertex_buffer.slices.iter();

        for epaint::ClippedPrimitive {
            clip_rect,
            primitive,
        } in paint_jobs
        {
            if needs_reset {
                render_pass.set_viewport(
                    0.0,
                    0.0,
                    size_in_pixels[0] as f32,
                    size_in_pixels[1] as f32,
                    0.0,
                    1.0,
                );
                render_pass.set_pipeline(&self.pipeline);
                render_pass.set_bind_group(0, &self.uniform_bind_group, &[]);
                needs_reset = false;
            }

            {
                let rect = ScissorRect::new(clip_rect, pixels_per_point, size_in_pixels);

                if rect.width == 0 || rect.height == 0 {
                    // Skip rendering zero-sized clip areas.
                    if let Primitive::Mesh(_) = primitive {
                        // If this is a mesh, we need to advance the index and vertex buffer iterators:
                        index_buffer_slices.next().unwrap();
                        vertex_buffer_slices.next().unwrap();
                    }
                    continue;
                }

                render_pass.set_scissor_rect(rect.x, rect.y, rect.width, rect.height);
            }

            match primitive {
                Primitive::Mesh(mesh) => {
                    let index_buffer_slice = index_buffer_slices.next().unwrap();
                    let vertex_buffer_slice = vertex_buffer_slices.next().unwrap();

                    if let Some(Texture { bind_group, .. }) = self.textures.get(&mesh.texture_id) {
                        render_pass.set_bind_group(1, bind_group, &[]);
                        render_pass.set_index_buffer(
                            self.index_buffer.buffer.slice(
                                index_buffer_slice.start as u64..index_buffer_slice.end as u64,
                            ),
                            wgpu::IndexFormat::Uint32,
                        );
                        render_pass.set_vertex_buffer(
                            0,
                            self.vertex_buffer.buffer.slice(
                                vertex_buffer_slice.start as u64..vertex_buffer_slice.end as u64,
                            ),
                        );
                        render_pass.draw_indexed(0..mesh.indices.len() as u32, 0, 0..1);
                    } else {
                        log::warn!("Missing texture: {:?}", mesh.texture_id);
                    }
                }
                Primitive::Callback(callback) => {
                    let Some(cbfn) = callback.callback.downcast_ref::<Callback>() else {
                        // We already warned in the `prepare` callback
                        continue;
                    };

                    let info = PaintCallbackInfo {
                        viewport: callback.rect,
                        clip_rect: *clip_rect,
                        pixels_per_point,
                        screen_size_px: size_in_pixels,
                    };

                    let viewport_px = info.viewport_in_pixels();
                    if viewport_px.width_px > 0 && viewport_px.height_px > 0 {
                        profiling::scope!("callback");

                        needs_reset = true;

                        // We're setting a default viewport for the render pass as a
                        // courtesy for the user, so that they don't have to think about
                        // it in the simple case where they just want to fill the whole
                        // paint area.
                        //
                        // The user still has the possibility of setting their own custom
                        // viewport during the paint callback, effectively overriding this
                        // one.
                        render_pass.set_viewport(
                            viewport_px.left_px as f32,
                            viewport_px.top_px as f32,
                            viewport_px.width_px as f32,
                            viewport_px.height_px as f32,
                            0.0,
                            1.0,
                        );

                        cbfn.0.paint(info, render_pass, &self.callback_resources);
                    }
                }
            }
        }

        render_pass.set_scissor_rect(0, 0, size_in_pixels[0], size_in_pixels[1]);
    }

    /// Should be called before [`Self::render`].
    #[profiling::function]
    pub fn update_texture(
        &mut self,
        device: &wgpu::Device,
        queue: &wgpu::Queue,
        id: epaint::TextureId,
        image_delta: &epaint::ImageDelta,
    ) {
        let width = image_delta.image.width() as u32;
        let height = image_delta.image.height() as u32;

        let size = wgpu::Extent3d {
            width,
            height,
            depth_or_array_layers: 1,
        };

        let data_color32 = match &image_delta.image {
            epaint::ImageData::Color(image) => {
                assert_eq!(
                    width as usize * height as usize,
                    image.pixels.len(),
                    "Mismatch between texture size and texel count"
                );
                Cow::Borrowed(&image.pixels)
            }
            epaint::ImageData::Font(image) => {
                assert_eq!(
                    width as usize * height as usize,
                    image.pixels.len(),
                    "Mismatch between texture size and texel count"
                );
                profiling::scope!("font -> sRGBA");
                Cow::Owned(image.srgba_pixels(None).collect::<Vec<epaint::Color32>>())
            }
        };
        let data_bytes: &[u8] = bytemuck::cast_slice(data_color32.as_slice());

        let queue_write_data_to_texture = |texture, origin| {
            profiling::scope!("write_texture");
            queue.write_texture(
                wgpu::ImageCopyTexture {
                    texture,
                    mip_level: 0,
                    origin,
                    aspect: wgpu::TextureAspect::All,
                },
                data_bytes,
                wgpu::ImageDataLayout {
                    offset: 0,
                    bytes_per_row: Some(4 * width),
                    rows_per_image: Some(height),
                },
                size,
            );
        };

        // Use same label for all resources associated with this texture id (no point in retyping the type)
        let label_str = format!("egui_texid_{id:?}");
        let label = Some(label_str.as_str());

        let (texture, origin, bind_group) = if let Some(pos) = image_delta.pos {
            // update the existing texture
            let Texture {
                texture,
                bind_group,
                options,
            } = self
                .textures
                .remove(&id)
                .expect("Tried to update a texture that has not been allocated yet.");
            let texture = texture.expect("Tried to update user texture.");
            let options = options.expect("Tried to update user texture.");
            let origin = wgpu::Origin3d {
                x: pos[0] as u32,
                y: pos[1] as u32,
                z: 0,
            };

            (
                texture,
                origin,
                // If the TextureOptions are the same as the previous ones, we can reuse the bind group. Otherwise we
                // have to recreate it.
                if image_delta.options == options {
                    Some(bind_group)
                } else {
                    None
                },
            )
        } else {
            // allocate a new texture
            let texture = {
                profiling::scope!("create_texture");
                device.create_texture(&wgpu::TextureDescriptor {
                    label,
                    size,
                    mip_level_count: 1,
                    sample_count: 1,
                    dimension: wgpu::TextureDimension::D2,
                    format: wgpu::TextureFormat::Rgba8UnormSrgb, // Minspec for wgpu WebGL emulation is WebGL2, so this should always be supported.
                    usage: wgpu::TextureUsages::TEXTURE_BINDING | wgpu::TextureUsages::COPY_DST,
                    view_formats: &[wgpu::TextureFormat::Rgba8UnormSrgb],
                })
            };
            let origin = wgpu::Origin3d::ZERO;
            (texture, origin, None)
        };

        let bind_group = bind_group.unwrap_or_else(|| {
            let sampler = self
                .samplers
                .entry(image_delta.options)
                .or_insert_with(|| create_sampler(image_delta.options, device));
            device.create_bind_group(&wgpu::BindGroupDescriptor {
                label,
                layout: &self.texture_bind_group_layout,
                entries: &[
                    wgpu::BindGroupEntry {
                        binding: 0,
                        resource: wgpu::BindingResource::TextureView(
                            &texture.create_view(&wgpu::TextureViewDescriptor::default()),
                        ),
                    },
                    wgpu::BindGroupEntry {
                        binding: 1,
                        resource: wgpu::BindingResource::Sampler(sampler),
                    },
                ],
            })
        });

        queue_write_data_to_texture(&texture, origin);
        self.textures.insert(
            id,
            Texture {
                texture: Some(texture),
                bind_group,
                options: Some(image_delta.options),
            },
        );
    }

    pub fn free_texture(&mut self, id: &epaint::TextureId) {
        if let Some(texture) = self.textures.remove(id).and_then(|t| t.texture) {
            texture.destroy();
        }
    }

    /// Get the WGPU texture and bind group associated to a texture that has been allocated by egui.
    ///
    /// This could be used by custom paint hooks to render images that have been added through
    /// [`epaint::Context::load_texture`](https://docs.rs/egui/latest/egui/struct.Context.html#method.load_texture).
    pub fn texture(&self, id: &epaint::TextureId) -> Option<&Texture> {
        self.textures.get(id)
    }

    /// Registers a [`wgpu::Texture`] with a [`epaint::TextureId`].
    ///
    /// This enables the application to reference the texture inside an image ui element.
    /// This effectively enables off-screen rendering inside the egui UI. Texture must have
    /// the texture format [`wgpu::TextureFormat::Rgba8UnormSrgb`].
    pub fn register_native_texture(
        &mut self,
        device: &wgpu::Device,
        texture: &wgpu::TextureView,
        texture_filter: wgpu::FilterMode,
    ) -> epaint::TextureId {
        self.register_native_texture_with_sampler_options(
            device,
            texture,
            wgpu::SamplerDescriptor {
                label: Some(format!("egui_user_image_{}", self.next_user_texture_id).as_str()),
                mag_filter: texture_filter,
                min_filter: texture_filter,
                ..Default::default()
            },
        )
    }

    /// Registers a [`wgpu::Texture`] with an existing [`epaint::TextureId`].
    ///
    /// This enables applications to reuse [`epaint::TextureId`]s.
    pub fn update_egui_texture_from_wgpu_texture(
        &mut self,
        device: &wgpu::Device,
        texture: &wgpu::TextureView,
        texture_filter: wgpu::FilterMode,
        id: epaint::TextureId,
    ) {
        self.update_egui_texture_from_wgpu_texture_with_sampler_options(
            device,
            texture,
            wgpu::SamplerDescriptor {
                label: Some(format!("egui_user_image_{}", self.next_user_texture_id).as_str()),
                mag_filter: texture_filter,
                min_filter: texture_filter,
                ..Default::default()
            },
            id,
        );
    }

    /// Registers a [`wgpu::Texture`] with a [`epaint::TextureId`] while also accepting custom
    /// [`wgpu::SamplerDescriptor`] options.
    ///
    /// This allows applications to specify individual minification/magnification filters as well as
    /// custom mipmap and tiling options.
    ///
    /// The texture must have the format [`wgpu::TextureFormat::Rgba8UnormSrgb`].
    /// Any compare function supplied in the [`wgpu::SamplerDescriptor`] will be ignored.
    #[allow(clippy::needless_pass_by_value)] // false positive
    #[profiling::function]
    pub fn register_native_texture_with_sampler_options(
        &mut self,
        device: &wgpu::Device,
        texture: &wgpu::TextureView,
        sampler_descriptor: wgpu::SamplerDescriptor<'_>,
    ) -> epaint::TextureId {
        let sampler = device.create_sampler(&wgpu::SamplerDescriptor {
            compare: None,
            ..sampler_descriptor
        });

        let bind_group = device.create_bind_group(&wgpu::BindGroupDescriptor {
            label: Some(format!("egui_user_image_{}", self.next_user_texture_id).as_str()),
            layout: &self.texture_bind_group_layout,
            entries: &[
                wgpu::BindGroupEntry {
                    binding: 0,
                    resource: wgpu::BindingResource::TextureView(texture),
                },
                wgpu::BindGroupEntry {
                    binding: 1,
                    resource: wgpu::BindingResource::Sampler(&sampler),
                },
            ],
        });

        let id = epaint::TextureId::User(self.next_user_texture_id);
        self.textures.insert(
            id,
            Texture {
                texture: None,
                bind_group,
                options: None,
            },
        );
        self.next_user_texture_id += 1;

        id
    }

    /// Registers a [`wgpu::Texture`] with an existing [`epaint::TextureId`] while also accepting custom
    /// [`wgpu::SamplerDescriptor`] options.
    ///
    /// This allows applications to reuse [`epaint::TextureId`]s created with custom sampler options.
    #[allow(clippy::needless_pass_by_value)] // false positive
    #[profiling::function]
    pub fn update_egui_texture_from_wgpu_texture_with_sampler_options(
        &mut self,
        device: &wgpu::Device,
        texture: &wgpu::TextureView,
        sampler_descriptor: wgpu::SamplerDescriptor<'_>,
        id: epaint::TextureId,
    ) {
        let Texture {
            bind_group: user_texture_binding,
            ..
        } = self
            .textures
            .get_mut(&id)
            .expect("Tried to update a texture that has not been allocated yet.");

        let sampler = device.create_sampler(&wgpu::SamplerDescriptor {
            compare: None,
            ..sampler_descriptor
        });

        let bind_group = device.create_bind_group(&wgpu::BindGroupDescriptor {
            label: Some(format!("egui_user_image_{}", self.next_user_texture_id).as_str()),
            layout: &self.texture_bind_group_layout,
            entries: &[
                wgpu::BindGroupEntry {
                    binding: 0,
                    resource: wgpu::BindingResource::TextureView(texture),
                },
                wgpu::BindGroupEntry {
                    binding: 1,
                    resource: wgpu::BindingResource::Sampler(&sampler),
                },
            ],
        });

        *user_texture_binding = bind_group;
    }

    /// Uploads the uniform, vertex and index data used by the renderer.
    /// Should be called before [`Self::render`].
    ///
    /// Returns all user-defined command buffers gathered from [`CallbackTrait::prepare`] & [`CallbackTrait::finish_prepare`] callbacks.
    #[profiling::function]
    pub fn update_buffers(
        &mut self,
        device: &wgpu::Device,
        queue: &wgpu::Queue,
        encoder: &mut wgpu::CommandEncoder,
        paint_jobs: &[epaint::ClippedPrimitive],
        screen_descriptor: &ScreenDescriptor,
    ) -> Vec<wgpu::CommandBuffer> {
        let screen_size_in_points = screen_descriptor.screen_size_in_points();

        let uniform_buffer_content = UniformBuffer {
            screen_size_in_points,
            dithering: u32::from(self.dithering),
            _padding: Default::default(),
        };
        if uniform_buffer_content != self.previous_uniform_buffer_content {
            profiling::scope!("update uniforms");
            queue.write_buffer(
                &self.uniform_buffer,
                0,
                bytemuck::cast_slice(&[uniform_buffer_content]),
            );
            self.previous_uniform_buffer_content = uniform_buffer_content;
        }

        // Determine how many vertices & indices need to be rendered, and gather prepare callbacks
        let mut callbacks = Vec::new();
        let (vertex_count, index_count) = {
            profiling::scope!("count_vertices_indices");
            paint_jobs.iter().fold((0, 0), |acc, clipped_primitive| {
                match &clipped_primitive.primitive {
                    Primitive::Mesh(mesh) => {
                        (acc.0 + mesh.vertices.len(), acc.1 + mesh.indices.len())
                    }
                    Primitive::Callback(callback) => {
                        if let Some(c) = callback.callback.downcast_ref::<Callback>() {
                            callbacks.push(c.0.as_ref());
                        } else {
                            log::warn!("Unknown paint callback: expected `egui_wgpu::Callback`");
                        };
                        acc
                    }
                }
            })
        };

        if index_count > 0 {
            profiling::scope!("indices", index_count.to_string().as_str());

            self.index_buffer.slices.clear();

            let required_index_buffer_size = (std::mem::size_of::<u32>() * index_count) as u64;
            if self.index_buffer.capacity < required_index_buffer_size {
                // Resize index buffer if needed.
                self.index_buffer.capacity =
                    (self.index_buffer.capacity * 2).at_least(required_index_buffer_size);
                self.index_buffer.buffer = create_index_buffer(device, self.index_buffer.capacity);
            }

            let index_buffer_staging = queue.write_buffer_with(
                &self.index_buffer.buffer,
                0,
                NonZeroU64::new(required_index_buffer_size).unwrap(),
            );

            let Some(mut index_buffer_staging) = index_buffer_staging else {
                panic!("Failed to create staging buffer for index data. Index count: {index_count}. Required index buffer size: {required_index_buffer_size}. Actual size {} and capacity: {} (bytes)", self.index_buffer.buffer.size(), self.index_buffer.capacity);
            };

            let mut index_offset = 0;
            for epaint::ClippedPrimitive { primitive, .. } in paint_jobs {
                match primitive {
                    Primitive::Mesh(mesh) => {
                        let size = mesh.indices.len() * std::mem::size_of::<u32>();
                        let slice = index_offset..(size + index_offset);
                        index_buffer_staging[slice.clone()]
                            .copy_from_slice(bytemuck::cast_slice(&mesh.indices));
                        self.index_buffer.slices.push(slice);
                        index_offset += size;
                    }
                    Primitive::Callback(_) => {}
                }
            }
        }
        if vertex_count > 0 {
            profiling::scope!("vertices", vertex_count.to_string().as_str());

            self.vertex_buffer.slices.clear();

            let required_vertex_buffer_size = (std::mem::size_of::<Vertex>() * vertex_count) as u64;
            if self.vertex_buffer.capacity < required_vertex_buffer_size {
                // Resize vertex buffer if needed.
                self.vertex_buffer.capacity =
                    (self.vertex_buffer.capacity * 2).at_least(required_vertex_buffer_size);
                self.vertex_buffer.buffer =
                    create_vertex_buffer(device, self.vertex_buffer.capacity);
            }

            let vertex_buffer_staging = queue.write_buffer_with(
                &self.vertex_buffer.buffer,
                0,
                NonZeroU64::new(required_vertex_buffer_size).unwrap(),
            );

            let Some(mut vertex_buffer_staging) = vertex_buffer_staging else {
                panic!("Failed to create staging buffer for vertex data. Vertex count: {vertex_count}. Required vertex buffer size: {required_vertex_buffer_size}. Actual size {} and capacity: {} (bytes)", self.vertex_buffer.buffer.size(), self.vertex_buffer.capacity);
            };

            let mut vertex_offset = 0;
            for epaint::ClippedPrimitive { primitive, .. } in paint_jobs {
                match primitive {
                    Primitive::Mesh(mesh) => {
                        let size = mesh.vertices.len() * std::mem::size_of::<Vertex>();
                        let slice = vertex_offset..(size + vertex_offset);
                        vertex_buffer_staging[slice.clone()]
                            .copy_from_slice(bytemuck::cast_slice(&mesh.vertices));
                        self.vertex_buffer.slices.push(slice);
                        vertex_offset += size;
                    }
                    Primitive::Callback(_) => {}
                }
            }
        }

        let mut user_cmd_bufs = Vec::new();
        {
            profiling::scope!("prepare callbacks");
            for callback in &callbacks {
                user_cmd_bufs.extend(callback.prepare(
                    device,
                    queue,
                    screen_descriptor,
                    encoder,
                    &mut self.callback_resources,
                ));
            }
        }
        {
            profiling::scope!("finish prepare callbacks");
            for callback in &callbacks {
                user_cmd_bufs.extend(callback.finish_prepare(
                    device,
                    queue,
                    encoder,
                    &mut self.callback_resources,
                ));
            }
        }

        user_cmd_bufs
    }
}

fn create_sampler(
    options: epaint::textures::TextureOptions,
    device: &wgpu::Device,
) -> wgpu::Sampler {
    let mag_filter = match options.magnification {
        epaint::textures::TextureFilter::Nearest => wgpu::FilterMode::Nearest,
        epaint::textures::TextureFilter::Linear => wgpu::FilterMode::Linear,
    };
    let min_filter = match options.minification {
        epaint::textures::TextureFilter::Nearest => wgpu::FilterMode::Nearest,
        epaint::textures::TextureFilter::Linear => wgpu::FilterMode::Linear,
    };
    let address_mode = match options.wrap_mode {
        epaint::textures::TextureWrapMode::ClampToEdge => wgpu::AddressMode::ClampToEdge,
        epaint::textures::TextureWrapMode::Repeat => wgpu::AddressMode::Repeat,
        epaint::textures::TextureWrapMode::MirroredRepeat => wgpu::AddressMode::MirrorRepeat,
    };
    device.create_sampler(&wgpu::SamplerDescriptor {
        label: Some(&format!(
            "egui sampler (mag: {mag_filter:?}, min {min_filter:?})"
        )),
        mag_filter,
        min_filter,
        address_mode_u: address_mode,
        address_mode_v: address_mode,
        ..Default::default()
    })
}

#[profiling::function]
fn create_vertex_buffer(device: &wgpu::Device, size: u64) -> wgpu::Buffer {
    device.create_buffer(&wgpu::BufferDescriptor {
        label: Some("egui_vertex_buffer"),
        usage: wgpu::BufferUsages::VERTEX | wgpu::BufferUsages::COPY_DST,
        size,
        mapped_at_creation: false,
    })
}

#[profiling::function]
fn create_index_buffer(device: &wgpu::Device, size: u64) -> wgpu::Buffer {
    device.create_buffer(&wgpu::BufferDescriptor {
        label: Some("egui_index_buffer"),
        usage: wgpu::BufferUsages::INDEX | wgpu::BufferUsages::COPY_DST,
        size,
        mapped_at_creation: false,
    })
}

/// A Rect in physical pixel space, used for setting clipping rectangles.
struct ScissorRect {
    x: u32,
    y: u32,
    width: u32,
    height: u32,
}

impl ScissorRect {
    fn new(clip_rect: &epaint::Rect, pixels_per_point: f32, target_size: [u32; 2]) -> Self {
        // Transform clip rect to physical pixels:
        let clip_min_x = pixels_per_point * clip_rect.min.x;
        let clip_min_y = pixels_per_point * clip_rect.min.y;
        let clip_max_x = pixels_per_point * clip_rect.max.x;
        let clip_max_y = pixels_per_point * clip_rect.max.y;

        // Round to integer:
        let clip_min_x = clip_min_x.round() as u32;
        let clip_min_y = clip_min_y.round() as u32;
        let clip_max_x = clip_max_x.round() as u32;
        let clip_max_y = clip_max_y.round() as u32;

        // Clamp:
        let clip_min_x = clip_min_x.clamp(0, target_size[0]);
        let clip_min_y = clip_min_y.clamp(0, target_size[1]);
        let clip_max_x = clip_max_x.clamp(clip_min_x, target_size[0]);
        let clip_max_y = clip_max_y.clamp(clip_min_y, target_size[1]);

        Self {
            x: clip_min_x,
            y: clip_min_y,
            width: clip_max_x - clip_min_x,
            height: clip_max_y - clip_min_y,
        }
    }
}

// Look at the feature flag for an explanation.
#[cfg(not(all(
    target_arch = "wasm32",
    not(feature = "fragile-send-sync-non-atomic-wasm"),
)))]
#[test]
fn renderer_impl_send_sync() {
    fn assert_send_sync<T: Send + Sync>() {}
    assert_send_sync::<Renderer>();
}<|MERGE_RESOLUTION|>--- conflicted
+++ resolved
@@ -407,24 +407,17 @@
     }
 
     /// Executes the egui renderer onto an existing wgpu renderpass.
-<<<<<<< HEAD
-    #[profiling::function]
-    pub fn render<'rp>(
-        &'rp self,
-        render_pass: &mut wgpu::RenderPass<'rp>,
-        paint_jobs: &'rp [epaint::ClippedPrimitive],
-=======
     ///
     /// Note that the lifetime of `render_pass` is `'static` which requires a call to [`wgpu::RenderPass::forget_lifetime`].
     /// This allows users to pass resources that live outside of the callback resources to the render pass.
     /// The render pass internally keeps all referenced resources alive as long as necessary.
     /// The only consequence of `forget_lifetime` is that any operation on the parent encoder will cause a runtime error
     /// instead of a compile time error.
+    #[profiling::function]
     pub fn render(
         &self,
         render_pass: &mut wgpu::RenderPass<'static>,
         paint_jobs: &[epaint::ClippedPrimitive],
->>>>>>> 1603f058
         screen_descriptor: &ScreenDescriptor,
     ) {
         let pixels_per_point = screen_descriptor.pixels_per_point;
