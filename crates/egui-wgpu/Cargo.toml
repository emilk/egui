--- conflicted
+++ resolved
@@ -36,12 +36,8 @@
 
 
 [dependencies]
-<<<<<<< HEAD
-egui = { version = "0.22.0", path = "../egui", default-features = false }
-epaint = { version = "0.22.0", path = "../epaint", default-features = false, features = [
-=======
+egui = { version = "0.23.0", path = "../egui", default-features = false }
 epaint = { version = "0.23.0", path = "../epaint", default-features = false, features = [
->>>>>>> 12b6f2c3
   "bytemuck",
 ] }
 
