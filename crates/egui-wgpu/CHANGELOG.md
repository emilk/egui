# Changelog for egui-wgpu
All notable changes to the `egui-wgpu` integration will be noted in this file.


## Unreleased
<<<<<<< HEAD
* Add `read_screan_rgba` to the egui-wgpu `Painter`, to allow for capturing the current frame when using wgpu. Used in conjunction with `Frame::request_screenshot`. ([#2676](https://github.com/emilk/egui/pull/2676))
=======
* Add `read_screen_rgba` to the egui-wgpu `Painter`, to allow for capturing the current frame when using wgpu. Used in conjunction with `Frame::request_screenshot`. ([#2676](https://github.com/emilk/egui/pull/2676))
>>>>>>> 33aa4d69
* Improve performance of `update_buffers` ([#2820](https://github.com/emilk/egui/pull/2820))
* Added support for multisampling (MSAA) ([#2878](https://github.com/emilk/egui/pull/2878))


## 0.21.0 - 2023-02-08
* Update to `wgpu` 0.15 ([#2629](https://github.com/emilk/egui/pull/2629))
* Return `Err` instead of panic if we can't find a device ([#2428](https://github.com/emilk/egui/pull/2428)).
* `winit::Painter::set_window` is now `async` ([#2434](https://github.com/emilk/egui/pull/2434)).
* `egui-wgpu` now only depends on `epaint` instead of the entire `egui` ([#2438](https://github.com/emilk/egui/pull/2438)).
* `winit::Painter` now supports transparent backbuffer ([#2684](https://github.com/emilk/egui/pull/2684)).


## 0.20.0 - 2022-12-08 - web support
* Renamed `RenderPass` to `Renderer`.
* Renamed `RenderPass::execute` to `RenderPass::render`.
* Renamed `RenderPass::execute_with_renderpass` to `Renderer::render` (replacing existing `Renderer::render`)
* Reexported `Renderer`.
* You can now use `egui-wgpu` on web, using WebGL ([#2107](https://github.com/emilk/egui/pull/2107)).
* `Renderer` no longer handles pass creation and depth buffer creation ([#2136](https://github.com/emilk/egui/pull/2136))
* `PrepareCallback` now passes `wgpu::CommandEncoder` ([#2136](https://github.com/emilk/egui/pull/2136))
* `PrepareCallback` can now returns `wgpu::CommandBuffer` that are bundled into a single `wgpu::Queue::submit` call ([#2230](https://github.com/emilk/egui/pull/2230))
* Only a single vertex & index buffer is now created and resized when necessary (previously, vertex/index buffers were allocated for every mesh) ([#2148](https://github.com/emilk/egui/pull/2148)).
* `Renderer::update_texture` no longer creates a new `wgpu::Sampler` with every new texture ([#2198](https://github.com/emilk/egui/pull/2198))
* `Painter`'s instance/device/adapter/surface creation is now configurable via `WgpuConfiguration` ([#2207](https://github.com/emilk/egui/pull/2207))
* Fix panic on using a depth buffer ([#2316](https://github.com/emilk/egui/pull/2316))


## 0.19.0 - 2022-08-20
* Enables deferred render + surface state initialization for Android ([#1634](https://github.com/emilk/egui/pull/1634)).
* Make `RenderPass` `Send` and `Sync` ([#1883](https://github.com/emilk/egui/pull/1883)).


## 0.18.0 - 2022-05-15
First published version since moving the code into the `egui` repository from <https://github.com/LU15W1R7H/eww>.<|MERGE_RESOLUTION|>--- conflicted
+++ resolved
@@ -3,11 +3,7 @@
 
 
 ## Unreleased
-<<<<<<< HEAD
-* Add `read_screan_rgba` to the egui-wgpu `Painter`, to allow for capturing the current frame when using wgpu. Used in conjunction with `Frame::request_screenshot`. ([#2676](https://github.com/emilk/egui/pull/2676))
-=======
 * Add `read_screen_rgba` to the egui-wgpu `Painter`, to allow for capturing the current frame when using wgpu. Used in conjunction with `Frame::request_screenshot`. ([#2676](https://github.com/emilk/egui/pull/2676))
->>>>>>> 33aa4d69
 * Improve performance of `update_buffers` ([#2820](https://github.com/emilk/egui/pull/2820))
 * Added support for multisampling (MSAA) ([#2878](https://github.com/emilk/egui/pull/2878))
 
