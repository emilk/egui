--- conflicted
+++ resolved
@@ -361,24 +361,6 @@
             .map_or(0, |r| r.integration.egui_ctx.frame_nr_for(viewport_id))
     }
 
-<<<<<<< HEAD
-    fn is_focused(&self, window_id: WindowId) -> bool {
-        if let Some(running) = &self.running {
-            let glutin = running.glutin.borrow();
-            if let Some(viewport_id) = glutin.viewport_from_window.get(&window_id) {
-                return glutin.focused_viewport == Some(*viewport_id);
-            }
-        }
-
-        false
-    }
-
-    fn integration(&self) -> Option<&EpiIntegration> {
-        self.running.as_ref().map(|r| &r.integration)
-    }
-
-=======
->>>>>>> ded8dbd4
     fn window(&self, window_id: WindowId) -> Option<Arc<Window>> {
         let running = self.running.as_ref()?;
         let glutin = running.glutin.borrow();
