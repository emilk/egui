//! Note that this file contains code very similar to [`wgpu_integration`].
//! When making changes to one you often also want to apply it to the other.
//!
//! This is also very complex code, and not very pretty.
//! There is a bunch of improvements we could do,
//! like removing a bunch of `unwraps`.

#![allow(clippy::arc_with_non_send_sync)] // glow::Context was accidentally non-Sync in glow 0.13, but that will be fixed in future releases of glow: https://github.com/grovesNL/glow/commit/c4a5f7151b9b4bbb380faa06ec27415235d1bf7e

use std::{cell::RefCell, num::NonZeroU32, rc::Rc, sync::Arc, time::Instant};

use glutin::{
    config::GlConfig,
    context::NotCurrentGlContext,
    display::GetGlDisplay,
    prelude::{GlDisplay, PossiblyCurrentGlContext},
    surface::GlSurface,
};
use winit::{
    event_loop::{EventLoop, EventLoopProxy, EventLoopWindowTarget},
    window::{Window, WindowId},
};

use egui::{
    epaint::ahash::HashMap, DeferredViewportUiCallback, ImmediateViewport, ViewportBuilder,
    ViewportClass, ViewportId, ViewportIdMap, ViewportIdPair, ViewportInfo, ViewportOutput,
};
#[cfg(feature = "accesskit")]
use egui_winit::accesskit_winit;

use crate::{
    native::{epi_integration::EpiIntegration, winit_integration::create_egui_context},
    App, AppCreator, CreationContext, NativeOptions, Result, Storage,
};

use super::{
    winit_integration::{EventResult, UserEvent, WinitApp},
    *,
};

// ----------------------------------------------------------------------------
// Types:

pub struct GlowWinitApp {
    repaint_proxy: Arc<egui::mutex::Mutex<EventLoopProxy<UserEvent>>>,
    app_name: String,
    native_options: NativeOptions,
    running: Option<GlowWinitRunning>,

    // Note that since this `AppCreator` is FnOnce we are currently unable to support
    // re-initializing the `GlowWinitRunning` state on Android if the application
    // suspends and resumes.
    app_creator: Option<AppCreator>,
}

/// State that is initialized when the application is first starts running via
/// a Resumed event. On Android this ensures that any graphics state is only
/// initialized once the application has an associated `SurfaceView`.
struct GlowWinitRunning {
    integration: EpiIntegration,
    app: Box<dyn App>,

    // These needs to be shared with the immediate viewport renderer, hence the Rc/Arc/RefCells:
    glutin: Rc<RefCell<GlutinWindowContext>>,

    // NOTE: one painter shared by all viewports.
    painter: Rc<RefCell<egui_glow::Painter>>,
}

/// This struct will contain both persistent and temporary glutin state.
///
/// Platform Quirks:
/// * Microsoft Windows: requires that we create a window before opengl context.
/// * Android: window and surface should be destroyed when we receive a suspend event. recreate on resume event.
///
/// winit guarantees that we will get a Resumed event on startup on all platforms.
/// * Before Resumed event: `gl_config`, `gl_context` can be created at any time. on windows, a window must be created to get `gl_context`.
/// * Resumed: `gl_surface` will be created here. `window` will be re-created here for android.
/// * Suspended: on android, we drop window + surface.  on other platforms, we don't get Suspended event.
///
/// The setup is divided between the `new` fn and `on_resume` fn. we can just assume that `on_resume` is a continuation of
/// `new` fn on all platforms. only on android, do we get multiple resumed events because app can be suspended.
struct GlutinWindowContext {
    egui_ctx: egui::Context,

    swap_interval: glutin::surface::SwapInterval,
    gl_config: glutin::config::Config,

    max_texture_side: Option<usize>,

    current_gl_context: Option<glutin::context::PossiblyCurrentContext>,
    not_current_gl_context: Option<glutin::context::NotCurrentContext>,

    viewports: ViewportIdMap<Viewport>,
    viewport_from_window: HashMap<WindowId, ViewportId>,
    window_from_viewport: ViewportIdMap<WindowId>,

    focused_viewport: Option<ViewportId>,
}

struct Viewport {
    ids: ViewportIdPair,
    class: ViewportClass,
    builder: ViewportBuilder,
    deferred_commands: Vec<egui::viewport::ViewportCommand>,
    info: ViewportInfo,
    screenshot_requested: bool,

    /// The user-callback that shows the ui.
    /// None for immediate viewports.
    viewport_ui_cb: Option<Arc<DeferredViewportUiCallback>>,

    // These three live and die together.
    // TODO(emilk): clump them together into one struct!
    gl_surface: Option<glutin::surface::Surface<glutin::surface::WindowSurface>>,
    window: Option<Arc<Window>>,
    egui_winit: Option<egui_winit::State>,
}

// ----------------------------------------------------------------------------

impl GlowWinitApp {
    pub fn new(
        event_loop: &EventLoop<UserEvent>,
        app_name: &str,
        native_options: NativeOptions,
        app_creator: AppCreator,
    ) -> Self {
        crate::profile_function!();
        Self {
            repaint_proxy: Arc::new(egui::mutex::Mutex::new(event_loop.create_proxy())),
            app_name: app_name.to_owned(),
            native_options,
            running: None,
            app_creator: Some(app_creator),
        }
    }

    #[allow(unsafe_code)]
    fn create_glutin_windowed_context(
        egui_ctx: &egui::Context,
        event_loop: &EventLoopWindowTarget<UserEvent>,
        storage: Option<&dyn Storage>,
        native_options: &mut NativeOptions,
    ) -> Result<(GlutinWindowContext, egui_glow::Painter)> {
        crate::profile_function!();

        let window_settings = epi_integration::load_window_settings(storage);

        let winit_window_builder = epi_integration::viewport_builder(
            egui_ctx.zoom_factor(),
            event_loop,
            native_options,
            window_settings,
        )
        .with_visible(false); // Start hidden until we render the first frame to fix white flash on startup (https://github.com/emilk/egui/pull/3631)

        let mut glutin_window_context = unsafe {
            GlutinWindowContext::new(egui_ctx, winit_window_builder, native_options, event_loop)?
        };

        // Creates the window - must come before we create our glow context
        glutin_window_context.initialize_window(ViewportId::ROOT, event_loop)?;

        {
            let viewport = &glutin_window_context.viewports[&ViewportId::ROOT];
            let window = viewport.window.as_ref().unwrap(); // Can't fail - we just called `initialize_all_viewports`
            epi_integration::apply_window_settings(window, window_settings);
        }

        let gl = unsafe {
            crate::profile_scope!("glow::Context::from_loader_function");
            Arc::new(glow::Context::from_loader_function(|s| {
                let s = std::ffi::CString::new(s)
                    .expect("failed to construct C string from string for gl proc address");

                glutin_window_context.get_proc_address(&s)
            }))
        };

        let painter = egui_glow::Painter::new(gl, "", native_options.shader_version)?;

        Ok((glutin_window_context, painter))
    }

    fn init_run_state(
        &mut self,
        event_loop: &EventLoopWindowTarget<UserEvent>,
    ) -> Result<&mut GlowWinitRunning> {
        crate::profile_function!();

        let storage = epi_integration::create_storage(
            self.native_options
                .viewport
                .app_id
                .as_ref()
                .unwrap_or(&self.app_name),
        );

        let egui_ctx = create_egui_context(storage.as_deref());

        let (mut glutin, painter) = Self::create_glutin_windowed_context(
            &egui_ctx,
            event_loop,
            storage.as_deref(),
            &mut self.native_options,
        )?;
        let gl = painter.gl().clone();

        let max_texture_side = painter.max_texture_side();
        glutin.max_texture_side = Some(max_texture_side);
        for viewport in glutin.viewports.values_mut() {
            if let Some(egui_winit) = viewport.egui_winit.as_mut() {
                egui_winit.set_max_texture_side(max_texture_side);
            }
        }

        let system_theme =
            winit_integration::system_theme(&glutin.window(ViewportId::ROOT), &self.native_options);
        let painter = Rc::new(RefCell::new(painter));

        let integration = EpiIntegration::new(
            egui_ctx,
            &glutin.window(ViewportId::ROOT),
            system_theme,
            &self.app_name,
            &self.native_options,
            storage,
            Some(gl.clone()),
            Some(Box::new({
                let painter = painter.clone();
                move |native| painter.borrow_mut().register_native_texture(native)
            })),
            #[cfg(feature = "wgpu")]
            None,
        );

        {
            let event_loop_proxy = self.repaint_proxy.clone();
            integration
                .egui_ctx
                .set_request_repaint_callback(move |info| {
                    log::trace!("request_repaint_callback: {info:?}");
                    let when = Instant::now() + info.delay;
                    let frame_nr = info.current_frame_nr;
                    event_loop_proxy
                        .lock()
                        .send_event(UserEvent::RequestRepaint {
                            viewport_id: info.viewport_id,
                            when,
                            frame_nr,
                        })
                        .ok();
                });
        }

        #[cfg(feature = "accesskit")]
        {
            let event_loop_proxy = self.repaint_proxy.lock().clone();
            let viewport = glutin.viewports.get_mut(&ViewportId::ROOT).unwrap(); // we always have a root
            if let Viewport {
                window: Some(window),
                egui_winit: Some(egui_winit),
                ..
            } = viewport
            {
                integration.init_accesskit(egui_winit, window, event_loop_proxy);
            }
        }

        let theme = system_theme.unwrap_or(self.native_options.default_theme);
        integration.egui_ctx.set_visuals(theme.egui_visuals());

        if self
            .native_options
            .viewport
            .mouse_passthrough
            .unwrap_or(false)
        {
            if let Err(err) = glutin.window(ViewportId::ROOT).set_cursor_hittest(false) {
                log::warn!("set_cursor_hittest(false) failed: {err}");
            }
        }

        let app_creator = std::mem::take(&mut self.app_creator)
            .expect("Single-use AppCreator has unexpectedly already been taken");

        let app = {
            // Use latest raw_window_handle for eframe compatibility
            use raw_window_handle::{HasDisplayHandle as _, HasWindowHandle as _};

            let get_proc_address = |addr: &_| glutin.get_proc_address(addr);
            let window = glutin.window(ViewportId::ROOT);
            let cc = CreationContext {
                egui_ctx: integration.egui_ctx.clone(),
                integration_info: integration.frame.info().clone(),
                storage: integration.frame.storage(),
                gl: Some(gl),
                get_proc_address: Some(&get_proc_address),
                #[cfg(feature = "wgpu")]
                wgpu_render_state: None,
                raw_display_handle: window.display_handle().map(|h| h.as_raw()),
                raw_window_handle: window.window_handle().map(|h| h.as_raw()),
            };
            crate::profile_scope!("app_creator");
            app_creator(&cc)
        };

        let glutin = Rc::new(RefCell::new(glutin));

        {
            // Create weak pointers so that we don't keep
            // state alive for too long.
            let glutin = Rc::downgrade(&glutin);
            let painter = Rc::downgrade(&painter);
            let beginning = integration.beginning;

            let event_loop: *const EventLoopWindowTarget<UserEvent> = event_loop;

            egui::Context::set_immediate_viewport_renderer(move |egui_ctx, immediate_viewport| {
                if let (Some(glutin), Some(painter)) = (glutin.upgrade(), painter.upgrade()) {
                    // SAFETY: the event loop lives longer than
                    // the Rc:s we just upgraded above.
                    #[allow(unsafe_code)]
                    let event_loop = unsafe { event_loop.as_ref().unwrap() };

                    render_immediate_viewport(
                        event_loop,
                        egui_ctx,
                        &glutin,
                        &painter,
                        beginning,
                        immediate_viewport,
                    );
                } else {
                    log::warn!("render_sync_callback called after window closed");
                }
            });
        }

        Ok(self.running.insert(GlowWinitRunning {
            glutin,
            painter,
            integration,
            app,
        }))
    }
}

impl WinitApp for GlowWinitApp {
    fn frame_nr(&self, viewport_id: ViewportId) -> u64 {
        self.running
            .as_ref()
            .map_or(0, |r| r.integration.egui_ctx.frame_nr_for(viewport_id))
    }

    fn is_focused(&self, window_id: WindowId) -> bool {
        if let Some(running) = &self.running {
            let glutin = running.glutin.borrow();
            if let Some(window_id) = glutin.viewport_from_window.get(&window_id) {
                return glutin.focused_viewport == Some(*window_id);
            }
        }

        false
    }

    fn integration(&self) -> Option<&EpiIntegration> {
        self.running.as_ref().map(|r| &r.integration)
    }

    fn window(&self, window_id: WindowId) -> Option<Arc<Window>> {
        let running = self.running.as_ref()?;
        let glutin = running.glutin.borrow();
        let viewport_id = *glutin.viewport_from_window.get(&window_id)?;
        if let Some(viewport) = glutin.viewports.get(&viewport_id) {
            viewport.window.clone()
        } else {
            None
        }
    }

    fn window_id_from_viewport_id(&self, id: ViewportId) -> Option<WindowId> {
        self.running
            .as_ref()
            .and_then(|r| r.glutin.borrow().window_from_viewport.get(&id).copied())
    }

    fn save_and_destroy(&mut self) {
        if let Some(mut running) = self.running.take() {
            crate::profile_function!();

            running.integration.save(
                running.app.as_mut(),
                Some(&running.glutin.borrow().window(ViewportId::ROOT)),
            );
            running.app.on_exit(Some(running.painter.borrow().gl()));
            running.painter.borrow_mut().destroy();
        }
    }

    fn run_ui_and_paint(
        &mut self,
        event_loop: &EventLoopWindowTarget<UserEvent>,
        window_id: WindowId,
    ) -> EventResult {
        if let Some(running) = &mut self.running {
            running.run_ui_and_paint(event_loop, window_id)
        } else {
            EventResult::Wait
        }
    }

    fn on_event(
        &mut self,
        event_loop: &EventLoopWindowTarget<UserEvent>,
        event: &winit::event::Event<UserEvent>,
    ) -> Result<EventResult> {
        crate::profile_function!(winit_integration::short_event_description(event));

        Ok(match event {
            winit::event::Event::Resumed => {
                log::debug!("Event::Resumed");

                let running = if let Some(running) = &mut self.running {
                    // Not the first resume event. Create all outstanding windows.
                    running
                        .glutin
                        .borrow_mut()
                        .initialize_all_windows(event_loop);
                    running
                } else {
                    // First resume event. Created our root window etc.
                    self.init_run_state(event_loop)?
                };
                let window_id = running.glutin.borrow().window_from_viewport[&ViewportId::ROOT];
                EventResult::RepaintNow(window_id)
            }

            winit::event::Event::Suspended => {
                if let Some(running) = &mut self.running {
                    running.glutin.borrow_mut().on_suspend()?;
                }
                EventResult::Wait
            }

            winit::event::Event::WindowEvent { event, window_id } => {
                if let Some(running) = &mut self.running {
                    running.on_window_event(*window_id, event)
                } else {
                    EventResult::Wait
                }
            }

            winit::event::Event::DeviceEvent {
                device_id: _,
                event: winit::event::DeviceEvent::MouseMotion { delta },
            } => {
                if let Some(running) = &mut self.running {
                    let mut glutin = running.glutin.borrow_mut();
                    if let Some(viewport) = glutin
                        .focused_viewport
                        .and_then(|viewport| glutin.viewports.get_mut(&viewport))
                    {
                        if let Some(egui_winit) = viewport.egui_winit.as_mut() {
                            egui_winit.on_mouse_motion(*delta);
                        }

                        if let Some(window) = viewport.window.as_ref() {
                            EventResult::RepaintNext(window.id())
                        } else {
                            EventResult::Wait
                        }
                    } else {
                        EventResult::Wait
                    }
                } else {
                    EventResult::Wait
                }
            }

            #[cfg(feature = "accesskit")]
            winit::event::Event::UserEvent(UserEvent::AccessKitActionRequest(
                accesskit_winit::ActionRequestEvent { request, window_id },
            )) => {
                if let Some(running) = &self.running {
                    let mut glutin = running.glutin.borrow_mut();
                    if let Some(viewport_id) = glutin.viewport_from_window.get(window_id).copied() {
                        if let Some(viewport) = glutin.viewports.get_mut(&viewport_id) {
                            if let Some(egui_winit) = &mut viewport.egui_winit {
                                crate::profile_scope!("on_accesskit_action_request");
                                egui_winit.on_accesskit_action_request(request.clone());
                            }
                        }
                    }
                    // As a form of user input, accessibility actions should
                    // lead to a repaint.
                    EventResult::RepaintNext(*window_id)
                } else {
                    EventResult::Wait
                }
            }
            _ => EventResult::Wait,
        })
    }
}

impl GlowWinitRunning {
    fn run_ui_and_paint(
        &mut self,
        event_loop: &EventLoopWindowTarget<UserEvent>,
        window_id: WindowId,
    ) -> EventResult {
        crate::profile_function!();

        let Some(viewport_id) = self
            .glutin
            .borrow()
            .viewport_from_window
            .get(&window_id)
            .copied()
        else {
            return EventResult::Wait;
        };

        #[cfg(feature = "puffin")]
        puffin::GlobalProfiler::lock().new_frame();

        let mut frame_timer = crate::stopwatch::Stopwatch::new();
        frame_timer.start();

        {
            let glutin = self.glutin.borrow();
            let viewport = &glutin.viewports[&viewport_id];
            let is_immediate = viewport.viewport_ui_cb.is_none();
            if is_immediate && viewport_id != ViewportId::ROOT {
                // This will only happen if this is an immediate viewport.
                // That means that the viewport cannot be rendered by itself and needs his parent to be rendered.
                if let Some(parent_viewport) = glutin.viewports.get(&viewport.ids.parent) {
                    if let Some(window) = parent_viewport.window.as_ref() {
                        return EventResult::RepaintNext(window.id());
                    }
                }
                return EventResult::Wait;
            }
        }

        let (raw_input, viewport_ui_cb) = {
            let mut glutin = self.glutin.borrow_mut();
            let egui_ctx = glutin.egui_ctx.clone();
            let Some(viewport) = glutin.viewports.get_mut(&viewport_id) else {
                return EventResult::Wait;
            };
<<<<<<< HEAD

=======
>>>>>>> 21835c31
            let Some(window) = viewport.window.as_ref() else {
                return EventResult::Wait;
            };
            egui_winit::update_viewport_info(&mut viewport.info, &egui_ctx, window, false);

            let Some(egui_winit) = viewport.egui_winit.as_mut() else {
                return EventResult::Wait;
            };
            let mut raw_input = egui_winit.take_egui_input(window);
            let viewport_ui_cb = viewport.viewport_ui_cb.clone();

            self.integration.pre_update();

            raw_input.time = Some(self.integration.beginning.elapsed().as_secs_f64());
            raw_input.viewports = glutin
                .viewports
                .iter()
                .map(|(id, viewport)| (*id, viewport.info.clone()))
                .collect();

            (raw_input, viewport_ui_cb)
        };

        let clear_color = self
            .app
            .clear_color(&self.integration.egui_ctx.style().visuals);

        let has_many_viewports = self.glutin.borrow().viewports.len() > 1;
        let clear_before_update = !has_many_viewports; // HACK: for some reason, an early clear doesn't "take" on Mac with multiple viewports.

        if clear_before_update {
            // clear before we call update, so users can paint between clear-color and egui windows:

            let mut glutin = self.glutin.borrow_mut();
            let GlutinWindowContext {
                viewports,
                current_gl_context,
                ..
            } = &mut *glutin;
            let viewport = &viewports[&viewport_id];
            let Some(window) = viewport.window.as_ref() else {
                return EventResult::Wait;
            };
            let Some(gl_surface) = viewport.gl_surface.as_ref() else {
                return EventResult::Wait;
            };

            let screen_size_in_pixels: [u32; 2] = window.inner_size().into();

            {
                frame_timer.pause();
                change_gl_context(current_gl_context, gl_surface);
                frame_timer.resume();
            }

            self.painter
                .borrow()
                .clear(screen_size_in_pixels, clear_color);
        }

        // ------------------------------------------------------------
        // The update function, which could call immediate viewports,
        // so make sure we don't hold any locks here required by the immediate viewports rendeer.

        let full_output =
            self.integration
                .update(self.app.as_mut(), viewport_ui_cb.as_deref(), raw_input);

        // ------------------------------------------------------------

        let Self {
            integration,
            app,
            glutin,
            painter,
            ..
        } = self;

        let mut glutin = glutin.borrow_mut();
        let mut painter = painter.borrow_mut();

        let egui::FullOutput {
            platform_output,
            textures_delta,
            shapes,
            pixels_per_point,
            viewport_output,
        } = full_output;

        glutin.remove_viewports_not_in(&viewport_output);

        let GlutinWindowContext {
            viewports,
            current_gl_context,
            ..
        } = &mut *glutin;

        let Some(viewport) = viewports.get_mut(&viewport_id) else {
            return EventResult::Wait;
        };

        viewport.info.events.clear(); // they should have been processed
        let window = viewport.window.clone().unwrap();
        let gl_surface = viewport.gl_surface.as_ref().unwrap();
        let egui_winit = viewport.egui_winit.as_mut().unwrap();

        egui_winit.handle_platform_output(&window, platform_output);

        let clipped_primitives = integration.egui_ctx.tessellate(shapes, pixels_per_point);

        {
            // We may need to switch contexts again, because of immediate viewports:
            frame_timer.pause();
            change_gl_context(current_gl_context, gl_surface);
            frame_timer.resume();
        }

        let screen_size_in_pixels: [u32; 2] = window.inner_size().into();

        if !clear_before_update {
            painter.clear(screen_size_in_pixels, clear_color);
        }

        painter.paint_and_update_textures(
            screen_size_in_pixels,
            pixels_per_point,
            &clipped_primitives,
            &textures_delta,
        );

        {
            let screenshot_requested = std::mem::take(&mut viewport.screenshot_requested);
            if screenshot_requested {
                let screenshot = painter.read_screen_rgba(screen_size_in_pixels);
                egui_winit
                    .egui_input_mut()
                    .events
                    .push(egui::Event::Screenshot {
                        viewport_id,
                        image: screenshot.into(),
                    });
            }
            integration.post_rendering(&window);
        }

        {
            // vsync - don't count as frame-time:
            frame_timer.pause();
            crate::profile_scope!("swap_buffers");
            if let Err(err) = gl_surface.swap_buffers(
                current_gl_context
                    .as_ref()
                    .expect("failed to get current context to swap buffers"),
            ) {
                log::error!("swap_buffers failed: {err}");
            }
            frame_timer.resume();
        }

        // give it time to settle:
        #[cfg(feature = "__screenshot")]
        if integration.egui_ctx.frame_nr() == 2 {
            if let Ok(path) = std::env::var("EFRAME_SCREENSHOT_TO") {
                save_screeshot_and_exit(&path, &painter, screen_size_in_pixels);
            }
        }

        glutin.handle_viewport_output(event_loop, &integration.egui_ctx, &viewport_output);

        integration.report_frame_time(frame_timer.total_time_sec()); // don't count auto-save time as part of regular frame time

        integration.maybe_autosave(app.as_mut(), Some(&window));

        if window.is_minimized() == Some(true) {
            // On Mac, a minimized Window uses up all CPU:
            // https://github.com/emilk/egui/issues/325
            crate::profile_scope!("minimized_sleep");
            std::thread::sleep(std::time::Duration::from_millis(10));
        }

        if integration.should_close() {
            EventResult::Exit
        } else {
            EventResult::Wait
        }
    }

    fn on_window_event(
        &mut self,
        window_id: WindowId,
        event: &winit::event::WindowEvent,
    ) -> EventResult {
        crate::profile_function!(egui_winit::short_window_event_description(event));

        let mut glutin = self.glutin.borrow_mut();
        let viewport_id = glutin.viewport_from_window.get(&window_id).copied();

        // On Windows, if a window is resized by the user, it should repaint synchronously, inside the
        // event handler.
        //
        // If this is not done, the compositor will assume that the window does not want to redraw,
        // and continue ahead.
        //
        // In eframe's case, that causes the window to rapidly flicker, as it struggles to deliver
        // new frames to the compositor in time.
        //
        // The flickering is technically glutin or glow's fault, but we should be responding properly
        // to resizes anyway, as doing so avoids dropping frames.
        //
        // See: https://github.com/emilk/egui/issues/903
        let mut repaint_asap = false;

        match event {
            winit::event::WindowEvent::Focused(new_focused) => {
                glutin.focused_viewport = new_focused.then(|| viewport_id).flatten();
            }

            winit::event::WindowEvent::Resized(physical_size) => {
                // Resize with 0 width and height is used by winit to signal a minimize event on Windows.
                // See: https://github.com/rust-windowing/winit/issues/208
                // This solves an issue where the app would panic when minimizing on Windows.
                if 0 < physical_size.width && 0 < physical_size.height {
                    if let Some(viewport_id) = viewport_id {
                        repaint_asap = true;
                        glutin.resize(viewport_id, *physical_size);
                    }
                }
            }

            winit::event::WindowEvent::CloseRequested => {
                if viewport_id == Some(ViewportId::ROOT) && self.integration.should_close() {
                    log::debug!(
                        "Received WindowEvent::CloseRequested for main viewport - shutting down."
                    );
                    return EventResult::Exit;
                }

                log::debug!("Received WindowEvent::CloseRequested for viewport {viewport_id:?}");

                if let Some(viewport_id) = viewport_id {
                    if let Some(viewport) = glutin.viewports.get_mut(&viewport_id) {
                        // Tell viewport it should close:
                        viewport.info.events.push(egui::ViewportEvent::Close);

                        // We may need to repaint both us and our parent to close the window,
                        // and perhaps twice (once to notice the close-event, once again to enforce it).
                        // `request_repaint_of` does a double-repaint though:
                        self.integration.egui_ctx.request_repaint_of(viewport_id);
                        self.integration
                            .egui_ctx
                            .request_repaint_of(viewport.ids.parent);
                    }
                }
            }

            _ => {}
        }

        if self.integration.should_close() {
            return EventResult::Exit;
        }

        let mut event_response = egui_winit::EventResponse {
            consumed: false,
            repaint: false,
        };
        if let Some(viewport_id) = viewport_id {
            if let Some(viewport) = glutin.viewports.get_mut(&viewport_id) {
                if let (Some(window), Some(egui_winit)) =
                    (&viewport.window, &mut viewport.egui_winit)
                {
                    event_response = self.integration.on_window_event(window, egui_winit, event);
                }
            } else {
                log::trace!("Ignoring event: no viewport for {viewport_id:?}");
            }
        } else {
            log::trace!("Ignoring event: no viewport_id");
        }

        if event_response.repaint {
            if repaint_asap {
                EventResult::RepaintNow(window_id)
            } else {
                EventResult::RepaintNext(window_id)
            }
        } else {
            EventResult::Wait
        }
    }
}

fn change_gl_context(
    current_gl_context: &mut Option<glutin::context::PossiblyCurrentContext>,
    gl_surface: &glutin::surface::Surface<glutin::surface::WindowSurface>,
) {
    crate::profile_function!();

    if let Some(current_gl_context) = current_gl_context {
        crate::profile_scope!("is_current");
        if gl_surface.is_current(current_gl_context) {
            return; // Early-out to save a lot of time.
        }
    }

    let not_current = {
        crate::profile_scope!("make_not_current");
        current_gl_context
            .take()
            .unwrap()
            .make_not_current()
            .unwrap()
    };

    crate::profile_scope!("make_current");
    *current_gl_context = Some(not_current.make_current(gl_surface).unwrap());
}

impl GlutinWindowContext {
    #[allow(unsafe_code)]
    unsafe fn new(
        egui_ctx: &egui::Context,
        viewport_builder: ViewportBuilder,
        native_options: &NativeOptions,
        event_loop: &EventLoopWindowTarget<UserEvent>,
    ) -> Result<Self> {
        crate::profile_function!();

        // There is a lot of complexity with opengl creation,
        // so prefer extensive logging to get all the help we can to debug issues.

        use glutin::prelude::*;
        // convert native options to glutin options
        let hardware_acceleration = match native_options.hardware_acceleration {
            crate::HardwareAcceleration::Required => Some(true),
            crate::HardwareAcceleration::Preferred => None,
            crate::HardwareAcceleration::Off => Some(false),
        };
        let swap_interval = if native_options.vsync {
            glutin::surface::SwapInterval::Wait(NonZeroU32::MIN)
        } else {
            glutin::surface::SwapInterval::DontWait
        };
        /*  opengl setup flow goes like this:
            1. we create a configuration for opengl "Display" / "Config" creation
            2. choose between special extensions like glx or egl or wgl and use them to create config/display
            3. opengl context configuration
            4. opengl context creation
        */
        // start building config for gl display
        let config_template_builder = glutin::config::ConfigTemplateBuilder::new()
            .prefer_hardware_accelerated(hardware_acceleration)
            .with_depth_size(native_options.depth_buffer)
            .with_stencil_size(native_options.stencil_buffer)
            .with_transparency(native_options.viewport.transparent.unwrap_or(false));
        // we don't know if multi sampling option is set. so, check if its more than 0.
        let config_template_builder = if native_options.multisampling > 0 {
            config_template_builder.with_multisampling(
                native_options
                    .multisampling
                    .try_into()
                    .expect("failed to fit multisamples option of native_options into u8"),
            )
        } else {
            config_template_builder
        };

        log::debug!("trying to create glutin Display with config: {config_template_builder:?}");

        // Create GL display. This may probably create a window too on most platforms. Definitely on `MS windows`. Never on Android.
        let display_builder = glutin_winit::DisplayBuilder::new()
            // we might want to expose this option to users in the future. maybe using an env var or using native_options.
            .with_preference(glutin_winit::ApiPreference::FallbackEgl) // https://github.com/emilk/egui/issues/2520#issuecomment-1367841150
            .with_window_builder(Some(egui_winit::create_winit_window_builder(
                egui_ctx,
                event_loop,
                viewport_builder.clone(),
            )));

        let (window, gl_config) = {
            crate::profile_scope!("DisplayBuilder::build");

            display_builder
                .build(
                    event_loop,
                    config_template_builder.clone(),
                    |mut config_iterator| {
                        let config = config_iterator.next().expect(
                            "failed to find a matching configuration for creating glutin config",
                        );
                        log::debug!(
                            "using the first config from config picker closure. config: {config:?}"
                        );
                        config
                    },
                )
                .map_err(|e| crate::Error::NoGlutinConfigs(config_template_builder.build(), e))?
        };
        if let Some(window) = &window {
            egui_winit::apply_viewport_builder_to_window(egui_ctx, window, &viewport_builder);
        }

        let gl_display = gl_config.display();
        log::debug!(
            "successfully created GL Display with version: {} and supported features: {:?}",
            gl_display.version_string(),
            gl_display.supported_features()
        );
        let glutin_raw_window_handle = window.as_ref().map(|w| {
            use rwh_05::HasRawWindowHandle as _; // glutin stuck on old version of raw-window-handle
            w.raw_window_handle()
        });
        log::debug!("creating gl context using raw window handle: {glutin_raw_window_handle:?}");

        // create gl context. if core context cannot be created, try gl es context as fallback.
        let context_attributes =
            glutin::context::ContextAttributesBuilder::new().build(glutin_raw_window_handle);
        let fallback_context_attributes = glutin::context::ContextAttributesBuilder::new()
            .with_context_api(glutin::context::ContextApi::Gles(None))
            .build(glutin_raw_window_handle);

        let gl_context_result = unsafe {
            crate::profile_scope!("create_context");
            gl_config
                .display()
                .create_context(&gl_config, &context_attributes)
        };

        let gl_context = match gl_context_result {
            Ok(it) => it,
            Err(err) => {
                log::warn!("Failed to create context using default context attributes {context_attributes:?} due to error: {err}");
                log::debug!(
                    "Retrying with fallback context attributes: {fallback_context_attributes:?}"
                );
                unsafe {
                    gl_config
                        .display()
                        .create_context(&gl_config, &fallback_context_attributes)?
                }
            }
        };
        let not_current_gl_context = Some(gl_context);

        let mut viewport_from_window = HashMap::default();
        let mut window_from_viewport = ViewportIdMap::default();
        let mut info = ViewportInfo::default();
        if let Some(window) = &window {
            viewport_from_window.insert(window.id(), ViewportId::ROOT);
            window_from_viewport.insert(ViewportId::ROOT, window.id());
            egui_winit::update_viewport_info(&mut info, egui_ctx, window, true);
        }

        let mut viewports = ViewportIdMap::default();
        viewports.insert(
            ViewportId::ROOT,
            Viewport {
                ids: ViewportIdPair::ROOT,
                class: ViewportClass::Root,
                builder: viewport_builder,
                deferred_commands: vec![],
                info,
                screenshot_requested: false,
                viewport_ui_cb: None,
                gl_surface: None,
                window: window.map(Arc::new),
                egui_winit: None,
            },
        );

        // the fun part with opengl gl is that we never know whether there is an error. the context creation might have failed, but
        // it could keep working until we try to make surface current or swap buffers or something else. future glutin improvements might
        // help us start from scratch again if we fail context creation and go back to preferEgl or try with different config etc..
        // https://github.com/emilk/egui/pull/2541#issuecomment-1370767582

        let mut slf = Self {
            egui_ctx: egui_ctx.clone(),
            swap_interval,
            gl_config,
            current_gl_context: None,
            not_current_gl_context,
            viewports,
            viewport_from_window,
            max_texture_side: None,
            window_from_viewport,
            focused_viewport: Some(ViewportId::ROOT),
        };

        slf.initialize_window(ViewportId::ROOT, event_loop)?;

        Ok(slf)
    }

    /// Create a surface, window, and winit integration for all viewports lacking any of that.
    ///
    /// Errors will be logged.
    fn initialize_all_windows(&mut self, event_loop: &EventLoopWindowTarget<UserEvent>) {
        crate::profile_function!();

        let viewports: Vec<ViewportId> = self.viewports.keys().copied().collect();

        for viewport_id in viewports {
            if let Err(err) = self.initialize_window(viewport_id, event_loop) {
                log::error!("Failed to initialize a window for viewport {viewport_id:?}: {err}");
            }
        }
    }

    /// Create a surface, window, and winit integration for the viewport, if missing.
    #[allow(unsafe_code)]
    pub(crate) fn initialize_window(
        &mut self,
        viewport_id: ViewportId,
        event_loop: &EventLoopWindowTarget<UserEvent>,
    ) -> Result<()> {
        crate::profile_function!();

        let viewport = self
            .viewports
            .get_mut(&viewport_id)
            .expect("viewport doesn't exist");

        let window = if let Some(window) = &mut viewport.window {
            window
        } else {
            log::debug!("Creating a window for viewport {viewport_id:?}");
            let window_builder = egui_winit::create_winit_window_builder(
                &self.egui_ctx,
                event_loop,
                viewport.builder.clone(),
            );
            if window_builder.transparent() && self.gl_config.supports_transparency() == Some(false)
            {
                log::error!("Cannot create transparent window: the GL config does not support it");
            }
            let window =
                glutin_winit::finalize_window(event_loop, window_builder, &self.gl_config)?;
            egui_winit::apply_viewport_builder_to_window(
                &self.egui_ctx,
                &window,
                &viewport.builder,
            );

            egui_winit::update_viewport_info(&mut viewport.info, &self.egui_ctx, &window, true);
            viewport.window.insert(Arc::new(window))
        };

        viewport.egui_winit.get_or_insert_with(|| {
            log::debug!("Initializing egui_winit for viewport {viewport_id:?}");
            egui_winit::State::new(
                self.egui_ctx.clone(),
                viewport_id,
                event_loop,
                Some(window.scale_factor() as f32),
                self.max_texture_side,
            )
        });

        if viewport.gl_surface.is_none() {
            log::debug!("Creating a gl_surface for viewport {viewport_id:?}");

            // surface attributes
            let (width_px, height_px): (u32, u32) = window.inner_size().into();
            let width_px = NonZeroU32::new(width_px).unwrap_or(NonZeroU32::MIN);
            let height_px = NonZeroU32::new(height_px).unwrap_or(NonZeroU32::MIN);
            let surface_attributes = {
                use rwh_05::HasRawWindowHandle as _; // glutin stuck on old version of raw-window-handle
                glutin::surface::SurfaceAttributesBuilder::<glutin::surface::WindowSurface>::new()
                    .build(window.raw_window_handle(), width_px, height_px)
            };

            log::trace!("creating surface with attributes: {surface_attributes:?}");
            let gl_surface = unsafe {
                self.gl_config
                    .display()
                    .create_window_surface(&self.gl_config, &surface_attributes)?
            };

            log::trace!("surface created successfully: {gl_surface:?}. making context current");

            let not_current_gl_context =
                if let Some(not_current_context) = self.not_current_gl_context.take() {
                    not_current_context
                } else {
                    self.current_gl_context
                        .take()
                        .unwrap()
                        .make_not_current()
                        .unwrap()
                };
            let current_gl_context = not_current_gl_context.make_current(&gl_surface)?;

            // try setting swap interval. but its not absolutely necessary, so don't panic on failure.
            log::trace!("made context current. setting swap interval for surface");
            if let Err(err) = gl_surface.set_swap_interval(&current_gl_context, self.swap_interval)
            {
                log::warn!("Failed to set swap interval due to error: {err}");
            }

            // we will reach this point only once in most platforms except android.
            // create window/surface/make context current once and just use them forever.

            viewport.gl_surface = Some(gl_surface);

            self.current_gl_context = Some(current_gl_context);
        }

        self.viewport_from_window.insert(window.id(), viewport_id);
        self.window_from_viewport.insert(viewport_id, window.id());

        Ok(())
    }

    /// only applies for android. but we basically drop surface + window and make context not current
    fn on_suspend(&mut self) -> Result<()> {
        log::debug!("received suspend event. dropping window and surface");
        for viewport in self.viewports.values_mut() {
            viewport.gl_surface = None;
            viewport.window = None;
        }
        if let Some(current) = self.current_gl_context.take() {
            log::debug!("context is current, so making it non-current");
            self.not_current_gl_context = Some(current.make_not_current()?);
        } else {
            log::debug!("context is already not current??? could be duplicate suspend event");
        }
        Ok(())
    }

    fn viewport(&self, viewport_id: ViewportId) -> &Viewport {
        self.viewports
            .get(&viewport_id)
            .expect("viewport doesn't exist")
    }

    fn window(&self, viewport_id: ViewportId) -> Arc<Window> {
        self.viewport(viewport_id)
            .window
            .clone()
            .expect("winit window doesn't exist")
    }

    fn resize(&mut self, viewport_id: ViewportId, physical_size: winit::dpi::PhysicalSize<u32>) {
        let width_px = NonZeroU32::new(physical_size.width).unwrap_or(NonZeroU32::MIN);
        let height_px = NonZeroU32::new(physical_size.height).unwrap_or(NonZeroU32::MIN);

        if let Some(viewport) = self.viewports.get(&viewport_id) {
            if let Some(gl_surface) = &viewport.gl_surface {
                change_gl_context(&mut self.current_gl_context, gl_surface);
                gl_surface.resize(
                    self.current_gl_context
                        .as_ref()
                        .expect("failed to get current context to resize surface"),
                    width_px,
                    height_px,
                );
            }
        }
    }

    fn get_proc_address(&self, addr: &std::ffi::CStr) -> *const std::ffi::c_void {
        self.gl_config.display().get_proc_address(addr)
    }

    pub(crate) fn remove_viewports_not_in(
        &mut self,
        viewport_output: &ViewportIdMap<ViewportOutput>,
    ) {
        // GC old viewports
        self.viewports
            .retain(|id, _| viewport_output.contains_key(id));
        self.viewport_from_window
            .retain(|_, id| viewport_output.contains_key(id));
        self.window_from_viewport
            .retain(|id, _| viewport_output.contains_key(id));
    }

    fn handle_viewport_output(
        &mut self,
        event_loop: &EventLoopWindowTarget<UserEvent>,
        egui_ctx: &egui::Context,
        viewport_output: &ViewportIdMap<ViewportOutput>,
    ) {
        crate::profile_function!();

        for (
            viewport_id,
            ViewportOutput {
                parent,
                class,
                builder,
                viewport_ui_cb,
                mut commands,
                repaint_delay: _, // ignored - we listened to the repaint callback instead
            },
        ) in viewport_output.clone()
        {
            let ids = ViewportIdPair::from_self_and_parent(viewport_id, parent);

            let viewport = initialize_or_update_viewport(
                &mut self.viewports,
                ids,
                class,
                builder,
                viewport_ui_cb,
            );

            if let Some(window) = &viewport.window {
                let old_inner_size = window.inner_size();

                let is_viewport_focused = self.focused_viewport == Some(viewport_id);
                viewport.deferred_commands.append(&mut commands);

                egui_winit::process_viewport_commands(
                    egui_ctx,
                    &mut viewport.info,
                    std::mem::take(&mut viewport.deferred_commands),
                    window,
                    is_viewport_focused,
                    &mut viewport.screenshot_requested,
                );

                // For Wayland : https://github.com/emilk/egui/issues/4196
                if cfg!(target_os = "linux") {
                    let new_inner_size = window.inner_size();
                    if new_inner_size != old_inner_size {
                        self.resize(viewport_id, new_inner_size);
                    }
                }
            }
        }

        // Create windows for any new viewports:
        self.initialize_all_windows(event_loop);

        self.remove_viewports_not_in(viewport_output);
    }
}

fn initialize_or_update_viewport(
    viewports: &mut ViewportIdMap<Viewport>,
    ids: ViewportIdPair,
    class: ViewportClass,
    mut builder: ViewportBuilder,
    viewport_ui_cb: Option<Arc<dyn Fn(&egui::Context) + Send + Sync>>,
) -> &mut Viewport {
    crate::profile_function!();

    if builder.icon.is_none() {
        // Inherit icon from parent
        builder.icon = viewports
            .get_mut(&ids.parent)
            .and_then(|vp| vp.builder.icon.clone());
    }

    match viewports.entry(ids.this) {
        std::collections::hash_map::Entry::Vacant(entry) => {
            // New viewport:
            log::debug!("Creating new viewport {:?} ({:?})", ids.this, builder.title);
            entry.insert(Viewport {
                ids,
                class,
                builder,
                deferred_commands: vec![],
                info: Default::default(),
                screenshot_requested: false,
                viewport_ui_cb,
                window: None,
                egui_winit: None,
                gl_surface: None,
            })
        }

        std::collections::hash_map::Entry::Occupied(mut entry) => {
            // Patch an existing viewport:
            let viewport = entry.get_mut();

            viewport.ids.parent = ids.parent;
            viewport.class = class;
            viewport.viewport_ui_cb = viewport_ui_cb;

            let (mut delta_commands, recreate) = viewport.builder.patch(builder);

            if recreate {
                log::debug!(
                    "Recreating window for viewport {:?} ({:?})",
                    ids.this,
                    viewport.builder.title
                );
                viewport.window = None;
                viewport.egui_winit = None;
            }

            viewport.deferred_commands.append(&mut delta_commands);

            entry.into_mut()
        }
    }
}

/// This is called (via a callback) by user code to render immediate viewports,
/// i.e. viewport that are directly nested inside a parent viewport.
fn render_immediate_viewport(
    event_loop: &EventLoopWindowTarget<UserEvent>,
    egui_ctx: &egui::Context,
    glutin: &RefCell<GlutinWindowContext>,
    painter: &RefCell<egui_glow::Painter>,
    beginning: Instant,
    immediate_viewport: ImmediateViewport<'_>,
) {
    crate::profile_function!();

    let ImmediateViewport {
        ids,
        builder,
        viewport_ui_cb,
    } = immediate_viewport;

    let viewport_id = ids.this;

    {
        let mut glutin = glutin.borrow_mut();

        initialize_or_update_viewport(
            &mut glutin.viewports,
            ids,
            ViewportClass::Immediate,
            builder,
            None,
        );

        if let Err(err) = glutin.initialize_window(viewport_id, event_loop) {
            log::error!(
                "Failed to initialize a window for immediate viewport {viewport_id:?}: {err}"
            );
            return;
        }
    }

    let input = {
        let mut glutin = glutin.borrow_mut();

        let Some(viewport) = glutin.viewports.get_mut(&viewport_id) else {
            return;
        };
        let (Some(egui_winit), Some(window)) = (&mut viewport.egui_winit, &viewport.window) else {
            return;
        };
        egui_winit::update_viewport_info(&mut viewport.info, egui_ctx, window, false);

        let mut raw_input = egui_winit.take_egui_input(window);
        raw_input.viewports = glutin
            .viewports
            .iter()
            .map(|(id, viewport)| (*id, viewport.info.clone()))
            .collect();
        raw_input.time = Some(beginning.elapsed().as_secs_f64());
        raw_input
    };

    // ---------------------------------------------------
    // Call the user ui-code, which could re-entrantly call this function again!
    // No locks may be hold while calling this function.

    let egui::FullOutput {
        platform_output,
        textures_delta,
        shapes,
        pixels_per_point,
        viewport_output,
    } = egui_ctx.run(input, |ctx| {
        viewport_ui_cb(ctx);
    });

    // ---------------------------------------------------

    let clipped_primitives = egui_ctx.tessellate(shapes, pixels_per_point);

    let mut glutin = glutin.borrow_mut();

    let GlutinWindowContext {
        current_gl_context,
        viewports,
        ..
    } = &mut *glutin;

    let Some(viewport) = viewports.get_mut(&viewport_id) else {
        return;
    };

    viewport.info.events.clear(); // they should have been processed

    let (Some(egui_winit), Some(window), Some(gl_surface)) = (
        &mut viewport.egui_winit,
        &viewport.window,
        &viewport.gl_surface,
    ) else {
        return;
    };

    let screen_size_in_pixels: [u32; 2] = window.inner_size().into();

    change_gl_context(current_gl_context, gl_surface);

    let current_gl_context = current_gl_context.as_ref().unwrap();

    if !gl_surface.is_current(current_gl_context) {
        log::error!(
            "egui::show_viewport_immediate: viewport {:?} ({:?}) was not created on main thread.",
            viewport.ids.this,
            viewport.builder.title
        );
    }

    egui_glow::painter::clear(
        painter.borrow().gl(),
        screen_size_in_pixels,
        [0.0, 0.0, 0.0, 0.0],
    );

    painter.borrow_mut().paint_and_update_textures(
        screen_size_in_pixels,
        pixels_per_point,
        &clipped_primitives,
        &textures_delta,
    );

    {
        crate::profile_scope!("swap_buffers");
        if let Err(err) = gl_surface.swap_buffers(current_gl_context) {
            log::error!("swap_buffers failed: {err}");
        }
    }

    egui_winit.handle_platform_output(window, platform_output);

    glutin.handle_viewport_output(event_loop, egui_ctx, &viewport_output);
}

#[cfg(feature = "__screenshot")]
fn save_screeshot_and_exit(
    path: &str,
    painter: &egui_glow::Painter,
    screen_size_in_pixels: [u32; 2],
) {
    assert!(
        path.ends_with(".png"),
        "Expected EFRAME_SCREENSHOT_TO to end with '.png', got {path:?}"
    );
    let screenshot = painter.read_screen_rgba(screen_size_in_pixels);
    image::save_buffer(
        path,
        screenshot.as_raw(),
        screenshot.width() as u32,
        screenshot.height() as u32,
        image::ColorType::Rgba8,
    )
    .unwrap_or_else(|err| {
        panic!("Failed to save screenshot to {path:?}: {err}");
    });
    eprintln!("Screenshot saved to {path:?}.");

    #[allow(clippy::exit)]
    std::process::exit(0);
}<|MERGE_RESOLUTION|>--- conflicted
+++ resolved
@@ -551,10 +551,6 @@
             let Some(viewport) = glutin.viewports.get_mut(&viewport_id) else {
                 return EventResult::Wait;
             };
-<<<<<<< HEAD
-
-=======
->>>>>>> 21835c31
             let Some(window) = viewport.window.as_ref() else {
                 return EventResult::Wait;
             };
