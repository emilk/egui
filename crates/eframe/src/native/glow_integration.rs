//! Note that this file contains code very similar to [`wgpu_integration`].
//! When making changes to one you often also want to apply it to the other.
//!
//! This is also very complex code, and not very pretty.
//! There is a bunch of improvements we could do,
//! like removing a bunch of `unwraps`.

#![allow(clippy::arc_with_non_send_sync)] // glow::Context was accidentally non-Sync in glow 0.13, but that will be fixed in future releases of glow: https://github.com/grovesNL/glow/commit/c4a5f7151b9b4bbb380faa06ec27415235d1bf7e

use std::{cell::RefCell, num::NonZeroU32, rc::Rc, sync::Arc, time::Instant};

use egui_winit::ActionRequested;
use glutin::{
    config::GlConfig,
    context::NotCurrentGlContext,
    display::GetGlDisplay,
    prelude::{GlDisplay, PossiblyCurrentGlContext},
    surface::GlSurface,
};
use winit::{
    event_loop::{EventLoop, EventLoopProxy, EventLoopWindowTarget},
    window::{Window, WindowId},
};

use egui::{
<<<<<<< HEAD
    ahash::{HashMap, HashSet, HashSetExt},
    DeferredViewportUiCallback, ImmediateViewport, NumExt as _, ViewportBuilder, ViewportClass,
    ViewportId, ViewportIdMap, ViewportIdPair, ViewportIdSet, ViewportInfo, ViewportOutput,
=======
    epaint::ahash::HashMap, DeferredViewportUiCallback, ImmediateViewport, ViewportBuilder,
    ViewportClass, ViewportId, ViewportIdMap, ViewportIdPair, ViewportInfo, ViewportOutput,
>>>>>>> 87b29453
};
#[cfg(feature = "accesskit")]
use egui_winit::accesskit_winit;

use crate::{
    native::{epi_integration::EpiIntegration, winit_integration::create_egui_context},
    App, AppCreator, CreationContext, NativeOptions, Result, Storage,
};

use super::{
    winit_integration::{EventResult, UserEvent, WinitApp},
    *,
};

// ----------------------------------------------------------------------------
// Types:

pub struct GlowWinitApp {
    repaint_proxy: Arc<egui::mutex::Mutex<EventLoopProxy<UserEvent>>>,
    app_name: String,
    native_options: NativeOptions,
    running: Option<GlowWinitRunning>,

    // Note that since this `AppCreator` is FnOnce we are currently unable to support
    // re-initializing the `GlowWinitRunning` state on Android if the application
    // suspends and resumes.
    app_creator: Option<AppCreator>,
}

/// State that is initialized when the application is first starts running via
/// a Resumed event. On Android this ensures that any graphics state is only
/// initialized once the application has an associated `SurfaceView`.
struct GlowWinitRunning {
    integration: EpiIntegration,
    app: Box<dyn App>,

    // These needs to be shared with the immediate viewport renderer, hence the Rc/Arc/RefCells:
    glutin: Rc<RefCell<GlutinWindowContext>>,

    // NOTE: one painter shared by all viewports.
    painter: Rc<RefCell<egui_glow::Painter>>,
}

/// This struct will contain both persistent and temporary glutin state.
///
/// Platform Quirks:
/// * Microsoft Windows: requires that we create a window before opengl context.
/// * Android: window and surface should be destroyed when we receive a suspend event. recreate on resume event.
///
/// winit guarantees that we will get a Resumed event on startup on all platforms.
/// * Before Resumed event: `gl_config`, `gl_context` can be created at any time. on windows, a window must be created to get `gl_context`.
/// * Resumed: `gl_surface` will be created here. `window` will be re-created here for android.
/// * Suspended: on android, we drop window + surface.  on other platforms, we don't get Suspended event.
///
/// The setup is divided between the `new` fn and `on_resume` fn. we can just assume that `on_resume` is a continuation of
/// `new` fn on all platforms. only on android, do we get multiple resumed events because app can be suspended.
struct GlutinWindowContext {
    egui_ctx: egui::Context,

    swap_interval: glutin::surface::SwapInterval,
    gl_config: glutin::config::Config,

    max_texture_side: Option<usize>,

    current_gl_context: Option<glutin::context::PossiblyCurrentContext>,
    not_current_gl_context: Option<glutin::context::NotCurrentContext>,

    viewports: ViewportIdMap<Viewport>,
    viewport_from_window: HashMap<WindowId, ViewportId>,
    window_from_viewport: ViewportIdMap<WindowId>,

    focused_viewport: Option<ViewportId>,
}

struct Viewport {
    ids: ViewportIdPair,
    class: ViewportClass,
    builder: ViewportBuilder,
    deferred_commands: Vec<egui::viewport::ViewportCommand>,
    info: ViewportInfo,
    actions_requested: HashSet<egui_winit::ActionRequested>,

    /// The user-callback that shows the ui.
    /// None for immediate viewports.
    viewport_ui_cb: Option<Arc<DeferredViewportUiCallback>>,

    // These three live and die together.
    // TODO(emilk): clump them together into one struct!
    gl_surface: Option<glutin::surface::Surface<glutin::surface::WindowSurface>>,
    window: Option<Arc<Window>>,
    egui_winit: Option<egui_winit::State>,
}

// ----------------------------------------------------------------------------

impl GlowWinitApp {
    pub fn new(
        event_loop: &EventLoop<UserEvent>,
        app_name: &str,
        native_options: NativeOptions,
        app_creator: AppCreator,
    ) -> Self {
        crate::profile_function!();
        Self {
            repaint_proxy: Arc::new(egui::mutex::Mutex::new(event_loop.create_proxy())),
            app_name: app_name.to_owned(),
            native_options,
            running: None,
            app_creator: Some(app_creator),
        }
    }

    #[allow(unsafe_code)]
    fn create_glutin_windowed_context(
        egui_ctx: &egui::Context,
        event_loop: &EventLoopWindowTarget<UserEvent>,
        storage: Option<&dyn Storage>,
        native_options: &mut NativeOptions,
    ) -> Result<(GlutinWindowContext, egui_glow::Painter)> {
        crate::profile_function!();

        let window_settings = epi_integration::load_window_settings(storage);

        let winit_window_builder = epi_integration::viewport_builder(
            egui_ctx.zoom_factor(),
            event_loop,
            native_options,
            window_settings,
        )
        .with_visible(false); // Start hidden until we render the first frame to fix white flash on startup (https://github.com/emilk/egui/pull/3631)

        let mut glutin_window_context = unsafe {
            GlutinWindowContext::new(egui_ctx, winit_window_builder, native_options, event_loop)?
        };

        // Creates the window - must come before we create our glow context
        glutin_window_context.initialize_window(ViewportId::ROOT, event_loop)?;

        {
            let viewport = &glutin_window_context.viewports[&ViewportId::ROOT];
            let window = viewport.window.as_ref().unwrap(); // Can't fail - we just called `initialize_all_viewports`
            epi_integration::apply_window_settings(window, window_settings);
        }

        let gl = unsafe {
            crate::profile_scope!("glow::Context::from_loader_function");
            Arc::new(glow::Context::from_loader_function(|s| {
                let s = std::ffi::CString::new(s)
                    .expect("failed to construct C string from string for gl proc address");

                glutin_window_context.get_proc_address(&s)
            }))
        };

        let painter = egui_glow::Painter::new(gl, "", native_options.shader_version)?;

        Ok((glutin_window_context, painter))
    }

    fn init_run_state(
        &mut self,
        event_loop: &EventLoopWindowTarget<UserEvent>,
    ) -> Result<&mut GlowWinitRunning> {
        crate::profile_function!();

        let storage = epi_integration::create_storage(
            self.native_options
                .viewport
                .app_id
                .as_ref()
                .unwrap_or(&self.app_name),
        );

        let egui_ctx = create_egui_context(storage.as_deref());

        let (mut glutin, painter) = Self::create_glutin_windowed_context(
            &egui_ctx,
            event_loop,
            storage.as_deref(),
            &mut self.native_options,
        )?;
        let gl = painter.gl().clone();

        let max_texture_side = painter.max_texture_side();
        glutin.max_texture_side = Some(max_texture_side);
        for viewport in glutin.viewports.values_mut() {
            if let Some(egui_winit) = viewport.egui_winit.as_mut() {
                egui_winit.set_max_texture_side(max_texture_side);
            }
        }

        let system_theme =
            winit_integration::system_theme(&glutin.window(ViewportId::ROOT), &self.native_options);
        let painter = Rc::new(RefCell::new(painter));

        let integration = EpiIntegration::new(
            egui_ctx,
            &glutin.window(ViewportId::ROOT),
            system_theme,
            &self.app_name,
            &self.native_options,
            storage,
            Some(gl.clone()),
            Some(Box::new({
                let painter = painter.clone();
                move |native| painter.borrow_mut().register_native_texture(native)
            })),
            #[cfg(feature = "wgpu")]
            None,
        );

        {
            let event_loop_proxy = self.repaint_proxy.clone();
            integration
                .egui_ctx
                .set_request_repaint_callback(move |info| {
                    log::trace!("request_repaint_callback: {info:?}");
                    let when = Instant::now() + info.delay;
                    let frame_nr = info.current_frame_nr;
                    event_loop_proxy
                        .lock()
                        .send_event(UserEvent::RequestRepaint {
                            viewport_id: info.viewport_id,
                            when,
                            frame_nr,
                        })
                        .ok();
                });
        }

        #[cfg(feature = "accesskit")]
        {
            let event_loop_proxy = self.repaint_proxy.lock().clone();
            let viewport = glutin.viewports.get_mut(&ViewportId::ROOT).unwrap(); // we always have a root
            if let Viewport {
                window: Some(window),
                egui_winit: Some(egui_winit),
                ..
            } = viewport
            {
                integration.init_accesskit(egui_winit, window, event_loop_proxy);
            }
        }

        let theme = system_theme.unwrap_or(self.native_options.default_theme);
        integration.egui_ctx.set_visuals(theme.egui_visuals());

        if self
            .native_options
            .viewport
            .mouse_passthrough
            .unwrap_or(false)
        {
            if let Err(err) = glutin.window(ViewportId::ROOT).set_cursor_hittest(false) {
                log::warn!("set_cursor_hittest(false) failed: {err}");
            }
        }

        let app_creator = std::mem::take(&mut self.app_creator)
            .expect("Single-use AppCreator has unexpectedly already been taken");

        let app = {
            // Use latest raw_window_handle for eframe compatibility
            use raw_window_handle::{HasDisplayHandle as _, HasWindowHandle as _};

            let get_proc_address = |addr: &_| glutin.get_proc_address(addr);
            let window = glutin.window(ViewportId::ROOT);
            let cc = CreationContext {
                egui_ctx: integration.egui_ctx.clone(),
                integration_info: integration.frame.info().clone(),
                storage: integration.frame.storage(),
                gl: Some(gl),
                get_proc_address: Some(&get_proc_address),
                #[cfg(feature = "wgpu")]
                wgpu_render_state: None,
                raw_display_handle: window.display_handle().map(|h| h.as_raw()),
                raw_window_handle: window.window_handle().map(|h| h.as_raw()),
            };
            crate::profile_scope!("app_creator");
            app_creator(&cc)
        };

        let glutin = Rc::new(RefCell::new(glutin));

        {
            // Create weak pointers so that we don't keep
            // state alive for too long.
            let glutin = Rc::downgrade(&glutin);
            let painter = Rc::downgrade(&painter);
            let beginning = integration.beginning;

            let event_loop: *const EventLoopWindowTarget<UserEvent> = event_loop;

            egui::Context::set_immediate_viewport_renderer(move |egui_ctx, immediate_viewport| {
                if let (Some(glutin), Some(painter)) = (glutin.upgrade(), painter.upgrade()) {
                    // SAFETY: the event loop lives longer than
                    // the Rc:s we just upgraded above.
                    #[allow(unsafe_code)]
                    let event_loop = unsafe { event_loop.as_ref().unwrap() };

                    render_immediate_viewport(
                        event_loop,
                        egui_ctx,
                        &glutin,
                        &painter,
                        beginning,
                        immediate_viewport,
                    );
                } else {
                    log::warn!("render_sync_callback called after window closed");
                }
            });
        }

        Ok(self.running.insert(GlowWinitRunning {
            glutin,
            painter,
            integration,
            app,
        }))
    }
}

impl WinitApp for GlowWinitApp {
    fn frame_nr(&self, viewport_id: ViewportId) -> u64 {
        self.running
            .as_ref()
            .map_or(0, |r| r.integration.egui_ctx.frame_nr_for(viewport_id))
    }

    fn is_focused(&self, window_id: WindowId) -> bool {
        if let Some(running) = &self.running {
            let glutin = running.glutin.borrow();
            if let Some(window_id) = glutin.viewport_from_window.get(&window_id) {
                return glutin.focused_viewport == Some(*window_id);
            }
        }

        false
    }

    fn integration(&self) -> Option<&EpiIntegration> {
        self.running.as_ref().map(|r| &r.integration)
    }

    fn window(&self, window_id: WindowId) -> Option<Arc<Window>> {
        let running = self.running.as_ref()?;
        let glutin = running.glutin.borrow();
        let viewport_id = *glutin.viewport_from_window.get(&window_id)?;
        if let Some(viewport) = glutin.viewports.get(&viewport_id) {
            viewport.window.clone()
        } else {
            None
        }
    }

    fn window_id_from_viewport_id(&self, id: ViewportId) -> Option<WindowId> {
        self.running
            .as_ref()
            .and_then(|r| r.glutin.borrow().window_from_viewport.get(&id).copied())
    }

    fn save_and_destroy(&mut self) {
        if let Some(mut running) = self.running.take() {
            crate::profile_function!();

            running.integration.save(
                running.app.as_mut(),
                Some(&running.glutin.borrow().window(ViewportId::ROOT)),
            );
            running.app.on_exit(Some(running.painter.borrow().gl()));
            running.painter.borrow_mut().destroy();
        }
    }

    fn run_ui_and_paint(
        &mut self,
        event_loop: &EventLoopWindowTarget<UserEvent>,
        window_id: WindowId,
    ) -> EventResult {
        if let Some(running) = &mut self.running {
            running.run_ui_and_paint(event_loop, window_id)
        } else {
            EventResult::Wait
        }
    }

    fn on_event(
        &mut self,
        event_loop: &EventLoopWindowTarget<UserEvent>,
        event: &winit::event::Event<UserEvent>,
    ) -> Result<EventResult> {
        crate::profile_function!(winit_integration::short_event_description(event));

        Ok(match event {
            winit::event::Event::Resumed => {
                log::debug!("Event::Resumed");

                let running = if let Some(running) = &mut self.running {
                    // Not the first resume event. Create all outstanding windows.
                    running
                        .glutin
                        .borrow_mut()
                        .initialize_all_windows(event_loop);
                    running
                } else {
                    // First resume event. Created our root window etc.
                    self.init_run_state(event_loop)?
                };
                let window_id = running.glutin.borrow().window_from_viewport[&ViewportId::ROOT];
                EventResult::RepaintNow(window_id)
            }

            winit::event::Event::Suspended => {
                if let Some(running) = &mut self.running {
                    running.glutin.borrow_mut().on_suspend()?;
                }
                EventResult::Wait
            }

            winit::event::Event::WindowEvent { event, window_id } => {
                if let Some(running) = &mut self.running {
                    running.on_window_event(*window_id, event)
                } else {
                    EventResult::Wait
                }
            }

            winit::event::Event::DeviceEvent {
                device_id: _,
                event: winit::event::DeviceEvent::MouseMotion { delta },
            } => {
                if let Some(running) = &mut self.running {
                    let mut glutin = running.glutin.borrow_mut();
                    if let Some(viewport) = glutin
                        .focused_viewport
                        .and_then(|viewport| glutin.viewports.get_mut(&viewport))
                    {
                        if let Some(egui_winit) = viewport.egui_winit.as_mut() {
                            egui_winit.on_mouse_motion(*delta);
                        }

                        if let Some(window) = viewport.window.as_ref() {
                            EventResult::RepaintNext(window.id())
                        } else {
                            EventResult::Wait
                        }
                    } else {
                        EventResult::Wait
                    }
                } else {
                    EventResult::Wait
                }
            }

            #[cfg(feature = "accesskit")]
            winit::event::Event::UserEvent(UserEvent::AccessKitActionRequest(
                accesskit_winit::ActionRequestEvent { request, window_id },
            )) => {
                if let Some(running) = &self.running {
                    let mut glutin = running.glutin.borrow_mut();
                    if let Some(viewport_id) = glutin.viewport_from_window.get(window_id).copied() {
                        if let Some(viewport) = glutin.viewports.get_mut(&viewport_id) {
                            if let Some(egui_winit) = &mut viewport.egui_winit {
                                crate::profile_scope!("on_accesskit_action_request");
                                egui_winit.on_accesskit_action_request(request.clone());
                            }
                        }
                    }
                    // As a form of user input, accessibility actions should
                    // lead to a repaint.
                    EventResult::RepaintNext(*window_id)
                } else {
                    EventResult::Wait
                }
            }
            _ => EventResult::Wait,
        })
    }
}

impl GlowWinitRunning {
    fn run_ui_and_paint(
        &mut self,
        event_loop: &EventLoopWindowTarget<UserEvent>,
        window_id: WindowId,
    ) -> EventResult {
        crate::profile_function!();

        let Some(viewport_id) = self
            .glutin
            .borrow()
            .viewport_from_window
            .get(&window_id)
            .copied()
        else {
            return EventResult::Wait;
        };

        #[cfg(feature = "puffin")]
        puffin::GlobalProfiler::lock().new_frame();

        let mut frame_timer = crate::stopwatch::Stopwatch::new();
        frame_timer.start();

        {
            let glutin = self.glutin.borrow();
            let viewport = &glutin.viewports[&viewport_id];
            let is_immediate = viewport.viewport_ui_cb.is_none();
            if is_immediate && viewport_id != ViewportId::ROOT {
                // This will only happen if this is an immediate viewport.
                // That means that the viewport cannot be rendered by itself and needs his parent to be rendered.
                if let Some(parent_viewport) = glutin.viewports.get(&viewport.ids.parent) {
                    if let Some(window) = parent_viewport.window.as_ref() {
                        return EventResult::RepaintNext(window.id());
                    }
                }
                return EventResult::Wait;
            }
        }

        let (raw_input, viewport_ui_cb) = {
            let mut glutin = self.glutin.borrow_mut();
            let egui_ctx = glutin.egui_ctx.clone();
            let Some(viewport) = glutin.viewports.get_mut(&viewport_id) else {
                return EventResult::Wait;
            };
            let Some(window) = viewport.window.as_ref() else {
                return EventResult::Wait;
            };
            egui_winit::update_viewport_info(&mut viewport.info, &egui_ctx, window, false);

            let Some(egui_winit) = viewport.egui_winit.as_mut() else {
                return EventResult::Wait;
            };
            let mut raw_input = egui_winit.take_egui_input(window);
            let viewport_ui_cb = viewport.viewport_ui_cb.clone();

            self.integration.pre_update();

            raw_input.time = Some(self.integration.beginning.elapsed().as_secs_f64());
            raw_input.viewports = glutin
                .viewports
                .iter()
                .map(|(id, viewport)| (*id, viewport.info.clone()))
                .collect();

            (raw_input, viewport_ui_cb)
        };

        let clear_color = self
            .app
            .clear_color(&self.integration.egui_ctx.style().visuals);

        let has_many_viewports = self.glutin.borrow().viewports.len() > 1;
        let clear_before_update = !has_many_viewports; // HACK: for some reason, an early clear doesn't "take" on Mac with multiple viewports.

        if clear_before_update {
            // clear before we call update, so users can paint between clear-color and egui windows:

            let mut glutin = self.glutin.borrow_mut();
            let GlutinWindowContext {
                viewports,
                current_gl_context,
                ..
            } = &mut *glutin;
            let viewport = &viewports[&viewport_id];
            let Some(window) = viewport.window.as_ref() else {
                return EventResult::Wait;
            };
            let Some(gl_surface) = viewport.gl_surface.as_ref() else {
                return EventResult::Wait;
            };

            let screen_size_in_pixels: [u32; 2] = window.inner_size().into();

            {
                frame_timer.pause();
                change_gl_context(current_gl_context, gl_surface);
                frame_timer.resume();
            }

            self.painter
                .borrow()
                .clear(screen_size_in_pixels, clear_color);
        }

        // ------------------------------------------------------------
        // The update function, which could call immediate viewports,
        // so make sure we don't hold any locks here required by the immediate viewports rendeer.

        let full_output =
            self.integration
                .update(self.app.as_mut(), viewport_ui_cb.as_deref(), raw_input);

        // ------------------------------------------------------------

        let Self {
            integration,
            app,
            glutin,
            painter,
            ..
        } = self;

        let mut glutin = glutin.borrow_mut();
        let mut painter = painter.borrow_mut();

        let egui::FullOutput {
            platform_output,
            textures_delta,
            shapes,
            pixels_per_point,
            viewport_output,
        } = full_output;

        glutin.remove_viewports_not_in(&viewport_output);

        let GlutinWindowContext {
            viewports,
            current_gl_context,
            ..
        } = &mut *glutin;

        let Some(viewport) = viewports.get_mut(&viewport_id) else {
            return EventResult::Wait;
        };

        viewport.info.events.clear(); // they should have been processed
        let window = viewport.window.clone().unwrap();
        let gl_surface = viewport.gl_surface.as_ref().unwrap();
        let egui_winit = viewport.egui_winit.as_mut().unwrap();

        egui_winit.handle_platform_output(&window, platform_output);

        let clipped_primitives = integration.egui_ctx.tessellate(shapes, pixels_per_point);

        {
            // We may need to switch contexts again, because of immediate viewports:
            frame_timer.pause();
            change_gl_context(current_gl_context, gl_surface);
            frame_timer.resume();
        }

        let screen_size_in_pixels: [u32; 2] = window.inner_size().into();

        if !clear_before_update {
            painter.clear(screen_size_in_pixels, clear_color);
        }

        painter.paint_and_update_textures(
            screen_size_in_pixels,
            pixels_per_point,
            &clipped_primitives,
            &textures_delta,
        );

        {
            for action in viewport.actions_requested.drain() {
                match action {
                    ActionRequested::Screenshot => {
                        let screenshot = painter.read_screen_rgba(screen_size_in_pixels);
                        egui_winit
                            .egui_input_mut()
                            .events
                            .push(egui::Event::Screenshot {
                                viewport_id,
                                image: screenshot.into(),
                            });
                    }
                    ActionRequested::Cut => {
                        egui_winit.egui_input_mut().events.push(egui::Event::Cut);
                    }
                    ActionRequested::Copy => {
                        egui_winit.egui_input_mut().events.push(egui::Event::Copy);
                    }
                    ActionRequested::Paste => {
                        if let Some(contents) = egui_winit.clipboard_text() {
                            let contents = contents.replace("\r\n", "\n");
                            if !contents.is_empty() {
                                egui_winit
                                    .egui_input_mut()
                                    .events
                                    .push(egui::Event::Paste(contents));
                            }
                        }
                    }
                }
            }

            integration.post_rendering(&window);
        }

        {
            // vsync - don't count as frame-time:
            frame_timer.pause();
            crate::profile_scope!("swap_buffers");
            if let Err(err) = gl_surface.swap_buffers(
                current_gl_context
                    .as_ref()
                    .expect("failed to get current context to swap buffers"),
            ) {
                log::error!("swap_buffers failed: {err}");
            }
            frame_timer.resume();
        }

        // give it time to settle:
        #[cfg(feature = "__screenshot")]
        if integration.egui_ctx.frame_nr() == 2 {
            if let Ok(path) = std::env::var("EFRAME_SCREENSHOT_TO") {
                save_screenshot_and_exit(&path, &painter, screen_size_in_pixels);
            }
        }

        glutin.handle_viewport_output(event_loop, &integration.egui_ctx, &viewport_output);

        integration.report_frame_time(frame_timer.total_time_sec()); // don't count auto-save time as part of regular frame time

        integration.maybe_autosave(app.as_mut(), Some(&window));

        if window.is_minimized() == Some(true) {
            // On Mac, a minimized Window uses up all CPU:
            // https://github.com/emilk/egui/issues/325
            crate::profile_scope!("minimized_sleep");
            std::thread::sleep(std::time::Duration::from_millis(10));
        }

        if integration.should_close() {
            EventResult::Exit
        } else {
            EventResult::Wait
        }
    }

    fn on_window_event(
        &mut self,
        window_id: WindowId,
        event: &winit::event::WindowEvent,
    ) -> EventResult {
        crate::profile_function!(egui_winit::short_window_event_description(event));

        let mut glutin = self.glutin.borrow_mut();
        let viewport_id = glutin.viewport_from_window.get(&window_id).copied();

        // On Windows, if a window is resized by the user, it should repaint synchronously, inside the
        // event handler.
        //
        // If this is not done, the compositor will assume that the window does not want to redraw,
        // and continue ahead.
        //
        // In eframe's case, that causes the window to rapidly flicker, as it struggles to deliver
        // new frames to the compositor in time.
        //
        // The flickering is technically glutin or glow's fault, but we should be responding properly
        // to resizes anyway, as doing so avoids dropping frames.
        //
        // See: https://github.com/emilk/egui/issues/903
        let mut repaint_asap = false;

        match event {
            winit::event::WindowEvent::Focused(new_focused) => {
                glutin.focused_viewport = new_focused.then(|| viewport_id).flatten();
            }

            winit::event::WindowEvent::Resized(physical_size) => {
                // Resize with 0 width and height is used by winit to signal a minimize event on Windows.
                // See: https://github.com/rust-windowing/winit/issues/208
                // This solves an issue where the app would panic when minimizing on Windows.
                if 0 < physical_size.width && 0 < physical_size.height {
                    if let Some(viewport_id) = viewport_id {
                        repaint_asap = true;
                        glutin.resize(viewport_id, *physical_size);
                    }
                }
            }

            winit::event::WindowEvent::CloseRequested => {
                if viewport_id == Some(ViewportId::ROOT) && self.integration.should_close() {
                    log::debug!(
                        "Received WindowEvent::CloseRequested for main viewport - shutting down."
                    );
                    return EventResult::Exit;
                }

                log::debug!("Received WindowEvent::CloseRequested for viewport {viewport_id:?}");

                if let Some(viewport_id) = viewport_id {
                    if let Some(viewport) = glutin.viewports.get_mut(&viewport_id) {
                        // Tell viewport it should close:
                        viewport.info.events.push(egui::ViewportEvent::Close);

                        // We may need to repaint both us and our parent to close the window,
                        // and perhaps twice (once to notice the close-event, once again to enforce it).
                        // `request_repaint_of` does a double-repaint though:
                        self.integration.egui_ctx.request_repaint_of(viewport_id);
                        self.integration
                            .egui_ctx
                            .request_repaint_of(viewport.ids.parent);
                    }
                }
            }

            _ => {}
        }

        if self.integration.should_close() {
            return EventResult::Exit;
        }

        let mut event_response = egui_winit::EventResponse {
            consumed: false,
            repaint: false,
        };
        if let Some(viewport_id) = viewport_id {
            if let Some(viewport) = glutin.viewports.get_mut(&viewport_id) {
                if let (Some(window), Some(egui_winit)) =
                    (&viewport.window, &mut viewport.egui_winit)
                {
                    event_response = self.integration.on_window_event(window, egui_winit, event);
                }
            } else {
                log::trace!("Ignoring event: no viewport for {viewport_id:?}");
            }
        } else {
            log::trace!("Ignoring event: no viewport_id");
        }

        if event_response.repaint {
            if repaint_asap {
                EventResult::RepaintNow(window_id)
            } else {
                EventResult::RepaintNext(window_id)
            }
        } else {
            EventResult::Wait
        }
    }
}

fn change_gl_context(
    current_gl_context: &mut Option<glutin::context::PossiblyCurrentContext>,
    gl_surface: &glutin::surface::Surface<glutin::surface::WindowSurface>,
) {
    crate::profile_function!();

    if !cfg!(target_os = "windows") {
        // According to https://github.com/emilk/egui/issues/4289
        // we cannot do this early-out on Windows.
        // TODO(emilk): optimize context switching on Windows too.
        // See https://github.com/emilk/egui/issues/4173

        if let Some(current_gl_context) = current_gl_context {
            crate::profile_scope!("is_current");
            if gl_surface.is_current(current_gl_context) {
                return; // Early-out to save a lot of time.
            }
        }
    }

    let not_current = {
        crate::profile_scope!("make_not_current");
        current_gl_context
            .take()
            .unwrap()
            .make_not_current()
            .unwrap()
    };

    crate::profile_scope!("make_current");
    *current_gl_context = Some(not_current.make_current(gl_surface).unwrap());
}

impl GlutinWindowContext {
    #[allow(unsafe_code)]
    unsafe fn new(
        egui_ctx: &egui::Context,
        viewport_builder: ViewportBuilder,
        native_options: &NativeOptions,
        event_loop: &EventLoopWindowTarget<UserEvent>,
    ) -> Result<Self> {
        crate::profile_function!();

        // There is a lot of complexity with opengl creation,
        // so prefer extensive logging to get all the help we can to debug issues.

        use glutin::prelude::*;
        // convert native options to glutin options
        let hardware_acceleration = match native_options.hardware_acceleration {
            crate::HardwareAcceleration::Required => Some(true),
            crate::HardwareAcceleration::Preferred => None,
            crate::HardwareAcceleration::Off => Some(false),
        };
        let swap_interval = if native_options.vsync {
            glutin::surface::SwapInterval::Wait(NonZeroU32::MIN)
        } else {
            glutin::surface::SwapInterval::DontWait
        };
        /*  opengl setup flow goes like this:
            1. we create a configuration for opengl "Display" / "Config" creation
            2. choose between special extensions like glx or egl or wgl and use them to create config/display
            3. opengl context configuration
            4. opengl context creation
        */
        // start building config for gl display
        let config_template_builder = glutin::config::ConfigTemplateBuilder::new()
            .prefer_hardware_accelerated(hardware_acceleration)
            .with_depth_size(native_options.depth_buffer)
            .with_stencil_size(native_options.stencil_buffer)
            .with_transparency(native_options.viewport.transparent.unwrap_or(false));
        // we don't know if multi sampling option is set. so, check if its more than 0.
        let config_template_builder = if native_options.multisampling > 0 {
            config_template_builder.with_multisampling(
                native_options
                    .multisampling
                    .try_into()
                    .expect("failed to fit multisamples option of native_options into u8"),
            )
        } else {
            config_template_builder
        };

        log::debug!("trying to create glutin Display with config: {config_template_builder:?}");

        // Create GL display. This may probably create a window too on most platforms. Definitely on `MS windows`. Never on Android.
        let display_builder = glutin_winit::DisplayBuilder::new()
            // we might want to expose this option to users in the future. maybe using an env var or using native_options.
            .with_preference(glutin_winit::ApiPreference::FallbackEgl) // https://github.com/emilk/egui/issues/2520#issuecomment-1367841150
            .with_window_builder(Some(egui_winit::create_winit_window_builder(
                egui_ctx,
                event_loop,
                viewport_builder.clone(),
            )));

        let (window, gl_config) = {
            crate::profile_scope!("DisplayBuilder::build");

            display_builder
                .build(
                    event_loop,
                    config_template_builder.clone(),
                    |mut config_iterator| {
                        let config = config_iterator.next().expect(
                            "failed to find a matching configuration for creating glutin config",
                        );
                        log::debug!(
                            "using the first config from config picker closure. config: {config:?}"
                        );
                        config
                    },
                )
                .map_err(|e| crate::Error::NoGlutinConfigs(config_template_builder.build(), e))?
        };
        if let Some(window) = &window {
            egui_winit::apply_viewport_builder_to_window(egui_ctx, window, &viewport_builder);
        }

        let gl_display = gl_config.display();
        log::debug!(
            "successfully created GL Display with version: {} and supported features: {:?}",
            gl_display.version_string(),
            gl_display.supported_features()
        );
        let glutin_raw_window_handle = window.as_ref().map(|w| {
            use rwh_05::HasRawWindowHandle as _; // glutin stuck on old version of raw-window-handle
            w.raw_window_handle()
        });
        log::debug!("creating gl context using raw window handle: {glutin_raw_window_handle:?}");

        // create gl context. if core context cannot be created, try gl es context as fallback.
        let context_attributes =
            glutin::context::ContextAttributesBuilder::new().build(glutin_raw_window_handle);
        let fallback_context_attributes = glutin::context::ContextAttributesBuilder::new()
            .with_context_api(glutin::context::ContextApi::Gles(None))
            .build(glutin_raw_window_handle);

        let gl_context_result = unsafe {
            crate::profile_scope!("create_context");
            gl_config
                .display()
                .create_context(&gl_config, &context_attributes)
        };

        let gl_context = match gl_context_result {
            Ok(it) => it,
            Err(err) => {
                log::warn!("Failed to create context using default context attributes {context_attributes:?} due to error: {err}");
                log::debug!(
                    "Retrying with fallback context attributes: {fallback_context_attributes:?}"
                );
                unsafe {
                    gl_config
                        .display()
                        .create_context(&gl_config, &fallback_context_attributes)?
                }
            }
        };
        let not_current_gl_context = Some(gl_context);

        let mut viewport_from_window = HashMap::default();
        let mut window_from_viewport = ViewportIdMap::default();
        let mut info = ViewportInfo::default();
        if let Some(window) = &window {
            viewport_from_window.insert(window.id(), ViewportId::ROOT);
            window_from_viewport.insert(ViewportId::ROOT, window.id());
            egui_winit::update_viewport_info(&mut info, egui_ctx, window, true);
        }

        let mut viewports = ViewportIdMap::default();
        viewports.insert(
            ViewportId::ROOT,
            Viewport {
                ids: ViewportIdPair::ROOT,
                class: ViewportClass::Root,
                builder: viewport_builder,
                deferred_commands: vec![],
                info,
                actions_requested: HashSetExt::new(),
                viewport_ui_cb: None,
                gl_surface: None,
                window: window.map(Arc::new),
                egui_winit: None,
            },
        );

        // the fun part with opengl gl is that we never know whether there is an error. the context creation might have failed, but
        // it could keep working until we try to make surface current or swap buffers or something else. future glutin improvements might
        // help us start from scratch again if we fail context creation and go back to preferEgl or try with different config etc..
        // https://github.com/emilk/egui/pull/2541#issuecomment-1370767582

        let mut slf = Self {
            egui_ctx: egui_ctx.clone(),
            swap_interval,
            gl_config,
            current_gl_context: None,
            not_current_gl_context,
            viewports,
            viewport_from_window,
            max_texture_side: None,
            window_from_viewport,
            focused_viewport: Some(ViewportId::ROOT),
        };

        slf.initialize_window(ViewportId::ROOT, event_loop)?;

        Ok(slf)
    }

    /// Create a surface, window, and winit integration for all viewports lacking any of that.
    ///
    /// Errors will be logged.
    fn initialize_all_windows(&mut self, event_loop: &EventLoopWindowTarget<UserEvent>) {
        crate::profile_function!();

        let viewports: Vec<ViewportId> = self.viewports.keys().copied().collect();

        for viewport_id in viewports {
            if let Err(err) = self.initialize_window(viewport_id, event_loop) {
                log::error!("Failed to initialize a window for viewport {viewport_id:?}: {err}");
            }
        }
    }

    /// Create a surface, window, and winit integration for the viewport, if missing.
    #[allow(unsafe_code)]
    pub(crate) fn initialize_window(
        &mut self,
        viewport_id: ViewportId,
        event_loop: &EventLoopWindowTarget<UserEvent>,
    ) -> Result<()> {
        crate::profile_function!();

        let viewport = self
            .viewports
            .get_mut(&viewport_id)
            .expect("viewport doesn't exist");

        let window = if let Some(window) = &mut viewport.window {
            window
        } else {
            log::debug!("Creating a window for viewport {viewport_id:?}");
            let window_builder = egui_winit::create_winit_window_builder(
                &self.egui_ctx,
                event_loop,
                viewport.builder.clone(),
            );
            if window_builder.transparent() && self.gl_config.supports_transparency() == Some(false)
            {
                log::error!("Cannot create transparent window: the GL config does not support it");
            }
            let window =
                glutin_winit::finalize_window(event_loop, window_builder, &self.gl_config)?;
            egui_winit::apply_viewport_builder_to_window(
                &self.egui_ctx,
                &window,
                &viewport.builder,
            );

            egui_winit::update_viewport_info(&mut viewport.info, &self.egui_ctx, &window, true);
            viewport.window.insert(Arc::new(window))
        };

        viewport.egui_winit.get_or_insert_with(|| {
            log::debug!("Initializing egui_winit for viewport {viewport_id:?}");
            egui_winit::State::new(
                self.egui_ctx.clone(),
                viewport_id,
                event_loop,
                Some(window.scale_factor() as f32),
                self.max_texture_side,
            )
        });

        if viewport.gl_surface.is_none() {
            log::debug!("Creating a gl_surface for viewport {viewport_id:?}");

            // surface attributes
            let (width_px, height_px): (u32, u32) = window.inner_size().into();
            let width_px = NonZeroU32::new(width_px).unwrap_or(NonZeroU32::MIN);
            let height_px = NonZeroU32::new(height_px).unwrap_or(NonZeroU32::MIN);
            let surface_attributes = {
                use rwh_05::HasRawWindowHandle as _; // glutin stuck on old version of raw-window-handle
                glutin::surface::SurfaceAttributesBuilder::<glutin::surface::WindowSurface>::new()
                    .build(window.raw_window_handle(), width_px, height_px)
            };

            log::trace!("creating surface with attributes: {surface_attributes:?}");
            let gl_surface = unsafe {
                self.gl_config
                    .display()
                    .create_window_surface(&self.gl_config, &surface_attributes)?
            };

            log::trace!("surface created successfully: {gl_surface:?}. making context current");

            let not_current_gl_context =
                if let Some(not_current_context) = self.not_current_gl_context.take() {
                    not_current_context
                } else {
                    self.current_gl_context
                        .take()
                        .unwrap()
                        .make_not_current()
                        .unwrap()
                };
            let current_gl_context = not_current_gl_context.make_current(&gl_surface)?;

            // try setting swap interval. but its not absolutely necessary, so don't panic on failure.
            log::trace!("made context current. setting swap interval for surface");
            if let Err(err) = gl_surface.set_swap_interval(&current_gl_context, self.swap_interval)
            {
                log::warn!("Failed to set swap interval due to error: {err}");
            }

            // we will reach this point only once in most platforms except android.
            // create window/surface/make context current once and just use them forever.

            viewport.gl_surface = Some(gl_surface);

            self.current_gl_context = Some(current_gl_context);
        }

        self.viewport_from_window.insert(window.id(), viewport_id);
        self.window_from_viewport.insert(viewport_id, window.id());

        Ok(())
    }

    /// only applies for android. but we basically drop surface + window and make context not current
    fn on_suspend(&mut self) -> Result<()> {
        log::debug!("received suspend event. dropping window and surface");
        for viewport in self.viewports.values_mut() {
            viewport.gl_surface = None;
            viewport.window = None;
        }
        if let Some(current) = self.current_gl_context.take() {
            log::debug!("context is current, so making it non-current");
            self.not_current_gl_context = Some(current.make_not_current()?);
        } else {
            log::debug!("context is already not current??? could be duplicate suspend event");
        }
        Ok(())
    }

    fn viewport(&self, viewport_id: ViewportId) -> &Viewport {
        self.viewports
            .get(&viewport_id)
            .expect("viewport doesn't exist")
    }

    fn window(&self, viewport_id: ViewportId) -> Arc<Window> {
        self.viewport(viewport_id)
            .window
            .clone()
            .expect("winit window doesn't exist")
    }

    fn resize(&mut self, viewport_id: ViewportId, physical_size: winit::dpi::PhysicalSize<u32>) {
        let width_px = NonZeroU32::new(physical_size.width).unwrap_or(NonZeroU32::MIN);
        let height_px = NonZeroU32::new(physical_size.height).unwrap_or(NonZeroU32::MIN);

        if let Some(viewport) = self.viewports.get(&viewport_id) {
            if let Some(gl_surface) = &viewport.gl_surface {
                change_gl_context(&mut self.current_gl_context, gl_surface);
                gl_surface.resize(
                    self.current_gl_context
                        .as_ref()
                        .expect("failed to get current context to resize surface"),
                    width_px,
                    height_px,
                );
            }
        }
    }

    fn get_proc_address(&self, addr: &std::ffi::CStr) -> *const std::ffi::c_void {
        self.gl_config.display().get_proc_address(addr)
    }

    pub(crate) fn remove_viewports_not_in(
        &mut self,
        viewport_output: &ViewportIdMap<ViewportOutput>,
    ) {
        // GC old viewports
        self.viewports
            .retain(|id, _| viewport_output.contains_key(id));
        self.viewport_from_window
            .retain(|_, id| viewport_output.contains_key(id));
        self.window_from_viewport
            .retain(|id, _| viewport_output.contains_key(id));
    }

    fn handle_viewport_output(
        &mut self,
        event_loop: &EventLoopWindowTarget<UserEvent>,
        egui_ctx: &egui::Context,
        viewport_output: &ViewportIdMap<ViewportOutput>,
    ) {
        crate::profile_function!();

        for (
            viewport_id,
            ViewportOutput {
                parent,
                class,
                builder,
                viewport_ui_cb,
                mut commands,
                repaint_delay: _, // ignored - we listened to the repaint callback instead
            },
        ) in viewport_output.clone()
        {
            let ids = ViewportIdPair::from_self_and_parent(viewport_id, parent);

            let viewport = initialize_or_update_viewport(
                &mut self.viewports,
                ids,
                class,
                builder,
                viewport_ui_cb,
            );

            if let Some(window) = &viewport.window {
                let old_inner_size = window.inner_size();

                let is_viewport_focused = self.focused_viewport == Some(viewport_id);
                viewport.deferred_commands.append(&mut commands);

                egui_winit::process_viewport_commands(
                    egui_ctx,
                    &mut viewport.info,
                    std::mem::take(&mut viewport.deferred_commands),
                    window,
                    is_viewport_focused,
                    &mut viewport.actions_requested,
                );

                // For Wayland : https://github.com/emilk/egui/issues/4196
                if cfg!(target_os = "linux") {
                    let new_inner_size = window.inner_size();
                    if new_inner_size != old_inner_size {
                        self.resize(viewport_id, new_inner_size);
                    }
                }
            }
        }

        // Create windows for any new viewports:
        self.initialize_all_windows(event_loop);

        self.remove_viewports_not_in(viewport_output);
    }
}

fn initialize_or_update_viewport(
    viewports: &mut ViewportIdMap<Viewport>,
    ids: ViewportIdPair,
    class: ViewportClass,
    mut builder: ViewportBuilder,
    viewport_ui_cb: Option<Arc<dyn Fn(&egui::Context) + Send + Sync>>,
) -> &mut Viewport {
    crate::profile_function!();

    if builder.icon.is_none() {
        // Inherit icon from parent
        builder.icon = viewports
            .get_mut(&ids.parent)
            .and_then(|vp| vp.builder.icon.clone());
    }

    match viewports.entry(ids.this) {
        std::collections::hash_map::Entry::Vacant(entry) => {
            // New viewport:
            log::debug!("Creating new viewport {:?} ({:?})", ids.this, builder.title);
            entry.insert(Viewport {
                ids,
                class,
                builder,
                deferred_commands: vec![],
                info: Default::default(),
                actions_requested: HashSet::new(),
                viewport_ui_cb,
                window: None,
                egui_winit: None,
                gl_surface: None,
            })
        }

        std::collections::hash_map::Entry::Occupied(mut entry) => {
            // Patch an existing viewport:
            let viewport = entry.get_mut();

            viewport.ids.parent = ids.parent;
            viewport.class = class;
            viewport.viewport_ui_cb = viewport_ui_cb;

            let (mut delta_commands, recreate) = viewport.builder.patch(builder);

            if recreate {
                log::debug!(
                    "Recreating window for viewport {:?} ({:?})",
                    ids.this,
                    viewport.builder.title
                );
                viewport.window = None;
                viewport.egui_winit = None;
<<<<<<< HEAD
            } else if let Some(window) = &viewport.window {
                let is_viewport_focused = focused_viewport == Some(ids.this);
                egui_winit::process_viewport_commands(
                    egu_ctx,
                    &mut viewport.info,
                    delta_commands,
                    window,
                    is_viewport_focused,
                    &mut viewport.actions_requested,
                );
=======
>>>>>>> 87b29453
            }

            viewport.deferred_commands.append(&mut delta_commands);

            entry.into_mut()
        }
    }
}

/// This is called (via a callback) by user code to render immediate viewports,
/// i.e. viewport that are directly nested inside a parent viewport.
fn render_immediate_viewport(
    event_loop: &EventLoopWindowTarget<UserEvent>,
    egui_ctx: &egui::Context,
    glutin: &RefCell<GlutinWindowContext>,
    painter: &RefCell<egui_glow::Painter>,
    beginning: Instant,
    immediate_viewport: ImmediateViewport<'_>,
) {
    crate::profile_function!();

    let ImmediateViewport {
        ids,
        builder,
        viewport_ui_cb,
    } = immediate_viewport;

    let viewport_id = ids.this;

    {
        let mut glutin = glutin.borrow_mut();

        initialize_or_update_viewport(
            &mut glutin.viewports,
            ids,
            ViewportClass::Immediate,
            builder,
            None,
        );

        if let Err(err) = glutin.initialize_window(viewport_id, event_loop) {
            log::error!(
                "Failed to initialize a window for immediate viewport {viewport_id:?}: {err}"
            );
            return;
        }
    }

    let input = {
        let mut glutin = glutin.borrow_mut();

        let Some(viewport) = glutin.viewports.get_mut(&viewport_id) else {
            return;
        };
        let (Some(egui_winit), Some(window)) = (&mut viewport.egui_winit, &viewport.window) else {
            return;
        };
        egui_winit::update_viewport_info(&mut viewport.info, egui_ctx, window, false);

        let mut raw_input = egui_winit.take_egui_input(window);
        raw_input.viewports = glutin
            .viewports
            .iter()
            .map(|(id, viewport)| (*id, viewport.info.clone()))
            .collect();
        raw_input.time = Some(beginning.elapsed().as_secs_f64());
        raw_input
    };

    // ---------------------------------------------------
    // Call the user ui-code, which could re-entrantly call this function again!
    // No locks may be hold while calling this function.

    let egui::FullOutput {
        platform_output,
        textures_delta,
        shapes,
        pixels_per_point,
        viewport_output,
    } = egui_ctx.run(input, |ctx| {
        viewport_ui_cb(ctx);
    });

    // ---------------------------------------------------

    let clipped_primitives = egui_ctx.tessellate(shapes, pixels_per_point);

    let mut glutin = glutin.borrow_mut();

    let GlutinWindowContext {
        current_gl_context,
        viewports,
        ..
    } = &mut *glutin;

    let Some(viewport) = viewports.get_mut(&viewport_id) else {
        return;
    };

    viewport.info.events.clear(); // they should have been processed

    let (Some(egui_winit), Some(window), Some(gl_surface)) = (
        &mut viewport.egui_winit,
        &viewport.window,
        &viewport.gl_surface,
    ) else {
        return;
    };

    let screen_size_in_pixels: [u32; 2] = window.inner_size().into();

    change_gl_context(current_gl_context, gl_surface);

    let current_gl_context = current_gl_context.as_ref().unwrap();

    if !gl_surface.is_current(current_gl_context) {
        log::error!(
            "egui::show_viewport_immediate: viewport {:?} ({:?}) was not created on main thread.",
            viewport.ids.this,
            viewport.builder.title
        );
    }

    egui_glow::painter::clear(
        painter.borrow().gl(),
        screen_size_in_pixels,
        [0.0, 0.0, 0.0, 0.0],
    );

    painter.borrow_mut().paint_and_update_textures(
        screen_size_in_pixels,
        pixels_per_point,
        &clipped_primitives,
        &textures_delta,
    );

    {
        crate::profile_scope!("swap_buffers");
        if let Err(err) = gl_surface.swap_buffers(current_gl_context) {
            log::error!("swap_buffers failed: {err}");
        }
    }

    egui_winit.handle_platform_output(window, platform_output);

    glutin.handle_viewport_output(event_loop, egui_ctx, &viewport_output);
}

#[cfg(feature = "__screenshot")]
fn save_screenshot_and_exit(
    path: &str,
    painter: &egui_glow::Painter,
    screen_size_in_pixels: [u32; 2],
) {
    assert!(
        path.ends_with(".png"),
        "Expected EFRAME_SCREENSHOT_TO to end with '.png', got {path:?}"
    );
    let screenshot = painter.read_screen_rgba(screen_size_in_pixels);
    image::save_buffer(
        path,
        screenshot.as_raw(),
        screenshot.width() as u32,
        screenshot.height() as u32,
        image::ColorType::Rgba8,
    )
    .unwrap_or_else(|err| {
        panic!("Failed to save screenshot to {path:?}: {err}");
    });
    eprintln!("Screenshot saved to {path:?}.");

    #[allow(clippy::exit)]
    std::process::exit(0);
}<|MERGE_RESOLUTION|>--- conflicted
+++ resolved
@@ -23,14 +23,9 @@
 };
 
 use egui::{
-<<<<<<< HEAD
-    ahash::{HashMap, HashSet, HashSetExt},
-    DeferredViewportUiCallback, ImmediateViewport, NumExt as _, ViewportBuilder, ViewportClass,
-    ViewportId, ViewportIdMap, ViewportIdPair, ViewportIdSet, ViewportInfo, ViewportOutput,
-=======
-    epaint::ahash::HashMap, DeferredViewportUiCallback, ImmediateViewport, ViewportBuilder,
-    ViewportClass, ViewportId, ViewportIdMap, ViewportIdPair, ViewportInfo, ViewportOutput,
->>>>>>> 87b29453
+    ahash::HashSet, epaint::ahash::HashMap, DeferredViewportUiCallback, ImmediateViewport,
+    ViewportBuilder, ViewportClass, ViewportId, ViewportIdMap, ViewportIdPair, ViewportInfo,
+    ViewportOutput,
 };
 #[cfg(feature = "accesskit")]
 use egui_winit::accesskit_winit;
@@ -1048,7 +1043,7 @@
                 builder: viewport_builder,
                 deferred_commands: vec![],
                 info,
-                actions_requested: HashSetExt::new(),
+                actions_requested: Default::default(),
                 viewport_ui_cb: None,
                 gl_surface: None,
                 window: window.map(Arc::new),
@@ -1351,7 +1346,7 @@
                 builder,
                 deferred_commands: vec![],
                 info: Default::default(),
-                actions_requested: HashSet::new(),
+                actions_requested: Default::default(),
                 viewport_ui_cb,
                 window: None,
                 egui_winit: None,
@@ -1377,19 +1372,6 @@
                 );
                 viewport.window = None;
                 viewport.egui_winit = None;
-<<<<<<< HEAD
-            } else if let Some(window) = &viewport.window {
-                let is_viewport_focused = focused_viewport == Some(ids.this);
-                egui_winit::process_viewport_commands(
-                    egu_ctx,
-                    &mut viewport.info,
-                    delta_commands,
-                    window,
-                    is_viewport_focused,
-                    &mut viewport.actions_requested,
-                );
-=======
->>>>>>> 87b29453
             }
 
             viewport.deferred_commands.append(&mut delta_commands);
