//! Common tools used by [`super::glow_integration`] and [`super::wgpu_integration`].

use web_time::Instant;
use winit::event_loop::EventLoopWindowTarget;

use raw_window_handle::{HasDisplayHandle as _, HasWindowHandle as _};

use egui::{DeferredViewportUiCallback, NumExt as _, ViewportBuilder};
use egui_winit::{EventResponse, WindowSettings};

use crate::{epi, Theme};

pub fn viewport_builder<E>(
    egui_zoom_factor: f32,
    event_loop: &EventLoopWindowTarget<E>,
    native_options: &mut epi::NativeOptions,
    window_settings: Option<WindowSettings>,
) -> ViewportBuilder {
    crate::profile_function!();

    let mut viewport_builder = native_options.viewport.clone();

<<<<<<< HEAD
    // On some Linux systems, a window size larger than the monitor causes crashes
=======
    // On some Linux systems, a window size larger than the monitor causes crashes,
    // and on Windows the window does not appear at all.
>>>>>>> 3b3ce22a
    let clamp_size_to_monitor_size = viewport_builder.clamp_size_to_monitor_size.unwrap_or(true);

    // Always use the default window size / position on iOS. Trying to restore the previous position
    // causes the window to be shown too small.
    #[cfg(not(target_os = "ios"))]
    let inner_size_points = if let Some(mut window_settings) = window_settings {
        // Restore pos/size from previous session

        if clamp_size_to_monitor_size {
            window_settings.clamp_size_to_sane_values(largest_monitor_point_size(
                egui_zoom_factor,
                event_loop,
            ));
        }
        window_settings.clamp_position_to_monitors(egui_zoom_factor, event_loop);

        viewport_builder = window_settings.initialize_viewport_builder(
            egui_zoom_factor,
            event_loop,
            viewport_builder,
        );
        window_settings.inner_size_points()
    } else {
        if let Some(pos) = viewport_builder.position {
            viewport_builder = viewport_builder.with_position(pos);
        }

        if clamp_size_to_monitor_size {
            if let Some(initial_window_size) = viewport_builder.inner_size {
                let initial_window_size = initial_window_size
                    .at_most(largest_monitor_point_size(egui_zoom_factor, event_loop));
                viewport_builder = viewport_builder.with_inner_size(initial_window_size);
            }
        }

        viewport_builder.inner_size
    };

    #[cfg(not(target_os = "ios"))]
    if native_options.centered {
        crate::profile_scope!("center");
        if let Some(monitor) = event_loop.available_monitors().next() {
            let monitor_size = monitor
                .size()
                .to_logical::<f32>(egui_zoom_factor as f64 * monitor.scale_factor());
            let inner_size = inner_size_points.unwrap_or(egui::Vec2 { x: 800.0, y: 600.0 });
            if 0.0 < monitor_size.width && 0.0 < monitor_size.height {
                let x = (monitor_size.width - inner_size.x) / 2.0;
                let y = (monitor_size.height - inner_size.y) / 2.0;
                viewport_builder = viewport_builder.with_position([x, y]);
            }
        }
    }

    match std::mem::take(&mut native_options.window_builder) {
        Some(hook) => hook(viewport_builder),
        None => viewport_builder,
    }
}

pub fn apply_window_settings(
    window: &winit::window::Window,
    window_settings: Option<WindowSettings>,
) {
    crate::profile_function!();

    if let Some(window_settings) = window_settings {
        window_settings.initialize_window(window);
    }
}

fn largest_monitor_point_size<E>(
    egui_zoom_factor: f32,
    event_loop: &EventLoopWindowTarget<E>,
) -> egui::Vec2 {
    crate::profile_function!();

    let mut max_size = egui::Vec2::ZERO;

    let available_monitors = {
        crate::profile_scope!("available_monitors");
        event_loop.available_monitors()
    };

    for monitor in available_monitors {
        let size = monitor
            .size()
            .to_logical::<f32>(egui_zoom_factor as f64 * monitor.scale_factor());
        let size = egui::vec2(size.width, size.height);
        max_size = max_size.max(size);
    }

    if max_size == egui::Vec2::ZERO {
        egui::Vec2::splat(16000.0)
    } else {
        max_size
    }
}

// ----------------------------------------------------------------------------

/// For loading/saving app state and/or egui memory to disk.
pub fn create_storage(_app_name: &str) -> Option<Box<dyn epi::Storage>> {
    #[cfg(feature = "persistence")]
    if let Some(storage) = super::file_storage::FileStorage::from_app_id(_app_name) {
        return Some(Box::new(storage));
    }
    None
}

// ----------------------------------------------------------------------------

/// Everything needed to make a winit-based integration for [`epi`].
///
/// Only one instance per app (not one per viewport).
pub struct EpiIntegration {
    pub frame: epi::Frame,
    last_auto_save: Instant,
    pub beginning: Instant,
    is_first_frame: bool,
    pub frame_start: Instant,
    pub egui_ctx: egui::Context,
    // pending_full_output: egui::FullOutput,

    /// When set, it is time to close the native window.
    close: bool,

    can_drag_window: bool,
    follow_system_theme: bool,
    #[cfg(feature = "persistence")]
    persist_window: bool,
    app_icon_setter: super::app_icon::AppTitleIconSetter,
}

impl EpiIntegration {
    #[allow(clippy::too_many_arguments)]
    pub fn new(
        egui_ctx: egui::Context,
        window: &winit::window::Window,
        system_theme: Option<Theme>,
        app_name: &str,
        native_options: &crate::NativeOptions,
        storage: Option<Box<dyn epi::Storage>>,
        #[cfg(feature = "glow")] gl: Option<std::sync::Arc<glow::Context>>,
        #[cfg(feature = "glow")] glow_register_native_texture: Option<
            Box<dyn FnMut(glow::Texture) -> egui::TextureId>,
        >,
        #[cfg(feature = "wgpu")] wgpu_render_state: Option<egui_wgpu::RenderState>,
    ) -> Self {
        let frame = epi::Frame {
            info: epi::IntegrationInfo {
                system_theme,
                cpu_usage: None,
            },
            storage,
            #[cfg(feature = "glow")]
            gl,
            #[cfg(feature = "glow")]
            glow_register_native_texture,
            #[cfg(feature = "wgpu")]
            wgpu_render_state,
            raw_display_handle: window.display_handle().map(|h| h.as_raw()),
            raw_window_handle: window.window_handle().map(|h| h.as_raw()),
        };

        let icon = native_options
            .viewport
            .icon
            .clone()
            .unwrap_or_else(|| std::sync::Arc::new(load_default_egui_icon()));

        let app_icon_setter = super::app_icon::AppTitleIconSetter::new(
            native_options
                .viewport
                .title
                .clone()
                .unwrap_or_else(|| app_name.to_owned()),
            Some(icon),
        );

        Self {
            frame,
            last_auto_save: Instant::now(),
            egui_ctx,
            // pending_full_output: Default::default(),
            close: false,
            can_drag_window: false,
            follow_system_theme: native_options.follow_system_theme,
            #[cfg(feature = "persistence")]
            persist_window: native_options.persist_window,
            app_icon_setter,
            beginning: Instant::now(),
            is_first_frame: true,
            frame_start: Instant::now(),
        }
    }

    #[cfg(feature = "accesskit")]
    pub fn init_accesskit<E: From<egui_winit::accesskit_winit::ActionRequestEvent> + Send>(
        &self,
        egui_winit: &mut egui_winit::State,
        window: &winit::window::Window,
        event_loop_proxy: winit::event_loop::EventLoopProxy<E>,
    ) {
        crate::profile_function!();

        let egui_ctx = self.egui_ctx.clone();
        egui_winit.init_accesskit(window, event_loop_proxy, move || {
            // This function is called when an accessibility client
            // (e.g. screen reader) makes its first request. If we got here,
            // we know that an accessibility tree is actually wanted.
            egui_ctx.enable_accesskit();
            // Enqueue a repaint so we'll receive a full tree update soon.
            egui_ctx.request_repaint();
            egui_ctx.accesskit_placeholder_tree_update()
        });
    }

    /*

    /// If `true`, it is time to close the native window.
    pub fn should_close(&self) -> bool {
        // self.close
        self.egui_ctx.input(|i| i.viewport().should_close())
    }
    */

    pub fn on_window_event(
        &mut self,
        window: &winit::window::Window,
        egui_winit: &mut egui_winit::State,
        event: &winit::event::WindowEvent,
    ) -> EventResponse {
        crate::profile_function!(egui_winit::short_window_event_description(event));

        use winit::event::{ElementState, MouseButton, WindowEvent};

        match event {
            WindowEvent::Destroyed => {
                log::debug!("Received WindowEvent::Destroyed");
                self.close = true;
            }
            WindowEvent::MouseInput {
                button: MouseButton::Left,
                state: ElementState::Pressed,
                ..
            } => self.can_drag_window = true,
            WindowEvent::ThemeChanged(winit_theme) if self.follow_system_theme => {
                let theme = theme_from_winit_theme(*winit_theme);
                self.frame.info.system_theme = Some(theme);
                self.egui_ctx.set_visuals(theme.egui_visuals());
            }
            _ => {}
        }

        egui_winit.on_window_event(window, event)
    }

    pub fn pre_update(&mut self) {
        self.app_icon_setter.update();
    }

    /// Run user code - this can create immediate viewports, so hold no locks over this!
    ///
    /// If `viewport_ui_cb` is None, we are in the root viewport and will call [`crate::App::update`].
    pub fn update(
        &mut self,
        app: &mut dyn epi::App,
        viewport_ui_cb: Option<&DeferredViewportUiCallback>,
        mut raw_input: egui::RawInput,
    ) -> egui::FullOutput {
        raw_input.time = Some(self.beginning.elapsed().as_secs_f64());

        app.raw_input_hook(&self.egui_ctx, &mut raw_input);

        let full_output = self.egui_ctx.run(raw_input, |egui_ctx| {
            if let Some(viewport_ui_cb) = viewport_ui_cb {
                // Child Deferred Viewport
                crate::profile_scope!("viewport_callback");
                viewport_ui_cb(egui_ctx);
            } else {
                // ROOT Viewport ( with Immediate Viewport )
                crate::profile_scope!("App::update");
                app.update(egui_ctx, &mut self.frame);
            }

            let continuous_mode = egui_ctx.options(|options| options.continuous_mode);
            if continuous_mode {
                let viewport_id = egui_ctx.viewport_id();
                // TODO(rustbasic) : Do not recall until the next repaint.
                // 1000 millis / 60 fps = 16.67 millis
                self.egui_ctx
                    .request_repaint_after_for(std::time::Duration::from_millis(8), viewport_id);
            }
        });

        // self.pending_full_output.append(full_output);
        // std::mem::take(&mut self.pending_full_output)
        full_output
    }

    pub fn report_frame_time(&mut self, seconds: f32) {
        self.frame.info.cpu_usage = Some(seconds);
    }

    pub fn post_rendering(&mut self, window: &winit::window::Window) {
        crate::profile_function!();
        if std::mem::take(&mut self.is_first_frame) {
            // We keep hidden until we've painted something. See https://github.com/emilk/egui/pull/2279
            window.set_visible(true);
        }
    }

    // ------------------------------------------------------------------------
    // Persistence stuff:

    pub fn maybe_autosave(
        &mut self,
        app: &mut dyn epi::App,
        window: Option<&winit::window::Window>,
    ) {
        let now = Instant::now();
        if now - self.last_auto_save > app.auto_save_interval() {
            self.save(app, window);
            self.last_auto_save = now;
        }
    }

    #[allow(clippy::unused_self)]
    pub fn save(&mut self, _app: &mut dyn epi::App, _window: Option<&winit::window::Window>) {
        #[cfg(feature = "persistence")]
        if let Some(storage) = self.frame.storage_mut() {
            crate::profile_function!();

            if let Some(window) = _window {
                if self.persist_window {
                    crate::profile_scope!("native_window");
                    epi::set_value(
                        storage,
                        STORAGE_WINDOW_KEY,
                        &WindowSettings::from_window(self.egui_ctx.zoom_factor(), window),
                    );
                }
            }
            if _app.persist_egui_memory() {
                crate::profile_scope!("egui_memory");
                self.egui_ctx
                    .memory(|mem| epi::set_value(storage, STORAGE_EGUI_MEMORY_KEY, mem));
            }
            {
                crate::profile_scope!("App::save");
                _app.save(storage);
            }

            crate::profile_scope!("Storage::flush");
            storage.flush();
        }
    }
}

fn load_default_egui_icon() -> egui::IconData {
    crate::profile_function!();
    crate::icon_data::from_png_bytes(&include_bytes!("../../data/icon.png")[..]).unwrap()
}

#[cfg(feature = "persistence")]
const STORAGE_EGUI_MEMORY_KEY: &str = "egui";

#[cfg(feature = "persistence")]
const STORAGE_WINDOW_KEY: &str = "window";

pub fn load_window_settings(_storage: Option<&dyn epi::Storage>) -> Option<WindowSettings> {
    crate::profile_function!();
    #[cfg(feature = "persistence")]
    {
        epi::get_value(_storage?, STORAGE_WINDOW_KEY)
    }
    #[cfg(not(feature = "persistence"))]
    None
}

pub fn load_egui_memory(_storage: Option<&dyn epi::Storage>) -> Option<egui::Memory> {
    crate::profile_function!();
    #[cfg(feature = "persistence")]
    {
        epi::get_value(_storage?, STORAGE_EGUI_MEMORY_KEY)
    }
    #[cfg(not(feature = "persistence"))]
    None
}

pub(crate) fn theme_from_winit_theme(theme: winit::window::Theme) -> Theme {
    match theme {
        winit::window::Theme::Dark => Theme::Dark,
        winit::window::Theme::Light => Theme::Light,
    }
}<|MERGE_RESOLUTION|>--- conflicted
+++ resolved
@@ -20,12 +20,8 @@
 
     let mut viewport_builder = native_options.viewport.clone();
 
-<<<<<<< HEAD
-    // On some Linux systems, a window size larger than the monitor causes crashes
-=======
     // On some Linux systems, a window size larger than the monitor causes crashes,
     // and on Windows the window does not appear at all.
->>>>>>> 3b3ce22a
     let clamp_size_to_monitor_size = viewport_builder.clamp_size_to_monitor_size.unwrap_or(true);
 
     // Always use the default window size / position on iOS. Trying to restore the previous position
