//! Note that this file contains code very similar to [`glow_integration`].
//! When making changes to one you often also want to apply it to the other.
//!
//! This is also very complex code, and not very pretty.
//! There is a bunch of improvements we could do,
//! like removing a bunch of `unwraps`.

use std::{cell::RefCell, num::NonZeroU32, rc::Rc, sync::Arc, time::Instant};

use parking_lot::Mutex;
use raw_window_handle::{HasDisplayHandle as _, HasWindowHandle as _};
use winit::{
    event_loop::{EventLoop, EventLoopProxy, EventLoopWindowTarget},
    window::{Window, WindowId},
};

use egui::{
    ahash::HashMap, DeferredViewportUiCallback, FullOutput, ImmediateViewport, ViewportBuilder,
    ViewportClass, ViewportId, ViewportIdMap, ViewportIdPair, ViewportIdSet, ViewportInfo,
    ViewportOutput,
};
#[cfg(feature = "accesskit")]
use egui_winit::accesskit_winit;

use crate::{
    native::{epi_integration::EpiIntegration, winit_integration::EventResult},
    App, AppCreator, CreationContext, NativeOptions, Result, Storage, UserEvent,
};

use super::{winit_integration::WinitApp, *};

// ----------------------------------------------------------------------------
// Types:

pub struct WgpuWinitApp {
    repaint_proxy: Arc<Mutex<EventLoopProxy<UserEvent>>>,
    app_name: String,
    native_options: NativeOptions,

    /// Set at initialization, then taken and set to `None` in `init_run_state`.
    app_creator: Option<AppCreator>,

    /// Set when we are actually up and running.
    running: Option<WgpuWinitRunning>,
}

/// State that is initialized when the application is first starts running via
/// a Resumed event. On Android this ensures that any graphics state is only
/// initialized once the application has an associated `SurfaceView`.
struct WgpuWinitRunning {
    integration: EpiIntegration,

    /// The users application.
    app: Box<dyn App>,

    /// Wrapped in an `Rc<RefCell<…>>` so it can be re-entrantly shared via a weak-pointer.
    shared: Rc<RefCell<SharedState>>,
}

/// Everything needed by the immediate viewport renderer.\
///
/// This is shared by all viewports.
///
/// Wrapped in an `Rc<RefCell<…>>` so it can be re-entrantly shared via a weak-pointer.
pub struct SharedState {
    egui_ctx: egui::Context,
    viewports: Viewports,
    painter: egui_wgpu::winit::Painter,
    viewport_from_window: HashMap<WindowId, ViewportId>,
    focused_viewport: Option<ViewportId>,
}

pub type Viewports = ViewportIdMap<Viewport>;

pub struct Viewport {
    ids: ViewportIdPair,
    class: ViewportClass,
    builder: ViewportBuilder,
<<<<<<< HEAD
    commands: Vec<egui::viewport::ViewportCommand>,
=======
    deferred_commands: Vec<egui::viewport::ViewportCommand>,
>>>>>>> 21835c31
    info: ViewportInfo,
    screenshot_requested: bool,

    /// `None` for sync viewports.
    viewport_ui_cb: Option<Arc<DeferredViewportUiCallback>>,

    /// Window surface state that's initialized when the app starts running via a Resumed event
    /// and on Android will also be destroyed if the application is paused.
    window: Option<Arc<Window>>,

    /// `window` and `egui_winit` are initialized together.
    egui_winit: Option<egui_winit::State>,
}

// ----------------------------------------------------------------------------

impl WgpuWinitApp {
    pub fn new(
        event_loop: &EventLoop<UserEvent>,
        app_name: &str,
        native_options: NativeOptions,
        app_creator: AppCreator,
    ) -> Self {
        crate::profile_function!();

        #[cfg(feature = "__screenshot")]
        assert!(
            std::env::var("EFRAME_SCREENSHOT_TO").is_err(),
            "EFRAME_SCREENSHOT_TO not yet implemented for wgpu backend"
        );

        Self {
            repaint_proxy: Arc::new(Mutex::new(event_loop.create_proxy())),
            app_name: app_name.to_owned(),
            native_options,
            running: None,
            app_creator: Some(app_creator),
        }
    }

    /// Create a window for all viewports lacking one.
    fn initialized_all_windows(&mut self, event_loop: &EventLoopWindowTarget<UserEvent>) {
        let Some(running) = &mut self.running else {
            return;
        };
        let mut shared = running.shared.borrow_mut();
        let SharedState {
            viewports,
            painter,
            viewport_from_window,
            ..
        } = &mut *shared;

        for viewport in viewports.values_mut() {
            viewport.initialize_window(
                event_loop,
                &running.integration.egui_ctx,
                viewport_from_window,
                painter,
            );
        }
    }

    #[cfg(target_os = "android")]
    fn recreate_window(
        &self,
        event_loop: &EventLoopWindowTarget<UserEvent>,
        running: &WgpuWinitRunning,
    ) {
        let SharedState {
            egui_ctx,
            viewports,
            viewport_from_window,
            painter,
            ..
        } = &mut *running.shared.borrow_mut();

        initialize_or_update_viewport(
            viewports,
            ViewportIdPair::ROOT,
            ViewportClass::Root,
            self.native_options.viewport.clone(),
            None,
        )
        .initialize_window(event_loop, egui_ctx, viewport_from_window, painter);
    }

    #[cfg(target_os = "android")]
    fn drop_window(&mut self) -> Result<(), egui_wgpu::WgpuError> {
        if let Some(running) = &mut self.running {
            let mut shared = running.shared.borrow_mut();
            shared.viewports.remove(&ViewportId::ROOT);
            pollster::block_on(shared.painter.set_window(ViewportId::ROOT, None))?;
        }
        Ok(())
    }

    fn init_run_state(
        &mut self,
        egui_ctx: egui::Context,
        event_loop: &EventLoopWindowTarget<UserEvent>,
        storage: Option<Box<dyn Storage>>,
        window: Window,
        builder: ViewportBuilder,
    ) -> Result<&mut WgpuWinitRunning, egui_wgpu::WgpuError> {
        crate::profile_function!();

        #[allow(unsafe_code, unused_mut, unused_unsafe)]
        let mut painter = egui_wgpu::winit::Painter::new(
            self.native_options.wgpu_options.clone(),
            self.native_options.multisampling.max(1) as _,
            egui_wgpu::depth_format_from_bits(
                self.native_options.depth_buffer,
                self.native_options.stencil_buffer,
            ),
            self.native_options.viewport.transparent.unwrap_or(false),
        );

        let window = Arc::new(window);

        {
            crate::profile_scope!("set_window");
            pollster::block_on(painter.set_window(ViewportId::ROOT, Some(window.clone())))?;
        }

        let wgpu_render_state = painter.render_state();

        let system_theme = winit_integration::system_theme(&window, &self.native_options);
        let integration = EpiIntegration::new(
            egui_ctx.clone(),
            &window,
            system_theme,
            &self.app_name,
            &self.native_options,
            storage,
            #[cfg(feature = "glow")]
            None,
            #[cfg(feature = "glow")]
            None,
            wgpu_render_state.clone(),
        );

        {
            let event_loop_proxy = self.repaint_proxy.clone();

            egui_ctx.set_request_repaint_callback(move |info| {
                log::trace!("request_repaint_callback: {info:?}");
                let when = Instant::now() + info.delay;
                let frame_nr = info.current_frame_nr;

                event_loop_proxy
                    .lock()
                    .send_event(UserEvent::RequestRepaint {
                        when,
                        frame_nr,
                        viewport_id: info.viewport_id,
                    })
                    .ok();
            });
        }

        #[allow(unused_mut)] // used for accesskit
        let mut egui_winit = egui_winit::State::new(
            egui_ctx.clone(),
            ViewportId::ROOT,
            event_loop,
            Some(window.scale_factor() as f32),
            painter.max_texture_side(),
        );

        #[cfg(feature = "accesskit")]
        {
            let event_loop_proxy = self.repaint_proxy.lock().clone();
            integration.init_accesskit(&mut egui_winit, &window, event_loop_proxy);
        }
        let theme = system_theme.unwrap_or(self.native_options.default_theme);
        egui_ctx.set_visuals(theme.egui_visuals());

        let app_creator = std::mem::take(&mut self.app_creator)
            .expect("Single-use AppCreator has unexpectedly already been taken");
        let cc = CreationContext {
            egui_ctx: egui_ctx.clone(),
            integration_info: integration.frame.info().clone(),
            storage: integration.frame.storage(),
            #[cfg(feature = "glow")]
            gl: None,
            #[cfg(feature = "glow")]
            get_proc_address: None,
            wgpu_render_state,
            raw_display_handle: window.display_handle().map(|h| h.as_raw()),
            raw_window_handle: window.window_handle().map(|h| h.as_raw()),
        };
        let app = {
            crate::profile_scope!("user_app_creator");
            app_creator(&cc)
        };

        let mut viewport_from_window = HashMap::default();
        viewport_from_window.insert(window.id(), ViewportId::ROOT);

        let mut info = ViewportInfo::default();
<<<<<<< HEAD
        egui_winit::update_viewport_info(&mut info, &egui_ctx, &window);
=======
        egui_winit::update_viewport_info(&mut info, &egui_ctx, &window, true);
>>>>>>> 21835c31

        let mut viewports = Viewports::default();
        viewports.insert(
            ViewportId::ROOT,
            Viewport {
                ids: ViewportIdPair::ROOT,
                class: ViewportClass::Root,
                builder,
<<<<<<< HEAD
                commands: vec![],
=======
                deferred_commands: vec![],
>>>>>>> 21835c31
                info,
                screenshot_requested: false,
                viewport_ui_cb: None,
                window: Some(window),
                egui_winit: Some(egui_winit),
            },
        );

        let shared = Rc::new(RefCell::new(SharedState {
            egui_ctx,
            viewport_from_window,
            viewports,
            painter,
            focused_viewport: Some(ViewportId::ROOT),
        }));

        {
            // Create a weak pointer so that we don't keep state alive for too long.
            let shared = Rc::downgrade(&shared);
            let beginning = integration.beginning;

            let event_loop: *const EventLoopWindowTarget<UserEvent> = event_loop;

            egui::Context::set_immediate_viewport_renderer(move |_egui_ctx, immediate_viewport| {
                if let Some(shared) = shared.upgrade() {
                    // SAFETY: the event loop lives longer than
                    // the Rc:s we just upgraded above.
                    #[allow(unsafe_code)]
                    let event_loop = unsafe { event_loop.as_ref().unwrap() };

                    render_immediate_viewport(event_loop, beginning, &shared, immediate_viewport);
                } else {
                    log::warn!("render_sync_callback called after window closed");
                }
            });
        }

        Ok(self.running.insert(WgpuWinitRunning {
            integration,
            app,
            shared,
        }))
    }
}

impl WinitApp for WgpuWinitApp {
    fn frame_nr(&self, viewport_id: ViewportId) -> u64 {
        self.running
            .as_ref()
            .map_or(0, |r| r.integration.egui_ctx.frame_nr_for(viewport_id))
    }

    fn is_focused(&self, window_id: WindowId) -> bool {
        if let Some(running) = &self.running {
            let shared = running.shared.borrow();
            let viewport_id = shared.viewport_from_window.get(&window_id).copied();
            shared.focused_viewport.is_some() && shared.focused_viewport == viewport_id
        } else {
            false
        }
    }

    fn integration(&self) -> Option<&EpiIntegration> {
        self.running.as_ref().map(|r| &r.integration)
    }

    fn window(&self, window_id: WindowId) -> Option<Arc<Window>> {
        self.running
            .as_ref()
            .and_then(|r| {
                let shared = r.shared.borrow();
                shared
                    .viewport_from_window
                    .get(&window_id)
                    .and_then(|id| shared.viewports.get(id).map(|v| v.window.clone()))
            })
            .flatten()
    }

    fn window_id_from_viewport_id(&self, id: ViewportId) -> Option<WindowId> {
        Some(
            self.running
                .as_ref()?
                .shared
                .borrow()
                .viewports
                .get(&id)?
                .window
                .as_ref()?
                .id(),
        )
    }

    fn save_and_destroy(&mut self) {
        if let Some(mut running) = self.running.take() {
            running.save_and_destroy();
        }
    }

    fn run_ui_and_paint(
        &mut self,
        event_loop: &EventLoopWindowTarget<UserEvent>,
        window_id: WindowId,
    ) -> EventResult {
        self.initialized_all_windows(event_loop);

        if let Some(running) = &mut self.running {
            running.run_ui_and_paint(window_id)
        } else {
            EventResult::Wait
        }
    }

    fn on_event(
        &mut self,
        event_loop: &EventLoopWindowTarget<UserEvent>,
        event: &winit::event::Event<UserEvent>,
    ) -> Result<EventResult> {
        crate::profile_function!(winit_integration::short_event_description(event));

        self.initialized_all_windows(event_loop);

        Ok(match event {
            winit::event::Event::Resumed => {
                log::debug!("Event::Resumed");

                let running = if let Some(running) = &self.running {
                    #[cfg(target_os = "android")]
                    self.recreate_window(event_loop, running);
                    running
                } else {
                    let storage = epi_integration::create_storage(
                        self.native_options
                            .viewport
                            .app_id
                            .as_ref()
                            .unwrap_or(&self.app_name),
                    );
                    let egui_ctx = winit_integration::create_egui_context(storage.as_deref());
                    let (window, builder) = create_window(
                        &egui_ctx,
                        event_loop,
                        storage.as_deref(),
                        &mut self.native_options,
                    )?;
                    self.init_run_state(egui_ctx, event_loop, storage, window, builder)?
                };

                let viewport = &running.shared.borrow().viewports[&ViewportId::ROOT];
                if let Some(window) = &viewport.window {
                    EventResult::RepaintNow(window.id())
                } else {
                    EventResult::Wait
                }
            }

            winit::event::Event::Suspended => {
                #[cfg(target_os = "android")]
                self.drop_window()?;
                EventResult::Wait
            }

            winit::event::Event::WindowEvent { event, window_id } => {
                if let Some(running) = &mut self.running {
                    running.on_window_event(*window_id, event)
                } else {
                    EventResult::Wait
                }
            }

            winit::event::Event::DeviceEvent {
                device_id: _,
                event: winit::event::DeviceEvent::MouseMotion { delta },
            } => {
                if let Some(running) = &mut self.running {
                    let mut shared = running.shared.borrow_mut();
                    if let Some(viewport) = shared
                        .focused_viewport
                        .and_then(|viewport| shared.viewports.get_mut(&viewport))
                    {
                        if let Some(egui_winit) = viewport.egui_winit.as_mut() {
                            egui_winit.on_mouse_motion(*delta);
                        }

                        if let Some(window) = viewport.window.as_ref() {
                            EventResult::RepaintNow(window.id())
                        } else {
                            EventResult::Wait
                        }
                    } else {
                        EventResult::Wait
                    }
                } else {
                    EventResult::Wait
                }
            }

            #[cfg(feature = "accesskit")]
            winit::event::Event::UserEvent(UserEvent::AccessKitActionRequest(
                accesskit_winit::ActionRequestEvent { request, window_id },
            )) => {
                if let Some(running) = &mut self.running {
                    let mut shared_lock = running.shared.borrow_mut();
                    let SharedState {
                        viewport_from_window,
                        viewports,
                        ..
                    } = &mut *shared_lock;
                    if let Some(viewport) = viewport_from_window
                        .get(window_id)
                        .and_then(|id| viewports.get_mut(id))
                    {
                        if let Some(egui_winit) = &mut viewport.egui_winit {
                            egui_winit.on_accesskit_action_request(request.clone());
                        }
                    }
                    // As a form of user input, accessibility actions should
                    // lead to a repaint.
                    EventResult::RepaintNext(*window_id)
                } else {
                    EventResult::Wait
                }
            }
            _ => EventResult::Wait,
        })
    }
}

impl WgpuWinitRunning {
    fn save_and_destroy(&mut self) {
        crate::profile_function!();

        let mut shared = self.shared.borrow_mut();
        if let Some(Viewport { window, .. }) = shared.viewports.get(&ViewportId::ROOT) {
            self.integration.save(self.app.as_mut(), window.as_deref());
        }

        #[cfg(feature = "glow")]
        self.app.on_exit(None);

        #[cfg(not(feature = "glow"))]
        self.app.on_exit();

        shared.painter.destroy();
    }

    /// This is called both for the root viewport, and all deferred viewports
    fn run_ui_and_paint(&mut self, window_id: WindowId) -> EventResult {
        crate::profile_function!();

        let Some(mut viewport_id) = self
            .shared
            .borrow()
            .viewport_from_window
            .get(&window_id)
            .copied()
        else {
            return EventResult::Wait;
        };

        #[cfg(feature = "puffin")]
        puffin::GlobalProfiler::lock().new_frame();

        let Self {
            app,
            integration,
            shared,
        } = self;

        let mut frame_timer = crate::stopwatch::Stopwatch::new();
        frame_timer.start();

        let (viewport_ui_cb, raw_input) = {
            crate::profile_scope!("Prepare");
            let mut shared_lock = shared.borrow_mut();

            let SharedState {
                viewports, painter, ..
            } = &mut *shared_lock;

            let Some(original_viewport) = viewports.get(&viewport_id) else {
                return EventResult::Wait;
            };

            let is_immediate = original_viewport.viewport_ui_cb.is_none();

            // This will only happens when a Immediate Viewport.
            if is_immediate && viewport_id != ViewportId::ROOT {
                if let Some(parent_viewport) = viewports.get(&original_viewport.ids.parent) {
                    let is_deferred_parent = parent_viewport.viewport_ui_cb.is_some();
                    if is_deferred_parent {
                        // This will only happens when the parent is a Deferred Viewport.
                        viewport_id = parent_viewport.ids.this;
                    } else if let Some(root_viewport) = viewports.get(&ViewportId::ROOT) {
                        // This will only happen when the parent is a Immediate Viewport.
                        // That means that the viewport cannot be rendered by itself and needs his parent to be rendered.
                        viewport_id = root_viewport.ids.this;
                    } else {
                        // Not actually used. Because there is always a `Some()` value.
                        return EventResult::Wait;
                    }
                }
            }

            let Some(viewport) = viewports.get_mut(&viewport_id) else {
                return EventResult::Wait;
            };

            let Viewport {
                viewport_ui_cb,
                window,
                egui_winit,
                info,
                ..
            } = viewport;

            let viewport_ui_cb = viewport_ui_cb.clone();

            let Some(window) = window else {
                return EventResult::Wait;
            };
            egui_winit::update_viewport_info(info, &integration.egui_ctx, window, false);

            {
                crate::profile_scope!("set_window");
                if let Err(err) =
                    pollster::block_on(painter.set_window(viewport_id, Some(window.clone())))
                {
                    log::warn!("Failed to set window: {err}");
                }
            }

            let Some(egui_winit) = egui_winit.as_mut() else {
                return EventResult::Wait;
            };
            let mut raw_input = egui_winit.take_egui_input(window);

            integration.pre_update();

            raw_input.time = Some(integration.beginning.elapsed().as_secs_f64());
            raw_input.viewports = viewports
                .iter()
                .map(|(id, viewport)| (*id, viewport.info.clone()))
                .collect();

            (viewport_ui_cb, raw_input)
        };

        // ------------------------------------------------------------

        // Runs the update, which could call immediate viewports,
        // so make sure we hold no locks here!
        let full_output = integration.update(app.as_mut(), viewport_ui_cb.as_deref(), raw_input);

        // ------------------------------------------------------------

        let mut shared_mut = shared.borrow_mut();

        let SharedState {
            egui_ctx,
            viewports,
            painter,
            viewport_from_window,
            focused_viewport,
        } = &mut *shared_mut;

        let FullOutput {
            platform_output,
            textures_delta,
            shapes,
            pixels_per_point,
            viewport_output,
        } = full_output;

        remove_viewports_not_in(viewports, painter, viewport_from_window, &viewport_output);

        let Some(viewport) = viewports.get_mut(&viewport_id) else {
            return EventResult::Wait;
        };

        viewport.info.events.clear(); // they should have been processed

        let Viewport {
            window: Some(window),
            egui_winit: Some(egui_winit),
            ..
        } = viewport
        else {
            return EventResult::Wait;
        };

        egui_winit.handle_platform_output(window, platform_output);

        let clipped_primitives = egui_ctx.tessellate(shapes, pixels_per_point);

        let screenshot_requested = std::mem::take(&mut viewport.screenshot_requested);
        let (vsync_secs, screenshot) = painter.paint_and_update_textures(
            viewport_id,
            pixels_per_point,
            app.clear_color(&egui_ctx.style().visuals),
            &clipped_primitives,
            &textures_delta,
            screenshot_requested,
        );
        if let Some(screenshot) = screenshot {
            egui_winit
                .egui_input_mut()
                .events
                .push(egui::Event::Screenshot {
                    viewport_id,
                    image: screenshot.into(),
                });
        }

        integration.post_rendering(window);

        handle_viewport_output(
            &integration.egui_ctx,
            &viewport_output,
            viewports,
            painter,
            viewport_from_window,
            *focused_viewport,
        );

        let window = viewport_from_window
            .get(&window_id)
            .and_then(|id| viewports.get(id))
            .and_then(|vp| vp.window.as_ref());

        integration.report_frame_time(frame_timer.total_time_sec() - vsync_secs); // don't count auto-save time as part of regular frame time

        integration.maybe_autosave(app.as_mut(), window.map(|w| w.as_ref()));

        let is_windows = cfg!(target_os = "windows");
        if !is_windows {
            if let Some(window) = window {
                let is_minimized = window.is_minimized().unwrap_or(false);
                if !is_minimized {
                    // On Mac, a minimized Window uses up all CPU:
                    // https://github.com/emilk/egui/issues/325
                    crate::profile_scope!("minimized_sleep");
                    std::thread::sleep(std::time::Duration::from_millis(10));
                }
            }
        }

        let should_close = shared_mut.egui_ctx.input(|i| i.viewport().should_close());
        if should_close {
            // if integration.should_close() {
            EventResult::Exit(window_id)
        } else {
            EventResult::Wait
        }
    }

    fn on_window_event(
        &mut self,
        window_id: WindowId,
        event: &winit::event::WindowEvent,
    ) -> EventResult {
        crate::profile_function!(egui_winit::short_window_event_description(event));

        let Self {
            integration,
            shared,
            ..
        } = self;
        let mut shared = shared.borrow_mut();

        let viewport_id = shared.viewport_from_window.get(&window_id).copied();

        match event {
            winit::event::WindowEvent::Focused(new_focused) => {
                shared.focused_viewport = new_focused.then(|| viewport_id).flatten();
            }

            winit::event::WindowEvent::Resized(physical_size) => {
                if let Some(viewport_id) = viewport_id {
                    if let (Some(width), Some(height)) = (
                        NonZeroU32::new(physical_size.width),
                        NonZeroU32::new(physical_size.height),
                    ) {
                        shared.painter.on_window_resized(viewport_id, width, height);
                        return EventResult::RepaintNext(window_id);
                    }
                }
            }

            winit::event::WindowEvent::CloseRequested => {
                let should_close = shared.egui_ctx.input(|i| i.viewport().should_close());
                if viewport_id == Some(ViewportId::ROOT) && should_close {
                    log::debug!(
                        "Received WindowEvent::CloseRequested for main viewport - shutting down."
                    );
                    return EventResult::Exit(window_id);
                }

                log::debug!("Received WindowEvent::CloseRequested for viewport {viewport_id:?}");

                if let Some(viewport_id) = viewport_id {
                    if let Some(viewport) = shared.viewports.get_mut(&viewport_id) {
                        viewport.info.close_requested_on();
                        // Tell viewport it should close:
                        viewport.info.events.push(egui::ViewportEvent::Close);

                        // We may need to repaint both us and our parent to close the window,
                        // and perhaps twice (once to notice the close-event, once again to enforce it).
                        // `request_repaint_of` does a double-repaint though:
                        integration.egui_ctx.request_repaint_of(viewport_id);
                        if viewport_id != ViewportId::ROOT {
                            integration.egui_ctx.request_repaint_of(viewport.ids.parent);
                        }

                        if viewport_id == ViewportId::ROOT {
                            return EventResult::Wait;
                        } else {
                            return EventResult::ViewportExit(window_id);
                        }
                    }
                }
            }

            _ => {}
        };

        let event_response = viewport_id
            .and_then(|viewport_id| {
                shared.viewports.get_mut(&viewport_id).and_then(|viewport| {
                    Some(integration.on_window_event(
                        viewport.window.as_deref()?,
                        viewport.egui_winit.as_mut()?,
                        event,
                    ))
                })
            })
            .unwrap_or_default();

        let should_close = shared.egui_ctx.input(|i| i.viewport().should_close());
        if should_close {
            // if integration.should_close() {
            EventResult::Exit(window_id)
        } else if event_response.repaint {
            EventResult::RepaintNow(window_id)
        } else {
            EventResult::Wait
        }
    }
}

impl Viewport {
    /// Create winit window, if needed.
    fn initialize_window(
        &mut self,
        event_loop: &EventLoopWindowTarget<UserEvent>,
        egui_ctx: &egui::Context,
        windows_id: &mut HashMap<WindowId, ViewportId>,
        painter: &mut egui_wgpu::winit::Painter,
    ) {
        let viewport_id = self.ids.this;

        self.info.this = viewport_id;
        self.info.parent = Some(egui_ctx.parent_viewport_id_of(viewport_id));

        if self.window.is_some() {
            return; // we already have one
        }

        crate::profile_function!();

        match egui_winit::create_window(egui_ctx, event_loop, &self.builder) {
            Ok(window) => {
                windows_id.insert(window.id(), viewport_id);

                let window = Arc::new(window);

                if let Err(err) =
                    pollster::block_on(painter.set_window(viewport_id, Some(window.clone())))
                {
                    log::error!("on set_window: viewport_id {viewport_id:?} {err}");
                }

                self.egui_winit = Some(egui_winit::State::new(
                    egui_ctx.clone(),
                    viewport_id,
                    event_loop,
                    Some(window.scale_factor() as f32),
                    painter.max_texture_side(),
                ));

<<<<<<< HEAD
                self.info.transparent = self.builder.transparent;
                egui_winit::update_viewport_info(&mut self.info, egui_ctx, &window);
=======
                egui_winit::update_viewport_info(&mut self.info, egui_ctx, &window, true);
>>>>>>> 21835c31
                self.window = Some(window);
            }
            Err(err) => {
                log::error!("Failed to create window: {err}");
            }
        }
    }
}

fn create_window(
    egui_ctx: &egui::Context,
    event_loop: &EventLoopWindowTarget<UserEvent>,
    storage: Option<&dyn Storage>,
    native_options: &mut NativeOptions,
) -> Result<(Window, ViewportBuilder), winit::error::OsError> {
    crate::profile_function!();

    let window_settings = epi_integration::load_window_settings(storage);
    let viewport_builder = epi_integration::viewport_builder(
        egui_ctx.zoom_factor(),
        event_loop,
        native_options,
        window_settings,
    )
    .with_visible(false); // Start hidden until we render the first frame to fix white flash on startup (https://github.com/emilk/egui/pull/3631)

    let window = egui_winit::create_window(egui_ctx, event_loop, &viewport_builder)?;
    epi_integration::apply_window_settings(&window, window_settings);
    Ok((window, viewport_builder))
}

fn render_immediate_viewport(
    event_loop: &EventLoopWindowTarget<UserEvent>,
    beginning: Instant,
    shared: &RefCell<SharedState>,
    immediate_viewport: ImmediateViewport<'_>,
) {
    crate::profile_function!();

    let ImmediateViewport {
        ids,
        builder,
        viewport_ui_cb,
    } = immediate_viewport;

    let input = {
        let SharedState {
            egui_ctx,
            viewports,
            painter,
            viewport_from_window,
            ..
        } = &mut *shared.borrow_mut();

        let viewport =
            initialize_or_update_viewport(viewports, ids, ViewportClass::Immediate, builder, None);
        if viewport.window.is_none() {
            viewport.initialize_window(event_loop, egui_ctx, viewport_from_window, painter);
        }

        let (Some(window), Some(egui_winit)) = (&viewport.window, &mut viewport.egui_winit) else {
            return;
        };
        egui_winit::update_viewport_info(&mut viewport.info, egui_ctx, window, false);

        let mut input = egui_winit.take_egui_input(window);
        input.viewports = viewports
            .iter()
            .map(|(id, viewport)| (*id, viewport.info.clone()))
            .collect();
        input.time = Some(beginning.elapsed().as_secs_f64());
        input
    };

    let egui_ctx = shared.borrow().egui_ctx.clone();

    // ------------------------------------------

    // Run the user code, which could re-entrantly call this function again (!).
    // Make sure no locks are held during this call.
    let egui::FullOutput {
        platform_output,
        textures_delta,
        shapes,
        pixels_per_point,
        viewport_output,
    } = egui_ctx.run(input, |ctx| {
        viewport_ui_cb(ctx);
    });

    // ------------------------------------------

    let mut shared_mut = shared.borrow_mut();
    let SharedState {
        viewports,
        painter,
        viewport_from_window,
        focused_viewport,
        ..
    } = &mut *shared_mut;

    let Some(viewport) = viewports.get_mut(&ids.this) else {
        return;
    };
    viewport.info.events.clear(); // they should have been processed
    let (Some(egui_winit), Some(window)) = (&mut viewport.egui_winit, &viewport.window) else {
        return;
    };

    {
        crate::profile_scope!("set_window");
        if let Err(err) = pollster::block_on(painter.set_window(ids.this, Some(window.clone()))) {
            log::error!(
                "when rendering viewport_id={:?}, set_window Error {err}",
                ids.this
            );
        }
    }

    let clipped_primitives = egui_ctx.tessellate(shapes, pixels_per_point);
    painter.paint_and_update_textures(
        ids.this,
        pixels_per_point,
        [0.0, 0.0, 0.0, 0.0],
        &clipped_primitives,
        &textures_delta,
        false,
    );

    egui_winit.handle_platform_output(window, platform_output);

    handle_viewport_output(
        &egui_ctx,
        &viewport_output,
        viewports,
        painter,
        viewport_from_window,
        *focused_viewport,
    );
}

pub(crate) fn remove_viewports_not_in(
    viewports: &mut ViewportIdMap<Viewport>,
    painter: &mut egui_wgpu::winit::Painter,
    viewport_from_window: &mut HashMap<WindowId, ViewportId>,
    viewport_output: &ViewportIdMap<ViewportOutput>,
) {
    let active_viewports_ids: ViewportIdSet = viewport_output.keys().copied().collect();

    // Prune dead viewports:
    viewports.retain(|id, _| active_viewports_ids.contains(id));
    viewport_from_window.retain(|_, id| active_viewports_ids.contains(id));
    painter.gc_viewports(&active_viewports_ids);
}

/// Add new viewports, and update existing ones:
fn handle_viewport_output(
    egui_ctx: &egui::Context,
    viewport_output: &ViewportIdMap<ViewportOutput>,
    viewports: &mut ViewportIdMap<Viewport>,
    painter: &mut egui_wgpu::winit::Painter,
    viewport_from_window: &mut HashMap<WindowId, ViewportId>,
    focused_viewport: Option<ViewportId>,
) {
    for (
        viewport_id,
        ViewportOutput {
            parent,
            class,
            builder,
            viewport_ui_cb,
            mut commands,
            repaint_delay: _, // ignored - we listened to the repaint callback instead
        },
    ) in viewport_output.clone()
    {
        let ids = ViewportIdPair::from_self_and_parent(viewport_id, parent);

        let viewport =
            initialize_or_update_viewport(viewports, ids, class, builder, viewport_ui_cb);

        if let Some(window) = viewport.window.as_ref() {
            let old_inner_size = window.inner_size();

            let is_viewport_focused = focused_viewport == Some(viewport_id);
<<<<<<< HEAD
            viewport.commands.append(&mut commands);
=======
            viewport.deferred_commands.append(&mut commands);
>>>>>>> 21835c31

            egui_winit::process_viewport_commands(
                egui_ctx,
                &mut viewport.info,
<<<<<<< HEAD
                viewport.commands.clone(),
=======
                std::mem::take(&mut viewport.deferred_commands),
>>>>>>> 21835c31
                window,
                is_viewport_focused,
                &mut viewport.screenshot_requested,
            );
<<<<<<< HEAD
            viewport.commands.clear();
=======
>>>>>>> 21835c31

            // For Wayland : https://github.com/emilk/egui/issues/4196
            if cfg!(target_os = "linux") {
                let new_inner_size = window.inner_size();
                if new_inner_size != old_inner_size {
<<<<<<< HEAD
                    use std::num::NonZeroU32;
=======
>>>>>>> 21835c31
                    if let (Some(width), Some(height)) = (
                        NonZeroU32::new(new_inner_size.width),
                        NonZeroU32::new(new_inner_size.height),
                    ) {
                        painter.on_window_resized(viewport_id, width, height);
                    }
                }
            }
        }
    }

    remove_viewports_not_in(viewports, painter, viewport_from_window, viewport_output);
}

<<<<<<< HEAD
fn initialize_or_update_viewport<'vp>(
    _egui_ctx: &egui::Context,
    viewports: &'vp mut Viewports,
=======
fn initialize_or_update_viewport(
    viewports: &mut Viewports,
>>>>>>> 21835c31
    ids: ViewportIdPair,
    class: ViewportClass,
    mut builder: ViewportBuilder,
    viewport_ui_cb: Option<Arc<dyn Fn(&egui::Context) + Send + Sync>>,
<<<<<<< HEAD
    _focused_viewport: Option<ViewportId>,
) -> &'vp mut Viewport {
=======
) -> &mut Viewport {
>>>>>>> 21835c31
    crate::profile_function!();

    if builder.icon.is_none() {
        // Inherit icon from parent
        builder.icon = viewports
            .get_mut(&ids.parent)
            .and_then(|vp| vp.builder.icon.clone());
    }

    match viewports.entry(ids.this) {
        std::collections::hash_map::Entry::Vacant(entry) => {
            // New viewport:
            log::debug!("Creating new viewport {:?} ({:?})", ids.this, builder.title);
            entry.insert(Viewport {
                ids,
                class,
                builder,
<<<<<<< HEAD
                commands: vec![],
=======
                deferred_commands: vec![],
>>>>>>> 21835c31
                info: Default::default(),
                screenshot_requested: false,
                viewport_ui_cb,
                window: None,
                egui_winit: None,
            })
        }

        std::collections::hash_map::Entry::Occupied(mut entry) => {
            // Patch an existing viewport:
            let viewport = entry.get_mut();

            viewport.class = class;
            viewport.ids.parent = ids.parent;
            viewport.viewport_ui_cb = viewport_ui_cb;

            let (mut delta_commands, recreate) = viewport.builder.patch(builder);

            if recreate {
                log::debug!(
                    "Recreating window for viewport {:?} ({:?})",
                    ids.this,
                    viewport.builder.title
                );
                viewport.window = None;
                viewport.egui_winit = None;
            }

<<<<<<< HEAD
            viewport.commands.append(&mut delta_commands);
=======
            viewport.deferred_commands.append(&mut delta_commands);
>>>>>>> 21835c31

            entry.into_mut()
        }
    }
}<|MERGE_RESOLUTION|>--- conflicted
+++ resolved
@@ -76,11 +76,7 @@
     ids: ViewportIdPair,
     class: ViewportClass,
     builder: ViewportBuilder,
-<<<<<<< HEAD
-    commands: Vec<egui::viewport::ViewportCommand>,
-=======
     deferred_commands: Vec<egui::viewport::ViewportCommand>,
->>>>>>> 21835c31
     info: ViewportInfo,
     screenshot_requested: bool,
 
@@ -282,11 +278,7 @@
         viewport_from_window.insert(window.id(), ViewportId::ROOT);
 
         let mut info = ViewportInfo::default();
-<<<<<<< HEAD
-        egui_winit::update_viewport_info(&mut info, &egui_ctx, &window);
-=======
         egui_winit::update_viewport_info(&mut info, &egui_ctx, &window, true);
->>>>>>> 21835c31
 
         let mut viewports = Viewports::default();
         viewports.insert(
@@ -295,11 +287,7 @@
                 ids: ViewportIdPair::ROOT,
                 class: ViewportClass::Root,
                 builder,
-<<<<<<< HEAD
-                commands: vec![],
-=======
                 deferred_commands: vec![],
->>>>>>> 21835c31
                 info,
                 screenshot_requested: false,
                 viewport_ui_cb: None,
@@ -890,12 +878,8 @@
                     painter.max_texture_side(),
                 ));
 
-<<<<<<< HEAD
                 self.info.transparent = self.builder.transparent;
-                egui_winit::update_viewport_info(&mut self.info, egui_ctx, &window);
-=======
                 egui_winit::update_viewport_info(&mut self.info, egui_ctx, &window, true);
->>>>>>> 21835c31
                 self.window = Some(window);
             }
             Err(err) => {
@@ -1081,37 +1065,21 @@
             let old_inner_size = window.inner_size();
 
             let is_viewport_focused = focused_viewport == Some(viewport_id);
-<<<<<<< HEAD
-            viewport.commands.append(&mut commands);
-=======
             viewport.deferred_commands.append(&mut commands);
->>>>>>> 21835c31
 
             egui_winit::process_viewport_commands(
                 egui_ctx,
                 &mut viewport.info,
-<<<<<<< HEAD
-                viewport.commands.clone(),
-=======
                 std::mem::take(&mut viewport.deferred_commands),
->>>>>>> 21835c31
                 window,
                 is_viewport_focused,
                 &mut viewport.screenshot_requested,
             );
-<<<<<<< HEAD
-            viewport.commands.clear();
-=======
->>>>>>> 21835c31
 
             // For Wayland : https://github.com/emilk/egui/issues/4196
             if cfg!(target_os = "linux") {
                 let new_inner_size = window.inner_size();
                 if new_inner_size != old_inner_size {
-<<<<<<< HEAD
-                    use std::num::NonZeroU32;
-=======
->>>>>>> 21835c31
                     if let (Some(width), Some(height)) = (
                         NonZeroU32::new(new_inner_size.width),
                         NonZeroU32::new(new_inner_size.height),
@@ -1126,24 +1094,13 @@
     remove_viewports_not_in(viewports, painter, viewport_from_window, viewport_output);
 }
 
-<<<<<<< HEAD
-fn initialize_or_update_viewport<'vp>(
-    _egui_ctx: &egui::Context,
-    viewports: &'vp mut Viewports,
-=======
 fn initialize_or_update_viewport(
     viewports: &mut Viewports,
->>>>>>> 21835c31
     ids: ViewportIdPair,
     class: ViewportClass,
     mut builder: ViewportBuilder,
     viewport_ui_cb: Option<Arc<dyn Fn(&egui::Context) + Send + Sync>>,
-<<<<<<< HEAD
-    _focused_viewport: Option<ViewportId>,
-) -> &'vp mut Viewport {
-=======
 ) -> &mut Viewport {
->>>>>>> 21835c31
     crate::profile_function!();
 
     if builder.icon.is_none() {
@@ -1161,11 +1118,7 @@
                 ids,
                 class,
                 builder,
-<<<<<<< HEAD
-                commands: vec![],
-=======
                 deferred_commands: vec![],
->>>>>>> 21835c31
                 info: Default::default(),
                 screenshot_requested: false,
                 viewport_ui_cb,
@@ -1194,11 +1147,7 @@
                 viewport.egui_winit = None;
             }
 
-<<<<<<< HEAD
-            viewport.commands.append(&mut delta_commands);
-=======
             viewport.deferred_commands.append(&mut delta_commands);
->>>>>>> 21835c31
 
             entry.into_mut()
         }
