//! Note that this file contains code very similar to [`glow_integration`].
//! When making changes to one you often also want to apply it to the other.
//!
//! This is also very complex code, and not very pretty.
//! There is a bunch of improvements we could do,
//! like removing a bunch of `unwraps`.

use std::{cell::RefCell, num::NonZeroU32, rc::Rc, sync::Arc, time::Instant};

use egui_winit::ActionRequested;
use parking_lot::Mutex;
use raw_window_handle::{HasDisplayHandle as _, HasWindowHandle as _};
use winit::{
    event_loop::{ActiveEventLoop, EventLoop, EventLoopProxy},
    window::{Window, WindowId},
};

use ahash::{HashMap, HashSet, HashSetExt};
use egui::{
    DeferredViewportUiCallback, FullOutput, ImmediateViewport, ViewportBuilder, ViewportClass,
    ViewportId, ViewportIdMap, ViewportIdPair, ViewportIdSet, ViewportInfo, ViewportOutput,
};
#[cfg(feature = "accesskit")]
use egui_winit::accesskit_winit;
use winit_integration::UserEvent;

use crate::{
    native::{epi_integration::EpiIntegration, winit_integration::EventResult},
    App, AppCreator, CreationContext, NativeOptions, Result, Storage,
};

use super::{winit_integration::WinitApp, *};

// ----------------------------------------------------------------------------
// Types:

pub struct WgpuWinitApp {
    repaint_proxy: Arc<Mutex<EventLoopProxy<UserEvent>>>,
    app_name: String,
    native_options: NativeOptions,

    /// Set at initialization, then taken and set to `None` in `init_run_state`.
    app_creator: Option<AppCreator>,

    /// Set when we are actually up and running.
    running: Option<WgpuWinitRunning>,
}

/// State that is initialized when the application is first starts running via
/// a Resumed event. On Android this ensures that any graphics state is only
/// initialized once the application has an associated `SurfaceView`.
struct WgpuWinitRunning {
    integration: EpiIntegration,

    /// The users application.
    app: Box<dyn App>,

    /// Wrapped in an `Rc<RefCell<…>>` so it can be re-entrantly shared via a weak-pointer.
    shared: Rc<RefCell<SharedState>>,
}

/// Everything needed by the immediate viewport renderer.\
///
/// This is shared by all viewports.
///
/// Wrapped in an `Rc<RefCell<…>>` so it can be re-entrantly shared via a weak-pointer.
pub struct SharedState {
    egui_ctx: egui::Context,
    viewports: Viewports,
    painter: egui_wgpu::winit::Painter,
    viewport_from_window: HashMap<WindowId, ViewportId>,
    focused_viewport: Option<ViewportId>,
}

pub type Viewports = ViewportIdMap<Viewport>;

pub struct Viewport {
    ids: ViewportIdPair,
    class: ViewportClass,
    builder: ViewportBuilder,
    deferred_commands: Vec<egui::viewport::ViewportCommand>,
    info: ViewportInfo,
    actions_requested: HashSet<ActionRequested>,

    /// `None` for sync viewports.
    viewport_ui_cb: Option<Arc<DeferredViewportUiCallback>>,

    /// Window surface state that's initialized when the app starts running via a Resumed event
    /// and on Android will also be destroyed if the application is paused.
    window: Option<Arc<Window>>,

    /// `window` and `egui_winit` are initialized together.
    egui_winit: Option<egui_winit::State>,
}

// ----------------------------------------------------------------------------

impl WgpuWinitApp {
    pub fn new(
        event_loop: &EventLoop<UserEvent>,
        app_name: &str,
        native_options: NativeOptions,
        app_creator: AppCreator,
    ) -> Self {
        crate::profile_function!();

        #[cfg(feature = "__screenshot")]
        assert!(
            std::env::var("EFRAME_SCREENSHOT_TO").is_err(),
            "EFRAME_SCREENSHOT_TO not yet implemented for wgpu backend"
        );

        Self {
            repaint_proxy: Arc::new(Mutex::new(event_loop.create_proxy())),
            app_name: app_name.to_owned(),
            native_options,
            running: None,
            app_creator: Some(app_creator),
        }
    }

    /// Create a window for all viewports lacking one.
    fn initialized_all_windows(&mut self, event_loop: &ActiveEventLoop) {
        let Some(running) = &mut self.running else {
            return;
        };
        let mut shared = running.shared.borrow_mut();
        let SharedState {
            viewports,
            painter,
            viewport_from_window,
            ..
        } = &mut *shared;

        for viewport in viewports.values_mut() {
            viewport.initialize_window(
                event_loop,
                &running.integration.egui_ctx,
                viewport_from_window,
                painter,
            );
        }
    }

    #[cfg(target_os = "android")]
    fn recreate_window(&self, event_loop: &ActiveEventLoop, running: &WgpuWinitRunning) {
        let SharedState {
            egui_ctx,
            viewports,
            viewport_from_window,
            painter,
            ..
        } = &mut *running.shared.borrow_mut();

        initialize_or_update_viewport(
            viewports,
            ViewportIdPair::ROOT,
            ViewportClass::Root,
            self.native_options.viewport.clone(),
            None,
        )
        .initialize_window(event_loop, egui_ctx, viewport_from_window, painter);
    }

    #[cfg(target_os = "android")]
    fn drop_window(&mut self) -> Result<(), egui_wgpu::WgpuError> {
        if let Some(running) = &mut self.running {
            let mut shared = running.shared.borrow_mut();
            shared.viewports.remove(&ViewportId::ROOT);
            pollster::block_on(shared.painter.set_window(ViewportId::ROOT, None))?;
        }
        Ok(())
    }

    fn init_run_state(
        &mut self,
        egui_ctx: egui::Context,
        event_loop: &ActiveEventLoop,
        storage: Option<Box<dyn Storage>>,
        window: Window,
        builder: ViewportBuilder,
    ) -> crate::Result<&mut WgpuWinitRunning> {
        crate::profile_function!();

        #[allow(unsafe_code, unused_mut, unused_unsafe)]
        let mut painter = egui_wgpu::winit::Painter::new(
            self.native_options.wgpu_options.clone(),
            self.native_options.multisampling.max(1) as _,
            egui_wgpu::depth_format_from_bits(
                self.native_options.depth_buffer,
                self.native_options.stencil_buffer,
            ),
            self.native_options.viewport.transparent.unwrap_or(false),
            self.native_options.dithering,
        );

        let window = Arc::new(window);

        {
            crate::profile_scope!("set_window");
            pollster::block_on(painter.set_window(ViewportId::ROOT, Some(window.clone())))?;
        }

        let wgpu_render_state = painter.render_state();

        let system_theme = winit_integration::system_theme(&window, &self.native_options);
        let integration = EpiIntegration::new(
            egui_ctx.clone(),
            &window,
            system_theme,
            &self.app_name,
            &self.native_options,
            storage,
            #[cfg(feature = "glow")]
            None,
            #[cfg(feature = "glow")]
            None,
            wgpu_render_state.clone(),
        );

        {
            let event_loop_proxy = self.repaint_proxy.clone();

            egui_ctx.set_request_repaint_callback(move |info| {
                log::trace!("request_repaint_callback: {info:?}");
                let when = Instant::now() + info.delay;
                let frame_nr = info.current_frame_nr;

                event_loop_proxy
                    .lock()
                    .send_event(UserEvent::RequestRepaint {
                        when,
                        frame_nr,
                        viewport_id: info.viewport_id,
                    })
                    .ok();
            });
        }

        #[allow(unused_mut)] // used for accesskit
        let mut egui_winit = egui_winit::State::new(
            egui_ctx.clone(),
            ViewportId::ROOT,
            event_loop,
            Some(window.scale_factor() as f32),
            painter.max_texture_side(),
        );

        #[cfg(feature = "accesskit")]
        {
            let event_loop_proxy = self.repaint_proxy.lock().clone();
            egui_winit.init_accesskit(&window, event_loop_proxy);
        }
        let theme = system_theme.unwrap_or(self.native_options.default_theme);
        egui_ctx.set_visuals(theme.egui_visuals());

        let app_creator = std::mem::take(&mut self.app_creator)
            .expect("Single-use AppCreator has unexpectedly already been taken");
        let cc = CreationContext {
            egui_ctx: egui_ctx.clone(),
            integration_info: integration.frame.info().clone(),
            storage: integration.frame.storage(),
            #[cfg(feature = "glow")]
            gl: None,
            #[cfg(feature = "glow")]
            get_proc_address: None,
            wgpu_render_state,
            raw_display_handle: window.display_handle().map(|h| h.as_raw()),
            raw_window_handle: window.window_handle().map(|h| h.as_raw()),
        };
        let app = {
            crate::profile_scope!("user_app_creator");
            app_creator(&cc).map_err(crate::Error::AppCreation)?
        };

        let mut viewport_from_window = HashMap::default();
        viewport_from_window.insert(window.id(), ViewportId::ROOT);

        let mut info = ViewportInfo::default();
        egui_winit::update_viewport_info(&mut info, &egui_ctx, &window, true);

        let mut viewports = Viewports::default();
        viewports.insert(
            ViewportId::ROOT,
            Viewport {
                ids: ViewportIdPair::ROOT,
                class: ViewportClass::Root,
                builder,
                deferred_commands: vec![],
                info,
                actions_requested: Default::default(),
                viewport_ui_cb: None,
                window: Some(window),
                egui_winit: Some(egui_winit),
            },
        );

        let shared = Rc::new(RefCell::new(SharedState {
            egui_ctx,
            viewport_from_window,
            viewports,
            painter,
            focused_viewport: Some(ViewportId::ROOT),
        }));

        {
            // Create a weak pointer so that we don't keep state alive for too long.
            let shared = Rc::downgrade(&shared);
            let beginning = integration.beginning;

            egui::Context::set_immediate_viewport_renderer(move |_egui_ctx, immediate_viewport| {
                if let Some(shared) = shared.upgrade() {
                    render_immediate_viewport(beginning, &shared, immediate_viewport);
                } else {
                    log::warn!("render_sync_callback called after window closed");
                }
            });
        }

        Ok(self.running.insert(WgpuWinitRunning {
            integration,
            app,
            shared,
        }))
    }
}

impl WinitApp for WgpuWinitApp {
    fn frame_nr(&self, viewport_id: ViewportId) -> u64 {
        self.running
            .as_ref()
            .map_or(0, |r| r.integration.egui_ctx.frame_nr_for(viewport_id))
    }

    fn window(&self, window_id: WindowId) -> Option<Arc<Window>> {
        self.running
            .as_ref()
            .and_then(|r| {
                let shared = r.shared.borrow();
                shared
                    .viewport_from_window
                    .get(&window_id)
                    .and_then(|id| shared.viewports.get(id).map(|v| v.window.clone()))
            })
            .flatten()
    }

    fn window_id_from_viewport_id(&self, id: ViewportId) -> Option<WindowId> {
        Some(
            self.running
                .as_ref()?
                .shared
                .borrow()
                .viewports
                .get(&id)?
                .window
                .as_ref()?
                .id(),
        )
    }

    fn save_and_destroy(&mut self) {
        if let Some(mut running) = self.running.take() {
            running.save_and_destroy();
        }
    }

    fn run_ui_and_paint(
        &mut self,
        event_loop: &ActiveEventLoop,
        window_id: WindowId,
    ) -> Result<EventResult> {
        self.initialized_all_windows(event_loop);

        self.running.as_mut().map_or(EventResult::Wait, |running| {
            running.run_ui_and_paint(window_id)
<<<<<<< HEAD
        })
=======
        } else {
            Ok(EventResult::Wait)
        }
>>>>>>> d856f7b3
    }

    fn resumed(&mut self, event_loop: &ActiveEventLoop) -> crate::Result<EventResult> {
        log::debug!("Event::Resumed");

        let running = if let Some(running) = &self.running {
            #[cfg(target_os = "android")]
            self.recreate_window(event_loop, running);
            running
        } else {
            let storage = if let Some(file) = &self.native_options.persistence_path {
                epi_integration::create_storage_with_file(file)
            } else {
                epi_integration::create_storage(
                    self.native_options
                        .viewport
                        .app_id
                        .as_ref()
                        .unwrap_or(&self.app_name),
                )
            };
            let egui_ctx = winit_integration::create_egui_context(storage.as_deref());
            let (window, builder) = create_window(
                &egui_ctx,
                event_loop,
                storage.as_deref(),
                &mut self.native_options,
            )?;
            self.init_run_state(egui_ctx, event_loop, storage, window, builder)?
        };

        let viewport = &running.shared.borrow().viewports[&ViewportId::ROOT];
        if let Some(window) = &viewport.window {
            Ok(EventResult::RepaintNow(window.id()))
        } else {
            Ok(EventResult::Wait)
        }
    }

    fn suspended(&mut self, _: &ActiveEventLoop) -> crate::Result<EventResult> {
        #[cfg(target_os = "android")]
        self.drop_window()?;
        Ok(EventResult::Wait)
    }

    fn device_event(
        &mut self,
        _: &ActiveEventLoop,
        _: winit::event::DeviceId,
        event: winit::event::DeviceEvent,
    ) -> crate::Result<EventResult> {
        if let winit::event::DeviceEvent::MouseMotion { delta } = event {
            if let Some(running) = &mut self.running {
                let mut shared = running.shared.borrow_mut();
                if let Some(viewport) = shared
                    .focused_viewport
                    .and_then(|viewport| shared.viewports.get_mut(&viewport))
                {
                    if let Some(egui_winit) = viewport.egui_winit.as_mut() {
                        egui_winit.on_mouse_motion(delta);
                    }

<<<<<<< HEAD
                let viewport = &running.shared.borrow().viewports[&ViewportId::ROOT];
                viewport
                    .window
                    .as_ref()
                    .map_or(EventResult::Wait, |window| {
                        EventResult::RepaintNow(window.id())
                    })
=======
                    if let Some(window) = viewport.window.as_ref() {
                        return Ok(EventResult::RepaintNext(window.id()));
                    }
                }
>>>>>>> d856f7b3
            }
        }

        Ok(EventResult::Wait)
    }

<<<<<<< HEAD
            winit::event::Event::WindowEvent { event, window_id } => {
                self.running.as_mut().map_or(EventResult::Wait, |running| {
                    running.on_window_event(*window_id, event)
                })
            }
=======
    fn window_event(
        &mut self,
        event_loop: &ActiveEventLoop,
        window_id: WindowId,
        event: winit::event::WindowEvent,
    ) -> crate::Result<EventResult> {
        self.initialized_all_windows(event_loop);
>>>>>>> d856f7b3

        if let Some(running) = &mut self.running {
            Ok(running.on_window_event(window_id, &event))
        } else {
            Ok(EventResult::Wait)
        }
    }

<<<<<<< HEAD
                        viewport
                            .window
                            .as_ref()
                            .map_or(EventResult::Wait, |window| {
                                EventResult::RepaintNext(window.id())
                            })
                    } else {
                        EventResult::Wait
                    }
                } else {
                    EventResult::Wait
=======
    #[cfg(feature = "accesskit")]
    fn on_accesskit_event(&mut self, event: accesskit_winit::Event) -> crate::Result<EventResult> {
        if let Some(running) = &mut self.running {
            let mut shared_lock = running.shared.borrow_mut();
            let SharedState {
                viewport_from_window,
                viewports,
                ..
            } = &mut *shared_lock;
            if let Some(viewport) = viewport_from_window
                .get(&event.window_id)
                .and_then(|id| viewports.get_mut(id))
            {
                if let Some(egui_winit) = &mut viewport.egui_winit {
                    return Ok(winit_integration::on_accesskit_window_event(
                        egui_winit,
                        event.window_id,
                        &event.window_event,
                    ));
>>>>>>> d856f7b3
                }
            }
        }

        Ok(EventResult::Wait)
    }
}

impl WgpuWinitRunning {
    fn save_and_destroy(&mut self) {
        crate::profile_function!();

        let mut shared = self.shared.borrow_mut();
        if let Some(Viewport { window, .. }) = shared.viewports.get(&ViewportId::ROOT) {
            self.integration.save(self.app.as_mut(), window.as_deref());
        }

        #[cfg(feature = "glow")]
        self.app.on_exit(None);

        #[cfg(not(feature = "glow"))]
        self.app.on_exit();

        shared.painter.destroy();
    }

    /// This is called both for the root viewport, and all deferred viewports
    fn run_ui_and_paint(&mut self, window_id: WindowId) -> Result<EventResult> {
        crate::profile_function!();

        let Some(viewport_id) = self
            .shared
            .borrow()
            .viewport_from_window
            .get(&window_id)
            .copied()
        else {
            return Ok(EventResult::Wait);
        };

        #[cfg(feature = "puffin")]
        puffin::GlobalProfiler::lock().new_frame();

        let Self {
            app,
            integration,
            shared,
        } = self;

        let mut frame_timer = crate::stopwatch::Stopwatch::new();
        frame_timer.start();

        let (viewport_ui_cb, raw_input) = {
            crate::profile_scope!("Prepare");
            let mut shared_lock = shared.borrow_mut();

            let SharedState {
                viewports, painter, ..
            } = &mut *shared_lock;

            if viewport_id != ViewportId::ROOT {
                let Some(viewport) = viewports.get(&viewport_id) else {
                    return Ok(EventResult::Wait);
                };

                if viewport.viewport_ui_cb.is_none() {
                    // This will only happen if this is an immediate viewport.
                    // That means that the viewport cannot be rendered by itself and needs his parent to be rendered.
                    if let Some(viewport) = viewports.get(&viewport.ids.parent) {
                        if let Some(window) = viewport.window.as_ref() {
                            return Ok(EventResult::RepaintNext(window.id()));
                        }
                    }
                    return Ok(EventResult::Wait);
                }
            }

            let Some(viewport) = viewports.get_mut(&viewport_id) else {
                return Ok(EventResult::Wait);
            };

            let Viewport {
                viewport_ui_cb,
                window,
                egui_winit,
                info,
                ..
            } = viewport;

            let viewport_ui_cb = viewport_ui_cb.clone();

            let Some(window) = window else {
                return Ok(EventResult::Wait);
            };
            egui_winit::update_viewport_info(info, &integration.egui_ctx, window, false);

            {
                crate::profile_scope!("set_window");
                pollster::block_on(painter.set_window(viewport_id, Some(window.clone())))?;
            }

            let Some(egui_winit) = egui_winit.as_mut() else {
                return Ok(EventResult::Wait);
            };
            let mut raw_input = egui_winit.take_egui_input(window);

            integration.pre_update();

            raw_input.time = Some(integration.beginning.elapsed().as_secs_f64());
            raw_input.viewports = viewports
                .iter()
                .map(|(id, viewport)| (*id, viewport.info.clone()))
                .collect();

            (viewport_ui_cb, raw_input)
        };

        // ------------------------------------------------------------

        // Runs the update, which could call immediate viewports,
        // so make sure we hold no locks here!
        let full_output = integration.update(app.as_mut(), viewport_ui_cb.as_deref(), raw_input);

        // ------------------------------------------------------------

        let mut shared_mut = shared.borrow_mut();

        let SharedState {
            egui_ctx,
            viewports,
            painter,
            viewport_from_window,
            ..
        } = &mut *shared_mut;

        let FullOutput {
            platform_output,
            textures_delta,
            shapes,
            pixels_per_point,
            viewport_output,
        } = full_output;

        remove_viewports_not_in(viewports, painter, viewport_from_window, &viewport_output);

        let Some(viewport) = viewports.get_mut(&viewport_id) else {
            return Ok(EventResult::Wait);
        };

        viewport.info.events.clear(); // they should have been processed

        let Viewport {
            window: Some(window),
            egui_winit: Some(egui_winit),
            ..
        } = viewport
        else {
            return Ok(EventResult::Wait);
        };

        egui_winit.handle_platform_output(window, platform_output);

        let clipped_primitives = egui_ctx.tessellate(shapes, pixels_per_point);

        let screenshot_requested = viewport
            .actions_requested
            .take(&ActionRequested::Screenshot)
            .is_some();
        let (vsync_secs, screenshot) = painter.paint_and_update_textures(
            viewport_id,
            pixels_per_point,
            app.clear_color(&egui_ctx.style().visuals),
            &clipped_primitives,
            &textures_delta,
            screenshot_requested,
        );
        if let Some(screenshot) = screenshot {
            egui_winit
                .egui_input_mut()
                .events
                .push(egui::Event::Screenshot {
                    viewport_id,
                    image: screenshot.into(),
                });
        }

        for action in viewport.actions_requested.drain() {
            match action {
                ActionRequested::Screenshot => {
                    // already handled above
                }
                ActionRequested::Cut => {
                    egui_winit.egui_input_mut().events.push(egui::Event::Cut);
                }
                ActionRequested::Copy => {
                    egui_winit.egui_input_mut().events.push(egui::Event::Copy);
                }
                ActionRequested::Paste => {
                    if let Some(contents) = egui_winit.clipboard_text() {
                        let contents = contents.replace("\r\n", "\n");
                        if !contents.is_empty() {
                            egui_winit
                                .egui_input_mut()
                                .events
                                .push(egui::Event::Paste(contents));
                        }
                    }
                }
            }
        }

        integration.post_rendering(window);

        let active_viewports_ids: ViewportIdSet = viewport_output.keys().copied().collect();

        handle_viewport_output(
            &integration.egui_ctx,
            &viewport_output,
            viewports,
            painter,
            viewport_from_window,
        );

        // Prune dead viewports:
        viewports.retain(|id, _| active_viewports_ids.contains(id));
        viewport_from_window.retain(|_, id| active_viewports_ids.contains(id));
        painter.gc_viewports(&active_viewports_ids);

        let window = viewport_from_window
            .get(&window_id)
            .and_then(|id| viewports.get(id))
            .and_then(|vp| vp.window.as_ref());

        integration.report_frame_time(frame_timer.total_time_sec() - vsync_secs); // don't count auto-save time as part of regular frame time

        integration.maybe_autosave(app.as_mut(), window.map(|w| w.as_ref()));

        if let Some(window) = window {
            if window.is_minimized() == Some(true) {
                // On Mac, a minimized Window uses up all CPU:
                // https://github.com/emilk/egui/issues/325
                crate::profile_scope!("minimized_sleep");
                std::thread::sleep(std::time::Duration::from_millis(10));
            }
        }

        if integration.should_close() {
            Ok(EventResult::Exit)
        } else {
            Ok(EventResult::Wait)
        }
    }

    fn on_window_event(
        &mut self,
        window_id: WindowId,
        event: &winit::event::WindowEvent,
    ) -> EventResult {
        let Self {
            integration,
            shared,
            ..
        } = self;
        let mut shared = shared.borrow_mut();

        let viewport_id = shared.viewport_from_window.get(&window_id).copied();

        // On Windows, if a window is resized by the user, it should repaint synchronously, inside the
        // event handler.
        //
        // If this is not done, the compositor will assume that the window does not want to redraw,
        // and continue ahead.
        //
        // In eframe's case, that causes the window to rapidly flicker, as it struggles to deliver
        // new frames to the compositor in time.
        //
        // The flickering is technically glutin or glow's fault, but we should be responding properly
        // to resizes anyway, as doing so avoids dropping frames.
        //
        // See: https://github.com/emilk/egui/issues/903
        let mut repaint_asap = false;

        match event {
            winit::event::WindowEvent::Focused(new_focused) => {
                shared.focused_viewport = new_focused.then(|| viewport_id).flatten();
            }

            winit::event::WindowEvent::Resized(physical_size) => {
                // Resize with 0 width and height is used by winit to signal a minimize event on Windows.
                // See: https://github.com/rust-windowing/winit/issues/208
                // This solves an issue where the app would panic when minimizing on Windows.
                if let Some(viewport_id) = viewport_id {
                    if let (Some(width), Some(height)) = (
                        NonZeroU32::new(physical_size.width),
                        NonZeroU32::new(physical_size.height),
                    ) {
                        repaint_asap = true;
                        shared.painter.on_window_resized(viewport_id, width, height);
                    }
                }
            }

            winit::event::WindowEvent::CloseRequested => {
                if viewport_id == Some(ViewportId::ROOT) && integration.should_close() {
                    log::debug!(
                        "Received WindowEvent::CloseRequested for main viewport - shutting down."
                    );
                    return EventResult::Exit;
                }

                log::debug!("Received WindowEvent::CloseRequested for viewport {viewport_id:?}");

                if let Some(viewport_id) = viewport_id {
                    if let Some(viewport) = shared.viewports.get_mut(&viewport_id) {
                        // Tell viewport it should close:
                        viewport.info.events.push(egui::ViewportEvent::Close);

                        // We may need to repaint both us and our parent to close the window,
                        // and perhaps twice (once to notice the close-event, once again to enforce it).
                        // `request_repaint_of` does a double-repaint though:
                        integration.egui_ctx.request_repaint_of(viewport_id);
                        integration.egui_ctx.request_repaint_of(viewport.ids.parent);
                    }
                }
            }

            _ => {}
        };

        let event_response = viewport_id
            .and_then(|viewport_id| {
                shared.viewports.get_mut(&viewport_id).and_then(|viewport| {
                    Some(integration.on_window_event(
                        viewport.window.as_deref()?,
                        viewport.egui_winit.as_mut()?,
                        event,
                    ))
                })
            })
            .unwrap_or_default();

        if integration.should_close() {
            EventResult::Exit
        } else if event_response.repaint {
            if repaint_asap {
                EventResult::RepaintNow(window_id)
            } else {
                EventResult::RepaintNext(window_id)
            }
        } else {
            EventResult::Wait
        }
    }
}

impl Viewport {
    /// Create winit window, if needed.
    fn initialize_window(
        &mut self,
        event_loop: &ActiveEventLoop,
        egui_ctx: &egui::Context,
        windows_id: &mut HashMap<WindowId, ViewportId>,
        painter: &mut egui_wgpu::winit::Painter,
    ) {
        if self.window.is_some() {
            return; // we already have one
        }

        crate::profile_function!();

        let viewport_id = self.ids.this;

        match egui_winit::create_window(egui_ctx, event_loop, &self.builder) {
            Ok(window) => {
                windows_id.insert(window.id(), viewport_id);

                let window = Arc::new(window);

                if let Err(err) =
                    pollster::block_on(painter.set_window(viewport_id, Some(window.clone())))
                {
                    log::error!("on set_window: viewport_id {viewport_id:?} {err}");
                }

                self.egui_winit = Some(egui_winit::State::new(
                    egui_ctx.clone(),
                    viewport_id,
                    event_loop,
                    Some(window.scale_factor() as f32),
                    painter.max_texture_side(),
                ));

                egui_winit::update_viewport_info(&mut self.info, egui_ctx, &window, true);
                self.window = Some(window);
            }
            Err(err) => {
                log::error!("Failed to create window: {err}");
            }
        }
    }
}

fn create_window(
    egui_ctx: &egui::Context,
    event_loop: &ActiveEventLoop,
    storage: Option<&dyn Storage>,
    native_options: &mut NativeOptions,
) -> Result<(Window, ViewportBuilder), winit::error::OsError> {
    crate::profile_function!();

    let window_settings = epi_integration::load_window_settings(storage);
    let viewport_builder = epi_integration::viewport_builder(
        egui_ctx.zoom_factor(),
        event_loop,
        native_options,
        window_settings,
    )
    .with_visible(false); // Start hidden until we render the first frame to fix white flash on startup (https://github.com/emilk/egui/pull/3631)

    let window = egui_winit::create_window(egui_ctx, event_loop, &viewport_builder)?;
    epi_integration::apply_window_settings(&window, window_settings);
    Ok((window, viewport_builder))
}

fn render_immediate_viewport(
    beginning: Instant,
    shared: &RefCell<SharedState>,
    immediate_viewport: ImmediateViewport<'_>,
) {
    crate::profile_function!();

    let ImmediateViewport {
        ids,
        builder,
        viewport_ui_cb,
    } = immediate_viewport;

    let input = {
        let SharedState {
            egui_ctx,
            viewports,
            painter,
            viewport_from_window,
            ..
        } = &mut *shared.borrow_mut();

        let viewport =
            initialize_or_update_viewport(viewports, ids, ViewportClass::Immediate, builder, None);
        if viewport.window.is_none() {
            event_loop_context::with_current_event_loop(|event_loop| {
                viewport.initialize_window(event_loop, egui_ctx, viewport_from_window, painter);
            });
        }

        let (Some(window), Some(egui_winit)) = (&viewport.window, &mut viewport.egui_winit) else {
            return;
        };
        egui_winit::update_viewport_info(&mut viewport.info, egui_ctx, window, false);

        let mut input = egui_winit.take_egui_input(window);
        input.viewports = viewports
            .iter()
            .map(|(id, viewport)| (*id, viewport.info.clone()))
            .collect();
        input.time = Some(beginning.elapsed().as_secs_f64());
        input
    };

    let egui_ctx = shared.borrow().egui_ctx.clone();

    // ------------------------------------------

    // Run the user code, which could re-entrantly call this function again (!).
    // Make sure no locks are held during this call.
    let egui::FullOutput {
        platform_output,
        textures_delta,
        shapes,
        pixels_per_point,
        viewport_output,
    } = egui_ctx.run(input, |ctx| {
        viewport_ui_cb(ctx);
    });

    // ------------------------------------------

    let mut shared_mut = shared.borrow_mut();
    let SharedState {
        viewports,
        painter,
        viewport_from_window,
        ..
    } = &mut *shared_mut;

    let Some(viewport) = viewports.get_mut(&ids.this) else {
        return;
    };
    viewport.info.events.clear(); // they should have been processed
    let (Some(egui_winit), Some(window)) = (&mut viewport.egui_winit, &viewport.window) else {
        return;
    };

    {
        crate::profile_scope!("set_window");
        if let Err(err) = pollster::block_on(painter.set_window(ids.this, Some(window.clone()))) {
            log::error!(
                "when rendering viewport_id={:?}, set_window Error {err}",
                ids.this
            );
        }
    }

    let clipped_primitives = egui_ctx.tessellate(shapes, pixels_per_point);
    painter.paint_and_update_textures(
        ids.this,
        pixels_per_point,
        [0.0, 0.0, 0.0, 0.0],
        &clipped_primitives,
        &textures_delta,
        false,
    );

    egui_winit.handle_platform_output(window, platform_output);

    handle_viewport_output(
        &egui_ctx,
        &viewport_output,
        viewports,
        painter,
        viewport_from_window,
    );
}

pub fn remove_viewports_not_in(
    viewports: &mut ViewportIdMap<Viewport>,
    painter: &mut egui_wgpu::winit::Painter,
    viewport_from_window: &mut HashMap<WindowId, ViewportId>,
    viewport_output: &ViewportIdMap<ViewportOutput>,
) {
    let active_viewports_ids: ViewportIdSet = viewport_output.keys().copied().collect();

    // Prune dead viewports:
    viewports.retain(|id, _| active_viewports_ids.contains(id));
    viewport_from_window.retain(|_, id| active_viewports_ids.contains(id));
    painter.gc_viewports(&active_viewports_ids);
}

/// Add new viewports, and update existing ones:
fn handle_viewport_output(
    egui_ctx: &egui::Context,
    viewport_output: &ViewportIdMap<ViewportOutput>,
    viewports: &mut ViewportIdMap<Viewport>,
    painter: &mut egui_wgpu::winit::Painter,
    viewport_from_window: &mut HashMap<WindowId, ViewportId>,
) {
    for (
        viewport_id,
        ViewportOutput {
            parent,
            class,
            builder,
            viewport_ui_cb,
            mut commands,
            repaint_delay: _, // ignored - we listened to the repaint callback instead
        },
    ) in viewport_output.clone()
    {
        let ids = ViewportIdPair::from_self_and_parent(viewport_id, parent);

        let viewport =
            initialize_or_update_viewport(viewports, ids, class, builder, viewport_ui_cb);

        if let Some(window) = viewport.window.as_ref() {
            let old_inner_size = window.inner_size();

            viewport.deferred_commands.append(&mut commands);

            egui_winit::process_viewport_commands(
                egui_ctx,
                &mut viewport.info,
                std::mem::take(&mut viewport.deferred_commands),
                window,
                &mut viewport.actions_requested,
            );

            // For Wayland : https://github.com/emilk/egui/issues/4196
            if cfg!(target_os = "linux") {
                let new_inner_size = window.inner_size();
                if new_inner_size != old_inner_size {
                    if let (Some(width), Some(height)) = (
                        NonZeroU32::new(new_inner_size.width),
                        NonZeroU32::new(new_inner_size.height),
                    ) {
                        painter.on_window_resized(viewport_id, width, height);
                    }
                }
            }
        }
    }

    remove_viewports_not_in(viewports, painter, viewport_from_window, viewport_output);
}

fn initialize_or_update_viewport(
    viewports: &mut Viewports,
    ids: ViewportIdPair,
    class: ViewportClass,
    mut builder: ViewportBuilder,
    viewport_ui_cb: Option<Arc<dyn Fn(&egui::Context) + Send + Sync>>,
) -> &mut Viewport {
    crate::profile_function!();

    if builder.icon.is_none() {
        // Inherit icon from parent
        builder.icon = viewports
            .get_mut(&ids.parent)
            .and_then(|vp| vp.builder.icon.clone());
    }

    match viewports.entry(ids.this) {
        std::collections::hash_map::Entry::Vacant(entry) => {
            // New viewport:
            log::debug!("Creating new viewport {:?} ({:?})", ids.this, builder.title);
            entry.insert(Viewport {
                ids,
                class,
                builder,
                deferred_commands: vec![],
                info: Default::default(),
                actions_requested: HashSet::new(),
                viewport_ui_cb,
                window: None,
                egui_winit: None,
            })
        }

        std::collections::hash_map::Entry::Occupied(mut entry) => {
            // Patch an existing viewport:
            let viewport = entry.get_mut();

            viewport.class = class;
            viewport.ids.parent = ids.parent;
            viewport.viewport_ui_cb = viewport_ui_cb;

            let (mut delta_commands, recreate) = viewport.builder.patch(builder);

            if recreate {
                log::debug!(
                    "Recreating window for viewport {:?} ({:?})",
                    ids.this,
                    viewport.builder.title
                );
                viewport.window = None;
                viewport.egui_winit = None;
            }

            viewport.deferred_commands.append(&mut delta_commands);

            entry.into_mut()
        }
    }
}<|MERGE_RESOLUTION|>--- conflicted
+++ resolved
@@ -372,15 +372,10 @@
     ) -> Result<EventResult> {
         self.initialized_all_windows(event_loop);
 
-        self.running.as_mut().map_or(EventResult::Wait, |running| {
-            running.run_ui_and_paint(window_id)
-<<<<<<< HEAD
-        })
-=======
-        } else {
-            Ok(EventResult::Wait)
-        }
->>>>>>> d856f7b3
+        self.running.as_mut().map_or_else(
+            || Ok(EventResult::Wait),
+            |running| running.run_ui_and_paint(window_id),
+        )
     }
 
     fn resumed(&mut self, event_loop: &ActiveEventLoop) -> crate::Result<EventResult> {
@@ -443,33 +438,16 @@
                         egui_winit.on_mouse_motion(delta);
                     }
 
-<<<<<<< HEAD
-                let viewport = &running.shared.borrow().viewports[&ViewportId::ROOT];
-                viewport
-                    .window
-                    .as_ref()
-                    .map_or(EventResult::Wait, |window| {
-                        EventResult::RepaintNow(window.id())
-                    })
-=======
                     if let Some(window) = viewport.window.as_ref() {
                         return Ok(EventResult::RepaintNext(window.id()));
                     }
                 }
->>>>>>> d856f7b3
             }
         }
 
         Ok(EventResult::Wait)
     }
 
-<<<<<<< HEAD
-            winit::event::Event::WindowEvent { event, window_id } => {
-                self.running.as_mut().map_or(EventResult::Wait, |running| {
-                    running.on_window_event(*window_id, event)
-                })
-            }
-=======
     fn window_event(
         &mut self,
         event_loop: &ActiveEventLoop,
@@ -477,7 +455,6 @@
         event: winit::event::WindowEvent,
     ) -> crate::Result<EventResult> {
         self.initialized_all_windows(event_loop);
->>>>>>> d856f7b3
 
         if let Some(running) = &mut self.running {
             Ok(running.on_window_event(window_id, &event))
@@ -486,19 +463,6 @@
         }
     }
 
-<<<<<<< HEAD
-                        viewport
-                            .window
-                            .as_ref()
-                            .map_or(EventResult::Wait, |window| {
-                                EventResult::RepaintNext(window.id())
-                            })
-                    } else {
-                        EventResult::Wait
-                    }
-                } else {
-                    EventResult::Wait
-=======
     #[cfg(feature = "accesskit")]
     fn on_accesskit_event(&mut self, event: accesskit_winit::Event) -> crate::Result<EventResult> {
         if let Some(running) = &mut self.running {
@@ -518,7 +482,6 @@
                         event.window_id,
                         &event.window_event,
                     ));
->>>>>>> d856f7b3
                 }
             }
         }
