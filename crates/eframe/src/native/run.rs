use std::{cell::RefCell, time::Instant};

use winit::{
    application::ApplicationHandler,
    event_loop::{ActiveEventLoop, ControlFlow, EventLoop},
    window::WindowId,
};

use ahash::HashMap;

use super::winit_integration::{UserEvent, WinitApp};
use crate::{
    epi,
    native::{event_loop_context, winit_integration::EventResult},
    Result,
};

// ----------------------------------------------------------------------------
fn create_event_loop(native_options: &mut epi::NativeOptions) -> Result<EventLoop<UserEvent>> {
    crate::profile_function!();
    let mut builder = winit::event_loop::EventLoop::with_user_event();

    if let Some(hook) = std::mem::take(&mut native_options.event_loop_builder) {
        hook(&mut builder);
    }

    crate::profile_scope!("EventLoopBuilder::build");
    Ok(builder.build()?)
}

/// Access a thread-local event loop.
///
/// We reuse the event-loop so we can support closing and opening an eframe window
/// multiple times. This is just a limitation of winit.
fn with_event_loop<R>(
    mut native_options: epi::NativeOptions,
    f: impl FnOnce(&mut EventLoop<UserEvent>, epi::NativeOptions) -> R,
) -> Result<R> {
    thread_local!(static EVENT_LOOP: RefCell<Option<EventLoop<UserEvent>>> = RefCell::new(None));

    EVENT_LOOP.with(|event_loop| {
        // Since we want to reference NativeOptions when creating the EventLoop we can't
        // do that as part of the lazy thread local storage initialization and so we instead
        // create the event loop lazily here
        let mut event_loop_lock = event_loop.borrow_mut();
        let event_loop = if let Some(event_loop) = &mut *event_loop_lock {
            event_loop
        } else {
            event_loop_lock.insert(create_event_loop(&mut native_options)?)
        };
        Ok(f(event_loop, native_options))
    })
}

/// Wraps a [`WinitApp`] to implement [`ApplicationHandler`]. This handles redrawing, exit states, and
/// some events, but otherwise forwards events to the [`WinitApp`].
struct WinitAppWrapper<T: WinitApp> {
    windows_next_repaint_times: HashMap<WindowId, Instant>,
    winit_app: T,
    return_result: Result<(), crate::Error>,
    run_and_return: bool,
}

impl<T: WinitApp> WinitAppWrapper<T> {
    fn new(winit_app: T, run_and_return: bool) -> Self {
        Self {
            windows_next_repaint_times: HashMap::default(),
            winit_app,
            return_result: Ok(()),
            run_and_return,
        }
    }

    fn handle_event_result(
        &mut self,
        event_loop: &ActiveEventLoop,
        event_result: Result<EventResult>,
    ) {
        let mut exit = false;

        log::trace!("event_result: {event_result:?}");

<<<<<<< HEAD
            winit::event::Event::UserEvent(UserEvent::RequestRepaint {
                when,
                frame_nr,
                viewport_id,
            }) => {
                let current_frame_nr = winit_app.frame_nr(*viewport_id);
                if current_frame_nr == *frame_nr || current_frame_nr == *frame_nr + 1 {
                    log::trace!("UserEvent::RequestRepaint scheduling repaint at {when:?}");
                    winit_app
                        .window_id_from_viewport_id(*viewport_id)
                        .map_or(EventResult::Wait, |window_id| {
                            EventResult::RepaintAt(window_id, *when)
                        })
                } else {
                    log::trace!("Got outdated UserEvent::RequestRepaint");
                    EventResult::Wait // old request - we've already repainted
=======
        let combined_result = event_result.and_then(|event_result| {
            match event_result {
                EventResult::Wait => {
                    event_loop.set_control_flow(ControlFlow::Wait);
                    Ok(event_result)
                }
                EventResult::RepaintNow(window_id) => {
                    log::trace!("RepaintNow of {window_id:?}",);

                    if cfg!(target_os = "windows") {
                        // Fix flickering on Windows, see https://github.com/emilk/egui/pull/2280
                        self.windows_next_repaint_times.remove(&window_id);
                        self.winit_app.run_ui_and_paint(event_loop, window_id)
                    } else {
                        // Fix for https://github.com/emilk/egui/issues/2425
                        self.windows_next_repaint_times
                            .insert(window_id, Instant::now());
                        Ok(event_result)
                    }
>>>>>>> d856f7b3
                }
                EventResult::RepaintNext(window_id) => {
                    log::trace!("RepaintNext of {window_id:?}",);
                    self.windows_next_repaint_times
                        .insert(window_id, Instant::now());
                    Ok(event_result)
                }
                EventResult::RepaintAt(window_id, repaint_time) => {
                    self.windows_next_repaint_times.insert(
                        window_id,
                        self.windows_next_repaint_times
                            .get(&window_id)
                            .map_or(repaint_time, |last| (*last).min(repaint_time)),
                    );
                    Ok(event_result)
                }
                EventResult::Exit => {
                    exit = true;
                    Ok(event_result)
                }
            }
        });

        if let Err(err) = combined_result {
            log::error!("Exiting because of error: {err}");
            exit = true;
            self.return_result = Err(err);
        };

        if exit {
            if self.run_and_return {
                log::debug!("Asking to exit event loop…");
                event_loop.exit();
            } else {
                log::debug!("Quitting - saving app state…");
                self.winit_app.save_and_destroy();

                log::debug!("Exiting with return code 0");

                #[allow(clippy::exit)]
                std::process::exit(0);
            }
        }

        self.check_redraw_requests(event_loop);
    }

    fn check_redraw_requests(&mut self, event_loop: &ActiveEventLoop) {
        let mut next_repaint_time = self.windows_next_repaint_times.values().min().copied();

        self.windows_next_repaint_times
            .retain(|window_id, repaint_time| {
                if Instant::now() < *repaint_time {
                    return true; // not yet ready
                };

                next_repaint_time = None;
                event_loop.set_control_flow(ControlFlow::Poll);

<<<<<<< HEAD
            winit_app.window(*window_id).map_or_else(
                || {
                    log::trace!("No window found for {window_id:?}");
                    false
                },
                |window| {
=======
                if let Some(window) = self.winit_app.window(*window_id) {
>>>>>>> d856f7b3
                    log::trace!("request_redraw for {window_id:?}");
                    let is_minimized = window.is_minimized().unwrap_or(false);
                    if is_minimized {
                        false
                    } else {
                        window.request_redraw();
                        true
                    }
<<<<<<< HEAD
                },
            )
        });
=======
                } else {
                    log::trace!("No window found for {window_id:?}");
                    false
                }
            });
>>>>>>> d856f7b3

        if let Some(next_repaint_time) = next_repaint_time {
            // WaitUntil seems to not work on iOS
            #[cfg(target_os = "ios")]
            winit_app
                .window_id_from_viewport_id(egui::ViewportId::ROOT)
                .map(|window_id| {
                    winit_app
                        .window(window_id)
                        .map(|window| window.request_redraw())
                });

            event_loop.set_control_flow(ControlFlow::WaitUntil(next_repaint_time));
        };
    }
}

impl<T: WinitApp> ApplicationHandler<UserEvent> for WinitAppWrapper<T> {
    fn suspended(&mut self, event_loop: &ActiveEventLoop) {
        crate::profile_function!("Event::Suspended");

        event_loop_context::with_event_loop_context(event_loop, move || {
            let event_result = self.winit_app.suspended(event_loop);
            self.handle_event_result(event_loop, event_result);
        });
    }

    fn resumed(&mut self, event_loop: &ActiveEventLoop) {
        crate::profile_function!("Event::Resumed");

        // Nb: Make sure this guard is dropped after this function returns.
        event_loop_context::with_event_loop_context(event_loop, move || {
            let event_result = self.winit_app.resumed(event_loop);
            self.handle_event_result(event_loop, event_result);
        });
    }

    fn exiting(&mut self, event_loop: &ActiveEventLoop) {
        // On Mac, Cmd-Q we get here and then `run_app_on_demand` doesn't return (despite its name),
        // so we need to save state now:
        log::debug!("Received Event::LoopExiting - saving app state…");
        event_loop_context::with_event_loop_context(event_loop, move || {
            self.winit_app.save_and_destroy();
        });
    }

    fn device_event(
        &mut self,
        event_loop: &ActiveEventLoop,
        device_id: winit::event::DeviceId,
        event: winit::event::DeviceEvent,
    ) {
        crate::profile_function!(egui_winit::short_device_event_description(&event));

        // Nb: Make sure this guard is dropped after this function returns.
        event_loop_context::with_event_loop_context(event_loop, move || {
            let event_result = self.winit_app.device_event(event_loop, device_id, event);
            self.handle_event_result(event_loop, event_result);
        });
    }

    fn user_event(&mut self, event_loop: &ActiveEventLoop, event: UserEvent) {
        crate::profile_function!(match &event {
            UserEvent::RequestRepaint { .. } => "UserEvent::RequestRepaint",
            #[cfg(feature = "accesskit")]
            UserEvent::AccessKitActionRequest(_) => "UserEvent::AccessKitActionRequest",
        });

<<<<<<< HEAD
            winit::event::Event::UserEvent(UserEvent::RequestRepaint {
                when,
                frame_nr,
                viewport_id,
            }) => {
                let current_frame_nr = winit_app.frame_nr(*viewport_id);
                if current_frame_nr == *frame_nr || current_frame_nr == *frame_nr + 1 {
                    winit_app
                        .window_id_from_viewport_id(*viewport_id)
                        .map_or(EventResult::Wait, |window_id| {
                            EventResult::RepaintAt(window_id, *when)
                        })
                } else {
                    log::trace!("Got outdated UserEvent::RequestRepaint");
                    EventResult::Wait // old request - we've already repainted
=======
        event_loop_context::with_event_loop_context(event_loop, move || {
            let event_result = match event {
                UserEvent::RequestRepaint {
                    when,
                    frame_nr,
                    viewport_id,
                } => {
                    let current_frame_nr = self.winit_app.frame_nr(viewport_id);
                    if current_frame_nr == frame_nr || current_frame_nr == frame_nr + 1 {
                        log::trace!("UserEvent::RequestRepaint scheduling repaint at {when:?}");
                        if let Some(window_id) =
                            self.winit_app.window_id_from_viewport_id(viewport_id)
                        {
                            Ok(EventResult::RepaintAt(window_id, when))
                        } else {
                            Ok(EventResult::Wait)
                        }
                    } else {
                        log::trace!("Got outdated UserEvent::RequestRepaint");
                        Ok(EventResult::Wait) // old request - we've already repainted
                    }
>>>>>>> d856f7b3
                }
                #[cfg(feature = "accesskit")]
                UserEvent::AccessKitActionRequest(request) => {
                    self.winit_app.on_accesskit_event(request)
                }
            };
            self.handle_event_result(event_loop, event_result);
        });
    }

    fn new_events(&mut self, event_loop: &ActiveEventLoop, cause: winit::event::StartCause) {
        if let winit::event::StartCause::ResumeTimeReached { .. } = cause {
            log::trace!("Woke up to check next_repaint_time");
        }

        self.check_redraw_requests(event_loop);
    }

    fn window_event(
        &mut self,
        event_loop: &ActiveEventLoop,
        window_id: WindowId,
        event: winit::event::WindowEvent,
    ) {
        crate::profile_function!(egui_winit::short_window_event_description(&event));

        // Nb: Make sure this guard is dropped after this function returns.
        event_loop_context::with_event_loop_context(event_loop, move || {
            let event_result = match event {
                winit::event::WindowEvent::RedrawRequested => {
                    self.windows_next_repaint_times.remove(&window_id);
                    self.winit_app.run_ui_and_paint(event_loop, window_id)
                }
                _ => self.winit_app.window_event(event_loop, window_id, event),
            };

            self.handle_event_result(event_loop, event_result);
        });
    }
}

#[cfg(not(target_os = "ios"))]
fn run_and_return(event_loop: &mut EventLoop<UserEvent>, winit_app: impl WinitApp) -> Result {
    use winit::platform::run_on_demand::EventLoopExtRunOnDemand;

    log::trace!("Entering the winit event loop (run_app_on_demand)…");

<<<<<<< HEAD
            winit_app.window(*window_id).map_or_else(
                || {
                    log::trace!("No window found for {window_id:?}");
                    false
                },
                |window| {
                    log::trace!("request_redraw for {window_id:?}");
                    let is_minimized = window.is_minimized().unwrap_or(false);
                    if is_minimized {
                        false
                    } else {
                        window.request_redraw();
                        true
                    }
                },
            )
        });
=======
    let mut app = WinitAppWrapper::new(winit_app, true);
    event_loop.run_app_on_demand(&mut app)?;
    log::debug!("eframe window closed");
    app.return_result
}
>>>>>>> d856f7b3

fn run_and_exit(event_loop: EventLoop<UserEvent>, winit_app: impl WinitApp + 'static) -> Result {
    log::trace!("Entering the winit event loop (run_app)…");

    // When to repaint what window
    let mut app = WinitAppWrapper::new(winit_app, false);
    event_loop.run_app(&mut app)?;

    log::debug!("winit event loop unexpectedly returned");
    Ok(())
}

// ----------------------------------------------------------------------------

#[cfg(feature = "glow")]
pub fn run_glow(
    app_name: &str,
    mut native_options: epi::NativeOptions,
    app_creator: epi::AppCreator,
) -> Result {
    #![allow(clippy::needless_return_with_question_mark)] // False positive

    use super::glow_integration::GlowWinitApp;

    #[cfg(not(target_os = "ios"))]
    if native_options.run_and_return {
        return with_event_loop(native_options, |event_loop, native_options| {
            let glow_eframe = GlowWinitApp::new(event_loop, app_name, native_options, app_creator);
            run_and_return(event_loop, glow_eframe)
        })?;
    }

    let event_loop = create_event_loop(&mut native_options)?;
    let glow_eframe = GlowWinitApp::new(&event_loop, app_name, native_options, app_creator);
    run_and_exit(event_loop, glow_eframe)
}

// ----------------------------------------------------------------------------

#[cfg(feature = "wgpu")]
pub fn run_wgpu(
    app_name: &str,
    mut native_options: epi::NativeOptions,
    app_creator: epi::AppCreator,
) -> Result {
    #![allow(clippy::needless_return_with_question_mark)] // False positive

    use super::wgpu_integration::WgpuWinitApp;

    #[cfg(not(target_os = "ios"))]
    if native_options.run_and_return {
        return with_event_loop(native_options, |event_loop, native_options| {
            let wgpu_eframe = WgpuWinitApp::new(event_loop, app_name, native_options, app_creator);
            run_and_return(event_loop, wgpu_eframe)
        })?;
    }

    let event_loop = create_event_loop(&mut native_options)?;
    let wgpu_eframe = WgpuWinitApp::new(&event_loop, app_name, native_options, app_creator);
    run_and_exit(event_loop, wgpu_eframe)
}<|MERGE_RESOLUTION|>--- conflicted
+++ resolved
@@ -80,24 +80,6 @@
 
         log::trace!("event_result: {event_result:?}");
 
-<<<<<<< HEAD
-            winit::event::Event::UserEvent(UserEvent::RequestRepaint {
-                when,
-                frame_nr,
-                viewport_id,
-            }) => {
-                let current_frame_nr = winit_app.frame_nr(*viewport_id);
-                if current_frame_nr == *frame_nr || current_frame_nr == *frame_nr + 1 {
-                    log::trace!("UserEvent::RequestRepaint scheduling repaint at {when:?}");
-                    winit_app
-                        .window_id_from_viewport_id(*viewport_id)
-                        .map_or(EventResult::Wait, |window_id| {
-                            EventResult::RepaintAt(window_id, *when)
-                        })
-                } else {
-                    log::trace!("Got outdated UserEvent::RequestRepaint");
-                    EventResult::Wait // old request - we've already repainted
-=======
         let combined_result = event_result.and_then(|event_result| {
             match event_result {
                 EventResult::Wait => {
@@ -117,7 +99,6 @@
                             .insert(window_id, Instant::now());
                         Ok(event_result)
                     }
->>>>>>> d856f7b3
                 }
                 EventResult::RepaintNext(window_id) => {
                     log::trace!("RepaintNext of {window_id:?}",);
@@ -177,16 +158,7 @@
                 next_repaint_time = None;
                 event_loop.set_control_flow(ControlFlow::Poll);
 
-<<<<<<< HEAD
-            winit_app.window(*window_id).map_or_else(
-                || {
-                    log::trace!("No window found for {window_id:?}");
-                    false
-                },
-                |window| {
-=======
                 if let Some(window) = self.winit_app.window(*window_id) {
->>>>>>> d856f7b3
                     log::trace!("request_redraw for {window_id:?}");
                     let is_minimized = window.is_minimized().unwrap_or(false);
                     if is_minimized {
@@ -195,17 +167,11 @@
                         window.request_redraw();
                         true
                     }
-<<<<<<< HEAD
-                },
-            )
-        });
-=======
                 } else {
                     log::trace!("No window found for {window_id:?}");
                     false
                 }
             });
->>>>>>> d856f7b3
 
         if let Some(next_repaint_time) = next_repaint_time {
             // WaitUntil seems to not work on iOS
@@ -274,23 +240,6 @@
             UserEvent::AccessKitActionRequest(_) => "UserEvent::AccessKitActionRequest",
         });
 
-<<<<<<< HEAD
-            winit::event::Event::UserEvent(UserEvent::RequestRepaint {
-                when,
-                frame_nr,
-                viewport_id,
-            }) => {
-                let current_frame_nr = winit_app.frame_nr(*viewport_id);
-                if current_frame_nr == *frame_nr || current_frame_nr == *frame_nr + 1 {
-                    winit_app
-                        .window_id_from_viewport_id(*viewport_id)
-                        .map_or(EventResult::Wait, |window_id| {
-                            EventResult::RepaintAt(window_id, *when)
-                        })
-                } else {
-                    log::trace!("Got outdated UserEvent::RequestRepaint");
-                    EventResult::Wait // old request - we've already repainted
-=======
         event_loop_context::with_event_loop_context(event_loop, move || {
             let event_result = match event {
                 UserEvent::RequestRepaint {
@@ -312,7 +261,6 @@
                         log::trace!("Got outdated UserEvent::RequestRepaint");
                         Ok(EventResult::Wait) // old request - we've already repainted
                     }
->>>>>>> d856f7b3
                 }
                 #[cfg(feature = "accesskit")]
                 UserEvent::AccessKitActionRequest(request) => {
@@ -360,31 +308,11 @@
 
     log::trace!("Entering the winit event loop (run_app_on_demand)…");
 
-<<<<<<< HEAD
-            winit_app.window(*window_id).map_or_else(
-                || {
-                    log::trace!("No window found for {window_id:?}");
-                    false
-                },
-                |window| {
-                    log::trace!("request_redraw for {window_id:?}");
-                    let is_minimized = window.is_minimized().unwrap_or(false);
-                    if is_minimized {
-                        false
-                    } else {
-                        window.request_redraw();
-                        true
-                    }
-                },
-            )
-        });
-=======
     let mut app = WinitAppWrapper::new(winit_app, true);
     event_loop.run_app_on_demand(&mut app)?;
     log::debug!("eframe window closed");
     app.return_result
 }
->>>>>>> d856f7b3
 
 fn run_and_exit(event_loop: EventLoop<UserEvent>, winit_app: impl WinitApp + 'static) -> Result {
     log::trace!("Entering the winit event loop (run_app)…");
