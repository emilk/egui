--- conflicted
+++ resolved
@@ -371,32 +371,6 @@
                 crate::HardwareAcceleration::Preferred => None,
                 crate::HardwareAcceleration::Off => Some(false),
             };
-<<<<<<< HEAD
-=======
-
-            let raw_display_handle = winit_window.raw_display_handle();
-            let raw_window_handle = winit_window.raw_window_handle();
-
-            // EGL is crossplatform and the official khronos way
-            // but sometimes platforms/drivers may not have it, so we use back up options where possible.
-            // TODO: check whether we can expose these options as "features", so that users can select the relevant backend they want.
-
-            // try egl and fallback to windows wgl. Windows is the only platform that *requires* window handle to create display.
-            #[cfg(target_os = "windows")]
-            let preference =
-                glutin::display::DisplayApiPreference::EglThenWgl(Some(raw_window_handle));
-            // try egl and fallback to x11 glx
-            #[cfg(target_os = "linux")]
-            let preference = glutin::display::DisplayApiPreference::EglThenGlx(Box::new(
-                winit::platform::x11::register_xlib_error_hook,
-            ));
-            #[cfg(target_os = "macos")]
-            let preference = glutin::display::DisplayApiPreference::Cgl;
-            #[cfg(target_os = "android")]
-            let preference = glutin::display::DisplayApiPreference::Egl;
-
-            let gl_display = glutin::display::Display::new(raw_display_handle, preference)?;
->>>>>>> a8d5a82a
             let swap_interval = if native_options.vsync {
                 glutin::surface::SwapInterval::Wait(std::num::NonZeroU32::new(1).unwrap())
             } else {
@@ -407,9 +381,7 @@
                 2. choose between special extensions like glx or egl or wgl and use them to create config/display
                 3. opengl context configuration
                 4. opengl context creation
-
             */
-
             // start building config for gl display
             let config_template_builder = glutin::config::ConfigTemplateBuilder::new()
                 .prefer_hardware_accelerated(hardware_acceleration)
@@ -653,14 +625,8 @@
 
             let window_settings = epi_integration::load_window_settings(storage);
 
-<<<<<<< HEAD
             let winit_window_builder =
                 epi_integration::window_builder(event_loop, title, native_options, window_settings);
-=======
-            let winit_window =
-                epi_integration::build_window(event_loop, title, native_options, window_settings)?;
->>>>>>> a8d5a82a
-            // a lot of the code below has been lifted from glutin example in their repo.
             let mut glutin_window_context = unsafe {
                 GlutinWindowContext::new(winit_window_builder, native_options, event_loop)?
             };
