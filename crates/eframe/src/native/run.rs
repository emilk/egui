--- conflicted
+++ resolved
@@ -395,18 +395,14 @@
 
             let window_builder = epi_integration::window_builder(native_options, &window_settings)
                 .with_title(title)
-<<<<<<< HEAD
-                .with_transparent(native_options.transparent);
+                .with_transparent(native_options.transparent)
+                // Keep hidden until we've painted something. See https://github.com/emilk/egui/pull/2279
+                // We must also keep the window hidden until AccessKit is initialized.
+                .with_visible(false);
             let winit_window = window_builder
                 .build(event_loop)
                 .expect("failed to create winit window");
             // a lot of the code below has been lifted from glutin example in their repo.
-=======
-                // Keep hidden until we've painted something. See https://github.com/emilk/egui/pull/2279
-                // We must also keep the window hidden until AccessKit is initialized.
-                .with_visible(false);
-
->>>>>>> e1f348e4
             let gl_window = unsafe {
                 use glutin::prelude::*;
                 use raw_window_handle::*;
