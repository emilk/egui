--- conflicted
+++ resolved
@@ -9,10 +9,8 @@
     theme_from_dark_mode, translate_key, AppRunner, Closure, JsCast, JsValue, WebRunner,
     DEBUG_RESIZE,
 };
-<<<<<<< HEAD
+
 use web_sys::{Document, EventTarget, ShadowRoot};
-=======
->>>>>>> bc5f908b
 
 // TODO(emilk): there are more calls to `prevent_default` and `stop_propagation`
 // than what is probably needed.
