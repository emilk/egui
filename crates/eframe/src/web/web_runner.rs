--- conflicted
+++ resolved
@@ -26,13 +26,9 @@
     events_to_unsubscribe: Rc<RefCell<Vec<EventToUnsubscribe>>>,
 
     /// Current animation frame in flight.
-<<<<<<< HEAD
     frame: Rc<RefCell<Option<AnimationFrameRequest>>>,
-=======
-    request_animation_frame_id: Cell<Option<i32>>,
 
     resize_observer: Rc<RefCell<Option<ResizeObserverContext>>>,
->>>>>>> 759c8fd2
 }
 
 impl WebRunner {
@@ -50,12 +46,8 @@
             panic_handler,
             runner: Rc::new(RefCell::new(None)),
             events_to_unsubscribe: Rc::new(RefCell::new(Default::default())),
-<<<<<<< HEAD
             frame: Default::default(),
-=======
-            request_animation_frame_id: Cell::new(None),
             resize_observer: Default::default(),
->>>>>>> 759c8fd2
         }
     }
 
@@ -226,15 +218,10 @@
         });
 
         let id = window.request_animation_frame(closure.as_ref().unchecked_ref())?;
-<<<<<<< HEAD
         self.frame.borrow_mut().replace(AnimationFrameRequest {
             id,
             _closure: closure,
         });
-=======
-        self.request_animation_frame_id.set(Some(id));
-        closure.forget(); // We must forget it, or else the callback is canceled on drop
->>>>>>> 759c8fd2
 
         Ok(())
     }
@@ -255,7 +242,6 @@
 
 // ----------------------------------------------------------------------------
 
-<<<<<<< HEAD
 // https://rustwasm.github.io/wasm-bindgen/api/wasm_bindgen/closure/struct.Closure.html#using-fnonce-and-closureonce-with-requestanimationframe
 struct AnimationFrameRequest {
     /// Represents the ID of a frame in flight.
@@ -267,11 +253,11 @@
     /// The callback given to `request_animation_frame`, stored here both to prevent it
     /// from being canceled, and from having to `.forget()` it.
     _closure: Closure<dyn FnMut() -> Result<(), JsValue>>,
-=======
+}
+
 struct ResizeObserverContext {
     resize_observer: web_sys::ResizeObserver,
     closure: Closure<dyn FnMut(js_sys::Array)>,
->>>>>>> 759c8fd2
 }
 
 struct TargetEvent {
