[package]
name = "eframe"
version = "0.19.0"
authors = ["Emil Ernerfeldt <emil.ernerfeldt@gmail.com>"]
description = "egui framework - write GUI apps that compiles to web and/or natively"
edition = "2021"
rust-version = "1.65"
homepage = "https://github.com/emilk/egui/tree/master/crates/eframe"
license = "MIT OR Apache-2.0"
readme = "README.md"
repository = "https://github.com/emilk/egui/tree/master/crates/eframe"
categories = ["gui", "game-development"]
keywords = ["egui", "gui", "gamedev"]
include = ["../LICENSE-APACHE", "../LICENSE-MIT", "**/*.rs", "Cargo.toml"]

[package.metadata.docs.rs]
all-features = true

[lib]


[features]
default = ["accesskit", "default_fonts", "glow"]

## Enable platform accessibility API implementations through [AccessKit](https://accesskit.dev/).
accesskit = ["egui/accesskit", "egui-winit/accesskit"]

## Detect dark mode system preference using [`dark-light`](https://docs.rs/dark-light).
##
## See also [`NativeOptions::follow_system_theme`] and [`NativeOptions::default_theme`].
dark-light = ["dep:dark-light"]

## If set, egui will use `include_bytes!` to bundle some fonts.
## If you plan on specifying your own fonts you may disable this feature.
default_fonts = ["egui/default_fonts"]

## Use [`glow`](https://github.com/grovesNL/glow) for painting, via [`egui_glow`](https://github.com/emilk/egui/tree/master/crates/egui_glow).
glow = ["dep:glow", "egui_glow"]

## Enable saving app state to disk.
persistence = [
  "directories-next",
  "egui-winit/serde",
  "egui/persistence",
  "ron",
  "serde",
]

## Enable profiling with the [`puffin`](https://docs.rs/puffin) crate.
##
## Only enabled on native, because of the low resolution (1ms) of time keeping in browsers.
## `eframe` will call `puffin::GlobalProfiler::lock().new_frame()` for you
puffin = ["dep:puffin", "egui_glow?/puffin", "egui-wgpu?/puffin"]

## Enable screen reader support (requires `ctx.options().screen_reader = true;`)
screen_reader = ["egui-winit/screen_reader", "tts"]

## If set, eframe will look for the env-var `EFRAME_SCREENSHOT_TO` and write a screenshot to that location, and then quit.
## This is used to generate images for the examples.
__screenshot = ["dep:image"]

## Use [`wgpu`](https://docs.rs/wgpu) for painting (via [`egui-wgpu`](https://github.com/emilk/egui/tree/master/crates/egui-wgpu)).
## This overrides the `glow` feature.
wgpu = ["dep:wgpu", "dep:egui-wgpu"]


[dependencies]
egui = { version = "0.19.0", path = "../egui", default-features = false, features = [
  "bytemuck",
  "tracing",
] }
tracing = { version = "0.1", default-features = false, features = ["std"] }

#! ### Optional dependencies
## Enable this when generating docs.
document-features = { version = "0.2", optional = true }

egui_glow = { version = "0.19.0", path = "../egui_glow", optional = true, default-features = false }
glow = { version = "0.11", optional = true }
ron = { version = "0.8", optional = true, features = ["integer128"] }
serde = { version = "1", optional = true, features = ["derive"] }

# -------------------------------------------
# native:
[target.'cfg(not(target_arch = "wasm32"))'.dependencies]
egui-winit = { version = "0.19.0", path = "../egui-winit", default-features = false, features = [
  "clipboard",
  "links",
] }
# we can expose these to user so that they can select which backends they want to enable to avoid compiling useless deps.
# this can be done at the same time we expose x11/wayland features of winit crate.
glutin = { version = "0.30.0", features = [
  "egl",
  "glx",
  "x11",
  "wayland",
  "wgl",
] }
raw-window-handle = { version = "0.5.0" }
winit = "0.27.2"

# optional native:
dark-light = { version = "0.2.1", optional = true }
directories-next = { version = "2", optional = true }
egui-wgpu = { version = "0.19.0", path = "../egui-wgpu", optional = true, features = [
  "winit",
<<<<<<< HEAD
] } # if wgpu is used, use it with winit
puffin = { version = "0.13", optional = true }
=======
] }
image = { version = "0.24", optional = true, default-features = false, features = [
  "png",
] }
puffin = { version = "0.14", optional = true }
>>>>>>> e1f348e4
wgpu = { version = "0.14", optional = true }

# -------------------------------------------
# web:
[target.'cfg(target_arch = "wasm32")'.dependencies]
bytemuck = "1.7"
js-sys = "0.3"
percent-encoding = "2.1"
wasm-bindgen = "0.2"
wasm-bindgen-futures = "0.4"
web-sys = { version = "0.3.58", features = [
  "BinaryType",
  "Blob",
  "Clipboard",
  "ClipboardEvent",
  "CompositionEvent",
  "console",
  "CssStyleDeclaration",
  "DataTransfer",
  "DataTransferItem",
  "DataTransferItemList",
  "Document",
  "DomRect",
  "DragEvent",
  "Element",
  "Event",
  "EventListener",
  "EventTarget",
  "ExtSRgb",
  "File",
  "FileList",
  "FocusEvent",
  "HtmlCanvasElement",
  "HtmlElement",
  "HtmlInputElement",
  "InputEvent",
  "KeyboardEvent",
  "Location",
  "MediaQueryList",
  "MouseEvent",
  "Navigator",
  "Performance",
  "Storage",
  "Touch",
  "TouchEvent",
  "TouchList",
  "WebGl2RenderingContext",
  "WebglDebugRendererInfo",
  "WebGlRenderingContext",
  "WheelEvent",
  "Window",
] }

# optional web:
egui-wgpu = { version = "0.19.0", path = "../egui-wgpu", optional = true } # if wgpu is used, use it without (!) winit
tts = { version = "0.24", optional = true }
wgpu = { version = "0.14", optional = true, features = ["webgl"] }<|MERGE_RESOLUTION|>--- conflicted
+++ resolved
@@ -104,16 +104,11 @@
 directories-next = { version = "2", optional = true }
 egui-wgpu = { version = "0.19.0", path = "../egui-wgpu", optional = true, features = [
   "winit",
-<<<<<<< HEAD
 ] } # if wgpu is used, use it with winit
-puffin = { version = "0.13", optional = true }
-=======
-] }
 image = { version = "0.24", optional = true, default-features = false, features = [
   "png",
 ] }
 puffin = { version = "0.14", optional = true }
->>>>>>> e1f348e4
 wgpu = { version = "0.14", optional = true }
 
 # -------------------------------------------
