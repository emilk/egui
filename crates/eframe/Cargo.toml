--- conflicted
+++ resolved
@@ -80,7 +80,6 @@
   "clipboard",
   "links",
 ] }
-<<<<<<< HEAD
 # we can expose these to user so that they can select which backends they want to enable to avoid compiling useless deps.
 # this can be done at the same time we expose x11/wayland features of winit crate.
 glutin = { version = "0.30.0", features = [
@@ -91,9 +90,6 @@
   "wgl",
 ] }
 raw-window-handle = { version = "0.5.0" }
-=======
-glutin = { version = "0.29.0" }
->>>>>>> f790e248
 winit = "0.27.2"
 
 # optional native:
@@ -101,13 +97,8 @@
 directories-next = { version = "2", optional = true }
 egui-wgpu = { version = "0.19.0", path = "../egui-wgpu", optional = true, features = [
   "winit",
-<<<<<<< HEAD
 ] } # if wgpu is used, use it with winit
 puffin = { version = "0.13", optional = true }
-=======
-] }
-puffin = { version = "0.14", optional = true }
->>>>>>> f790e248
 wgpu = { version = "0.14", optional = true }
 
 # -------------------------------------------
@@ -163,9 +154,5 @@
 
 # optional web:
 egui-wgpu = { version = "0.19.0", path = "../egui-wgpu", optional = true } # if wgpu is used, use it without (!) winit
-<<<<<<< HEAD
-tts = { version = "0.20", optional = true }                                # Can't use 0.21-0.24 due to compilation problems on linux
-=======
 tts = { version = "0.24", optional = true }
->>>>>>> f790e248
 wgpu = { version = "0.14", optional = true, features = ["webgl"] }