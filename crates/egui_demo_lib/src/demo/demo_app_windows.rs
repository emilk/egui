--- conflicted
+++ resolved
@@ -236,25 +236,11 @@
     }
 
     fn mobile_top_bar(&mut self, ctx: &Context) {
-<<<<<<< HEAD
-        egui::Panel::top("menu_bar").show(ctx, |ui| {
-            egui::menu::bar(ui, |ui| {
-                let font_size = 16.5;
-
-                ui.menu_button(egui::RichText::new("⏷ demos").size(font_size), |ui| {
-                    ui.set_style(ui.ctx().style()); // ignore the "menu" style set by `menu_button`.
-                    self.demo_list_ui(ui);
-                    if ui.ui_contains_pointer() && ui.input(|i| i.pointer.any_click()) {
-                        ui.close_menu();
-                    }
-                });
-=======
         egui::TopBottomPanel::top("menu_bar").show(ctx, |ui| {
             menu::MenuBar::new()
                 .config(menu::MenuConfig::new().style(StyleModifier::default()))
                 .ui(ui, |ui| {
                     let font_size = 16.5;
->>>>>>> 01770be1
 
                     ui.menu_button(egui::RichText::new("⏷ demos").size(font_size), |ui| {
                         self.demo_list_ui(ui);
@@ -276,10 +262,10 @@
     }
 
     fn desktop_ui(&mut self, ctx: &Context) {
-        egui::Panel::right("egui_demo_panel")
+        egui::SidePanel::right("egui_demo_panel")
             .resizable(false)
-            .default_size(160.0)
-            .min_size(160.0)
+            .default_width(160.0)
+            .min_width(160.0)
             .show(ctx, |ui| {
                 ui.add_space(4.0);
                 ui.vertical_centered(|ui| {
@@ -303,13 +289,8 @@
                 self.demo_list_ui(ui);
             });
 
-<<<<<<< HEAD
-        egui::Panel::top("menu_bar").show(ctx, |ui| {
-            egui::menu::bar(ui, |ui| {
-=======
         egui::TopBottomPanel::top("menu_bar").show(ctx, |ui| {
             menu::MenuBar::new().ui(ui, |ui| {
->>>>>>> 01770be1
                 file_menu_button(ui);
             });
         });
