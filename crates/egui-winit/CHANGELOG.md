# Changelog for egui-winit
All notable changes to the `egui-winit` integration will be noted in this file.


## Unreleased
<<<<<<< HEAD
* Fixed window position persistence for Windows ([#2583](https://github.com/emilk/egui/issues/2583)).
=======
* Update to `winit` 0.28, adding support for mac trackpad zoom ([#2654](https://github.com/emilk/egui/pull/2654)).
>>>>>>> fb5cb305
* Remove the `screen_reader` feature. Use the `accesskit` feature flag instead ([#2669](https://github.com/emilk/egui/pull/2669)).


## 0.20.1 - 2022-12-11
* Fix docs.rs build ([#2420](https://github.com/emilk/egui/pull/2420)).


## 0.20.0 - 2022-12-08
* The default features of the `winit` crate are not enabled if the default features of `egui-winit` are disabled too ([#1971](https://github.com/emilk/egui/pull/1971)).
* Added new feature `wayland` which enables Wayland support ([#1971](https://github.com/emilk/egui/pull/1971)).
* Don't repaint when just moving window ([#1980](https://github.com/emilk/egui/pull/1980)).
* Added optional integration with [AccessKit](https://accesskit.dev/) for implementing platform accessibility APIs ([#2294](https://github.com/emilk/egui/pull/2294)).

## 0.19.0 - 2022-08-20
* MSRV (Minimum Supported Rust Version) is now `1.61.0` ([#1846](https://github.com/emilk/egui/pull/1846)).
* Fixed clipboard on Wayland ([#1613](https://github.com/emilk/egui/pull/1613)).
* Allow deferred render + surface state initialization for Android ([#1634](https://github.com/emilk/egui/pull/1634)).
* Fixed window position persistence ([#1745](https://github.com/emilk/egui/pull/1745)).
* Fixed mouse cursor change on Linux ([#1747](https://github.com/emilk/egui/pull/1747)).
* Use the new `RawInput::has_focus` field to indicate whether the window has the keyboard focus ([#1859](https://github.com/emilk/egui/pull/1859)).


## 0.18.0 - 2022-04-30
* Reexport `egui` crate
* MSRV (Minimum Supported Rust Version) is now `1.60.0` ([#1467](https://github.com/emilk/egui/pull/1467)).
* Added new feature `puffin` to add [`puffin profiler`](https://github.com/EmbarkStudios/puffin) scopes ([#1483](https://github.com/emilk/egui/pull/1483)).
* Renamed the feature `convert_bytemuck` to `bytemuck` ([#1467](https://github.com/emilk/egui/pull/1467)).
* Renamed the feature `serialize` to `serde` ([#1467](https://github.com/emilk/egui/pull/1467)).
* Removed the features `dark-light` and `persistence` ([#1542](https://github.com/emilk/egui/pull/1542)).


## 0.17.0 - 2022-02-22
* Fixed horizontal scrolling direction on Linux.
* Replaced `std::time::Instant` with `instant::Instant` for WebAssembly compatability ([#1023](https://github.com/emilk/egui/pull/1023))
* Automatically detect and apply dark or light mode from system ([#1045](https://github.com/emilk/egui/pull/1045)).
* Fixed `enable_drag` on Windows OS ([#1108](https://github.com/emilk/egui/pull/1108)).
* Shift-scroll will now result in horizontal scrolling on all platforms ([#1136](https://github.com/emilk/egui/pull/1136)).
* Require knowledge about max texture side (e.g. `GL_MAX_TEXTURE_SIZE`)) ([#1154](https://github.com/emilk/egui/pull/1154)).


## 0.16.0 - 2021-12-29
* Added helper `EpiIntegration` ([#871](https://github.com/emilk/egui/pull/871)).
* Fixed shift key getting stuck enabled with the X11 option `shift:both_capslock` enabled ([#849](https://github.com/emilk/egui/pull/849)).
* Removed `State::is_quit_event` and `State::is_quit_shortcut` ([#881](https://github.com/emilk/egui/pull/881)).
* Updated `winit` to 0.26 ([#930](https://github.com/emilk/egui/pull/930)).


## 0.15.0 - 2021-10-24
First stand-alone release. Previously part of `egui_glium`.<|MERGE_RESOLUTION|>--- conflicted
+++ resolved
@@ -3,11 +3,8 @@
 
 
 ## Unreleased
-<<<<<<< HEAD
 * Fixed window position persistence for Windows ([#2583](https://github.com/emilk/egui/issues/2583)).
-=======
 * Update to `winit` 0.28, adding support for mac trackpad zoom ([#2654](https://github.com/emilk/egui/pull/2654)).
->>>>>>> fb5cb305
 * Remove the `screen_reader` feature. Use the `accesskit` feature flag instead ([#2669](https://github.com/emilk/egui/pull/2669)).
 
 
