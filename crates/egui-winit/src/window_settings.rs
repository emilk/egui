use egui::ViewportBuilder;

/// Can be used to store native window settings (position and size).
#[derive(Clone, Copy, Debug, Default)]
#[cfg_attr(feature = "serde", derive(serde::Deserialize, serde::Serialize))]
#[cfg_attr(feature = "serde", serde(default))]
pub struct WindowSettings {
    /// Position of window content in physical pixels.
    inner_position_pixels: Option<egui::Pos2>,

    /// Position of window frame/titlebar in physical pixels.
    outer_position_pixels: Option<egui::Pos2>,

    fullscreen: bool,

    /// Inner size of window in logical pixels
    inner_size_points: Option<egui::Vec2>,
}

impl WindowSettings {
    pub fn from_window(egui_zoom_factor: f32, window: &winit::window::Window) -> Self {
        let inner_size_points = window
            .inner_size()
            .to_logical::<f32>(egui_zoom_factor as f64 * window.scale_factor());

        let inner_position_pixels = window
            .inner_position()
            .ok()
            .map(|p| egui::pos2(p.x as f32, p.y as f32));

        let outer_position_pixels = window
            .outer_position()
            .ok()
            .map(|p| egui::pos2(p.x as f32, p.y as f32));

        Self {
            inner_position_pixels,
            outer_position_pixels,

            fullscreen: window.fullscreen().is_some(),

            inner_size_points: Some(egui::vec2(
                inner_size_points.width,
                inner_size_points.height,
            )),
        }
    }

    pub fn inner_size_points(&self) -> Option<egui::Vec2> {
        self.inner_size_points
    }

    pub fn initialize_viewport_builder<E>(
        &self,
        egui_zoom_factor: f32,
        event_loop: &winit::event_loop::EventLoopWindowTarget<E>,
        mut viewport_builder: ViewportBuilder,
    ) -> ViewportBuilder {
        crate::profile_function!();

        // `WindowBuilder::with_position` expects inner position in Macos, and outer position elsewhere
        // See [`winit::window::WindowBuilder::with_position`] for details.
        let pos_px = if cfg!(target_os = "macos") {
            self.inner_position_pixels
        } else {
            self.outer_position_pixels
        };
        if let Some(pos) = pos_px {
            let monitor_scale_factor = if let Some(inner_size_points) = self.inner_size_points {
                find_active_monitor(egui_zoom_factor, event_loop, inner_size_points, &pos)
                    .map_or(1.0, |monitor| monitor.scale_factor() as f32)
            } else {
                1.0
            };

            let scaled_pos = pos / (egui_zoom_factor * monitor_scale_factor);
            viewport_builder = viewport_builder.with_position(scaled_pos);
        }

        if let Some(inner_size_points) = self.inner_size_points {
            viewport_builder = viewport_builder
                .with_inner_size(inner_size_points)
                .with_fullscreen(self.fullscreen);
        }

        viewport_builder
    }

    pub fn initialize_window(&self, window: &winit::window::Window) {
        if cfg!(target_os = "macos") {
            // Mac sometimes has problems restoring the window to secondary monitors
            // using only `WindowBuilder::with_position`, so we need this extra step:
            if let Some(pos) = self.outer_position_pixels {
                window.set_outer_position(winit::dpi::PhysicalPosition { x: pos.x, y: pos.y });
            }
        }
    }

    pub fn clamp_size_to_sane_values(&mut self, largest_monitor_size_points: egui::Vec2) {
        use egui::NumExt as _;

        if let Some(size) = &mut self.inner_size_points {
            // Prevent ridiculously small windows:
            let min_size = egui::Vec2::splat(64.0);
            *size = size.at_least(min_size);

            // Make sure we don't try to create a window larger than the largest monitor
            // because on Linux that can lead to a crash.
            *size = size.at_most(largest_monitor_size_points);
        }
    }

    pub fn clamp_position_to_monitors(
        &mut self,
        egui_zoom_factor: f32,
        event_loop: &winit::event_loop::ActiveEventLoop,
    ) {
        // If the app last ran on two monitors and only one is now connected, then
        // the given position is invalid.
        // If this happens on Mac, the window is clamped into valid area.
        // If this happens on Windows, the window becomes invisible to the user 🤦‍♂️
        // So on Windows we clamp the position to the monitor it is on.
        if !cfg!(target_os = "windows") {
            return;
        }

        let Some(inner_size_points) = self.inner_size_points else {
            return;
        };

        if let Some(pos_px) = &mut self.inner_position_pixels {
            clamp_pos_to_monitors(egui_zoom_factor, event_loop, inner_size_points, pos_px);
        }
        if let Some(pos_px) = &mut self.outer_position_pixels {
            clamp_pos_to_monitors(egui_zoom_factor, event_loop, inner_size_points, pos_px);
        }
    }
}

<<<<<<< HEAD
fn clamp_pos_to_monitors(
=======
fn find_active_monitor<E>(
>>>>>>> ca36f3df
    egui_zoom_factor: f32,
    event_loop: &winit::event_loop::ActiveEventLoop,
    window_size_pts: egui::Vec2,
    position_px: &egui::Pos2,
) -> Option<winit::monitor::MonitorHandle> {
    crate::profile_function!();

    let monitors = event_loop.available_monitors();

    // default to primary monitor, in case the correct monitor was disconnected.
    let Some(mut active_monitor) = event_loop
        .primary_monitor()
        .or_else(|| event_loop.available_monitors().next())
    else {
        return None; // no monitors 🤷
    };

    for monitor in monitors {
        let window_size_px = window_size_pts * (egui_zoom_factor * monitor.scale_factor() as f32);
        let monitor_x_range = (monitor.position().x - window_size_px.x as i32)
            ..(monitor.position().x + monitor.size().width as i32);
        let monitor_y_range = (monitor.position().y - window_size_px.y as i32)
            ..(monitor.position().y + monitor.size().height as i32);

        if monitor_x_range.contains(&(position_px.x as i32))
            && monitor_y_range.contains(&(position_px.y as i32))
        {
            active_monitor = monitor;
        }
    }

    Some(active_monitor)
}

fn clamp_pos_to_monitors<E>(
    egui_zoom_factor: f32,
    event_loop: &winit::event_loop::EventLoopWindowTarget<E>,
    window_size_pts: egui::Vec2,
    position_px: &mut egui::Pos2,
) {
    crate::profile_function!();

    let Some(active_monitor) =
        find_active_monitor(egui_zoom_factor, event_loop, window_size_pts, position_px)
    else {
        return; // no monitors 🤷
    };

    let mut window_size_px =
        window_size_pts * (egui_zoom_factor * active_monitor.scale_factor() as f32);
    // Add size of title bar. This is 32 px by default in Win 10/11.
    if cfg!(target_os = "windows") {
        window_size_px += egui::Vec2::new(
            0.0,
            32.0 * egui_zoom_factor * active_monitor.scale_factor() as f32,
        );
    }
    let monitor_position = egui::Pos2::new(
        active_monitor.position().x as f32,
        active_monitor.position().y as f32,
    );
    let monitor_size_px = egui::Vec2::new(
        active_monitor.size().width as f32,
        active_monitor.size().height as f32,
    );

    // Window size cannot be negative or the subsequent `clamp` will panic.
    let window_size = (monitor_size_px - window_size_px).max(egui::Vec2::ZERO);
    // To get the maximum position, we get the rightmost corner of the display, then
    // subtract the size of the window to get the bottom right most value window.position
    // can have.
    *position_px = position_px.clamp(monitor_position, monitor_position + window_size);
}<|MERGE_RESOLUTION|>--- conflicted
+++ resolved
@@ -50,10 +50,10 @@
         self.inner_size_points
     }
 
-    pub fn initialize_viewport_builder<E>(
+    pub fn initialize_viewport_builder(
         &self,
         egui_zoom_factor: f32,
-        event_loop: &winit::event_loop::EventLoopWindowTarget<E>,
+        event_loop: &winit::event_loop::ActiveEventLoop,
         mut viewport_builder: ViewportBuilder,
     ) -> ViewportBuilder {
         crate::profile_function!();
@@ -137,11 +137,7 @@
     }
 }
 
-<<<<<<< HEAD
-fn clamp_pos_to_monitors(
-=======
-fn find_active_monitor<E>(
->>>>>>> ca36f3df
+fn find_active_monitor(
     egui_zoom_factor: f32,
     event_loop: &winit::event_loop::ActiveEventLoop,
     window_size_pts: egui::Vec2,
@@ -176,9 +172,9 @@
     Some(active_monitor)
 }
 
-fn clamp_pos_to_monitors<E>(
+fn clamp_pos_to_monitors(
     egui_zoom_factor: f32,
-    event_loop: &winit::event_loop::EventLoopWindowTarget<E>,
+    event_loop: &winit::event_loop::ActiveEventLoop,
     window_size_pts: egui::Vec2,
     position_px: &mut egui::Pos2,
 ) {
