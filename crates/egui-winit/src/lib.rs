--- conflicted
+++ resolved
@@ -342,14 +342,7 @@
                 // We use input_method_editor_started to manually insert CompositionStart
                 // between Commits.
                 match ime {
-<<<<<<< HEAD
-                    winit::event::Ime::Enabled => {
-                        // `ime_event_enable()` is not called here.
-                        // Because the IME used in China generates `Preedit(_, None)` and `Commit(text)`.
-                    }
-=======
                     winit::event::Ime::Enabled => {}
->>>>>>> 3b3ce22a
                     winit::event::Ime::Preedit(_, None) => {
                         self.ime_event_enable();
                     }
