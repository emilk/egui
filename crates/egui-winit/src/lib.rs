--- conflicted
+++ resolved
@@ -343,16 +343,6 @@
                 // between Commits.
                 match ime {
                     winit::event::Ime::Enabled => {
-<<<<<<< HEAD
-                        self.egui_input.events.push(egui::Event::ImeEnable);
-                    }
-                    winit::event::Ime::Disabled => {
-                        self.egui_input.events.push(egui::Event::ImeDisable);
-                    }
-                    winit::event::Ime::Commit(text) => {
-                        self.input_method_editor_started = false;
-=======
->>>>>>> ff8cfc2a
                         self.egui_input
                             .events
                             .push(egui::Event::Ime(egui::ImeEvent::Enabled));
