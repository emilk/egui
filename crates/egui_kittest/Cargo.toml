--- conflicted
+++ resolved
@@ -34,13 +34,8 @@
 
 
 [dependencies]
-<<<<<<< HEAD
-=======
-kittest.workspace = true
 egui.workspace = true
->>>>>>> a624f37e
 eframe = { workspace = true, optional = true }
-egui = { workspace = true, features = ["accesskit"] }
 kittest.workspace = true
 serde.workspace = true
 toml.workspace = true
