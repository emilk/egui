--- conflicted
+++ resolved
@@ -774,13 +774,8 @@
         // Determine position of widget.
         let pos = ui.available_rect_before_wrap().min;
         // Minimum values for screen protection
-<<<<<<< HEAD
-        min_size.x = min_size.x.at_least(64.0);
-        min_size.y = min_size.y.at_least(15.0);
-=======
         min_size.x = min_size.x.at_least(1.0);
         min_size.y = min_size.y.at_least(1.0);
->>>>>>> 3b3ce22a
 
         // Determine size of widget.
         let size = {
