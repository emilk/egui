//! Simple plotting library for [`egui`](https://github.com/emilk/egui).
//!
//! Check out [`Plot`] for how to get started.
//!
//! ## Feature flags
#![cfg_attr(feature = "document-features", doc = document_features::document_features!())]
//!

mod axis;
mod items;
mod legend;
mod memory;
mod transform;

use std::{ops::RangeInclusive, sync::Arc};

use egui::ahash::HashMap;
use epaint::util::FloatOrd;
use epaint::Hsva;

use axis::AxisWidget;
use items::PlotItem;
use legend::LegendWidget;

use egui::*;

pub use items::{
    Arrows, Bar, BarChart, BoxElem, BoxPlot, BoxSpread, HLine, Line, LineStyle, MarkerShape,
    Orientation, PlotImage, PlotPoint, PlotPoints, Points, Polygon, Text, VLine,
};
pub use legend::{Corner, Legend};
pub use transform::{PlotBounds, PlotTransform};

use items::{horizontal_line, rulers_color, vertical_line};

pub use axis::{Axis, AxisHints, HPlacement, Placement, VPlacement};
pub use memory::PlotMemory;

type LabelFormatterFn = dyn Fn(&str, &PlotPoint) -> String;
type LabelFormatter = Option<Box<LabelFormatterFn>>;

type GridSpacerFn = dyn Fn(GridInput) -> Vec<GridMark>;
type GridSpacer = Box<GridSpacerFn>;

type CoordinatesFormatterFn = dyn Fn(&PlotPoint, &PlotBounds) -> String;

/// Specifies the coordinates formatting when passed to [`Plot::coordinates_formatter`].
pub struct CoordinatesFormatter {
    function: Box<CoordinatesFormatterFn>,
}

impl CoordinatesFormatter {
    /// Create a new formatter based on the pointer coordinate and the plot bounds.
    pub fn new(function: impl Fn(&PlotPoint, &PlotBounds) -> String + 'static) -> Self {
        Self {
            function: Box::new(function),
        }
    }

    /// Show a fixed number of decimal places.
    pub fn with_decimals(num_decimals: usize) -> Self {
        Self {
            function: Box::new(move |value, _| {
                format!("x: {:.d$}\ny: {:.d$}", value.x, value.y, d = num_decimals)
            }),
        }
    }

    fn format(&self, value: &PlotPoint, bounds: &PlotBounds) -> String {
        (self.function)(value, bounds)
    }
}

impl Default for CoordinatesFormatter {
    fn default() -> Self {
        Self::with_decimals(3)
    }
}

// ----------------------------------------------------------------------------

/// Indicates a vertical or horizontal cursor line in plot coordinates.
#[derive(Copy, Clone, PartialEq)]
enum Cursor {
    Horizontal { y: f64 },
    Vertical { x: f64 },
}

/// Contains the cursors drawn for a plot widget in a single frame.
#[derive(PartialEq, Clone)]
struct PlotFrameCursors {
    id: Id,
    cursors: Vec<Cursor>,
}

#[derive(Default, Clone)]
struct CursorLinkGroups(HashMap<Id, Vec<PlotFrameCursors>>);

#[derive(Clone)]
struct LinkedBounds {
    bounds: PlotBounds,
    auto_bounds: Vec2b,
}

#[derive(Default, Clone)]
struct BoundsLinkGroups(HashMap<Id, LinkedBounds>);

// ----------------------------------------------------------------------------

/// What [`Plot::show`] returns.
pub struct PlotResponse<R> {
    /// What the user closure returned.
    pub inner: R,

    /// The response of the plot.
    pub response: Response,

    /// The transform between screen coordinates and plot coordinates.
    pub transform: PlotTransform,

    /// The id of a currently hovered item if any.
    ///
    /// This is `None` if either no item was hovered, or the hovered item didn't provide an id.
    pub hovered_plot_item: Option<Id>,
}

// ----------------------------------------------------------------------------

/// A 2D plot, e.g. a graph of a function.
///
/// [`Plot`] supports multiple lines and points.
///
/// ```
/// # egui::__run_test_ui(|ui| {
/// use egui_plot::{Line, Plot, PlotPoints};
///
/// let sin: PlotPoints = (0..1000).map(|i| {
///     let x = i as f64 * 0.01;
///     [x, x.sin()]
/// }).collect();
/// let line = Line::new(sin);
/// Plot::new("my_plot").view_aspect(2.0).show(ui, |plot_ui| plot_ui.line(line));
/// # });
/// ```
pub struct Plot {
    id_source: Id,
    id: Option<Id>,

    center_axis: Vec2b,
    allow_zoom: Vec2b,
    allow_drag: Vec2b,
    allow_scroll: bool,
    allow_double_click_reset: bool,
    allow_boxed_zoom: bool,
    default_auto_bounds: Vec2b,
    min_auto_bounds: PlotBounds,
    margin_fraction: Vec2,
    boxed_zoom_pointer_button: PointerButton,
    linked_axes: Option<(Id, Vec2b)>,
    linked_cursors: Option<(Id, Vec2b)>,

    min_size: Vec2,
    width: Option<f32>,
    height: Option<f32>,
    data_aspect: Option<f32>,
    view_aspect: Option<f32>,

    reset: bool,

    show_x: bool,
    show_y: bool,
    label_formatter: LabelFormatter,
    coordinates_formatter: Option<(Corner, CoordinatesFormatter)>,
    x_axes: Vec<AxisHints>, // default x axes
    y_axes: Vec<AxisHints>, // default y axes
    legend_config: Option<Legend>,
    show_background: bool,
    show_axes: Vec2b,

    show_grid: Vec2b,
    grid_spacing: Rangef,
    grid_spacers: [GridSpacer; 2],
    sharp_grid_lines: bool,
    clamp_grid: bool,
}

impl Plot {
    /// Give a unique id for each plot within the same [`Ui`].
    pub fn new(id_source: impl std::hash::Hash) -> Self {
        Self {
            id_source: Id::new(id_source),
            id: None,

            center_axis: false.into(),
            allow_zoom: true.into(),
            allow_drag: true.into(),
            allow_scroll: true,
            allow_double_click_reset: true,
            allow_boxed_zoom: true,
            default_auto_bounds: true.into(),
            min_auto_bounds: PlotBounds::NOTHING,
            margin_fraction: Vec2::splat(0.05),
            boxed_zoom_pointer_button: PointerButton::Secondary,
            linked_axes: None,
            linked_cursors: None,

            min_size: Vec2::splat(64.0),
            width: None,
            height: None,
            data_aspect: None,
            view_aspect: None,

            reset: false,

            show_x: true,
            show_y: true,
            label_formatter: None,
            coordinates_formatter: None,
            x_axes: vec![AxisHints::new(Axis::X)],
            y_axes: vec![AxisHints::new(Axis::Y)],
            legend_config: None,
            show_background: true,
            show_axes: true.into(),

            show_grid: true.into(),
            grid_spacing: Rangef::new(8.0, 300.0),
            grid_spacers: [log_grid_spacer(10), log_grid_spacer(10)],
            sharp_grid_lines: true,
            clamp_grid: false,
        }
    }

    /// Set an explicit (global) id for the plot.
    ///
    /// This will override the id set by [`Self::new`].
    ///
    /// This is the same `Id` that can be used for [`PlotMemory::load`].
    #[inline]
    pub fn id(mut self, id: Id) -> Self {
        self.id = Some(id);
        self
    }

    /// width / height ratio of the data.
    /// For instance, it can be useful to set this to `1.0` for when the two axes show the same
    /// unit.
    /// By default the plot window's aspect ratio is used.
    #[inline]
    pub fn data_aspect(mut self, data_aspect: f32) -> Self {
        self.data_aspect = Some(data_aspect);
        self
    }

    /// width / height ratio of the plot region.
    /// By default no fixed aspect ratio is set (and width/height will fill the ui it is in).
    #[inline]
    pub fn view_aspect(mut self, view_aspect: f32) -> Self {
        self.view_aspect = Some(view_aspect);
        self
    }

    /// Width of plot. By default a plot will fill the ui it is in.
    /// If you set [`Self::view_aspect`], the width can be calculated from the height.
    #[inline]
    pub fn width(mut self, width: f32) -> Self {
        self.min_size.x = width;
        self.width = Some(width);
        self
    }

    /// Height of plot. By default a plot will fill the ui it is in.
    /// If you set [`Self::view_aspect`], the height can be calculated from the width.
    #[inline]
    pub fn height(mut self, height: f32) -> Self {
        self.min_size.y = height;
        self.height = Some(height);
        self
    }

    /// Minimum size of the plot view.
    #[inline]
    pub fn min_size(mut self, min_size: Vec2) -> Self {
        self.min_size = min_size;
        self
    }

    /// Show the x-value (e.g. when hovering). Default: `true`.
    #[inline]
    pub fn show_x(mut self, show_x: bool) -> Self {
        self.show_x = show_x;
        self
    }

    /// Show the y-value (e.g. when hovering). Default: `true`.
    #[inline]
    pub fn show_y(mut self, show_y: bool) -> Self {
        self.show_y = show_y;
        self
    }

    /// Always keep the X-axis centered. Default: `false`.
    #[inline]
    pub fn center_x_axis(mut self, on: bool) -> Self {
        self.center_axis.x = on;
        self
    }

    /// Always keep the Y-axis centered. Default: `false`.
    #[inline]
    pub fn center_y_axis(mut self, on: bool) -> Self {
        self.center_axis.y = on;
        self
    }

    /// Whether to allow zooming in the plot. Default: `true`.
    ///
    /// Note: Allowing zoom in one axis but not the other may lead to unexpected results if used in combination with `data_aspect`.
    #[inline]
    pub fn allow_zoom<T>(mut self, on: T) -> Self
    where
        T: Into<Vec2b>,
    {
        self.allow_zoom = on.into();
        self
    }

    /// Whether to allow scrolling in the plot. Default: `true`.
    #[inline]
    pub fn allow_scroll(mut self, on: bool) -> Self {
        self.allow_scroll = on;
        self
    }

    /// Whether to allow double clicking to reset the view.
    /// Default: `true`.
    #[inline]
    pub fn allow_double_click_reset(mut self, on: bool) -> Self {
        self.allow_double_click_reset = on;
        self
    }

    /// Set the side margin as a fraction of the plot size. Only used for auto bounds.
    ///
    /// For instance, a value of `0.1` will add 10% space on both sides.
    #[inline]
    pub fn set_margin_fraction(mut self, margin_fraction: Vec2) -> Self {
        self.margin_fraction = margin_fraction;
        self
    }

    /// Whether to allow zooming in the plot by dragging out a box with the secondary mouse button.
    ///
    /// Default: `true`.
    #[inline]
    pub fn allow_boxed_zoom(mut self, on: bool) -> Self {
        self.allow_boxed_zoom = on;
        self
    }

    /// Config the button pointer to use for boxed zooming. Default: [`Secondary`](PointerButton::Secondary)
    #[inline]
    pub fn boxed_zoom_pointer_button(mut self, boxed_zoom_pointer_button: PointerButton) -> Self {
        self.boxed_zoom_pointer_button = boxed_zoom_pointer_button;
        self
    }

    /// Whether to allow dragging in the plot to move the bounds. Default: `true`.
    #[inline]
    pub fn allow_drag<T>(mut self, on: T) -> Self
    where
        T: Into<Vec2b>,
    {
        self.allow_drag = on.into();
        self
    }

    /// Provide a function to customize the on-hover label for the x and y axis
    ///
    /// ```
    /// # egui::__run_test_ui(|ui| {
    /// use egui_plot::{Line, Plot, PlotPoints};
    /// let sin: PlotPoints = (0..1000).map(|i| {
    ///     let x = i as f64 * 0.01;
    ///     [x, x.sin()]
    /// }).collect();
    /// let line = Line::new(sin);
    /// Plot::new("my_plot").view_aspect(2.0)
    /// .label_formatter(|name, value| {
    ///     if !name.is_empty() {
    ///         format!("{}: {:.*}%", name, 1, value.y)
    ///     } else {
    ///         "".to_owned()
    ///     }
    /// })
    /// .show(ui, |plot_ui| plot_ui.line(line));
    /// # });
    /// ```
    pub fn label_formatter(
        mut self,
        label_formatter: impl Fn(&str, &PlotPoint) -> String + 'static,
    ) -> Self {
        self.label_formatter = Some(Box::new(label_formatter));
        self
    }

    /// Show the pointer coordinates in the plot.
    pub fn coordinates_formatter(
        mut self,
        position: Corner,
        formatter: CoordinatesFormatter,
    ) -> Self {
        self.coordinates_formatter = Some((position, formatter));
        self
    }

    /// Configure how the grid in the background is spaced apart along the X axis.
    ///
    /// Default is a log-10 grid, i.e. every plot unit is divided into 10 other units.
    ///
    /// The function has this signature:
    /// ```ignore
    /// fn step_sizes(input: GridInput) -> Vec<GridMark>;
    /// ```
    ///
    /// This function should return all marks along the visible range of the X axis.
    /// `step_size` also determines how thick/faint each line is drawn.
    /// For example, if x = 80..=230 is visible and you want big marks at steps of
    /// 100 and small ones at 25, you can return:
    /// ```no_run
    /// # use egui_plot::GridMark;
    /// vec![
    ///    // 100s
    ///    GridMark { value: 100.0, step_size: 100.0 },
    ///    GridMark { value: 200.0, step_size: 100.0 },
    ///
    ///    // 25s
    ///    GridMark { value: 125.0, step_size: 25.0 },
    ///    GridMark { value: 150.0, step_size: 25.0 },
    ///    GridMark { value: 175.0, step_size: 25.0 },
    ///    GridMark { value: 225.0, step_size: 25.0 },
    /// ];
    /// # ()
    /// ```
    ///
    /// There are helpers for common cases, see [`log_grid_spacer`] and [`uniform_grid_spacer`].
    #[inline]
    pub fn x_grid_spacer(mut self, spacer: impl Fn(GridInput) -> Vec<GridMark> + 'static) -> Self {
        self.grid_spacers[0] = Box::new(spacer);
        self
    }

    /// Default is a log-10 grid, i.e. every plot unit is divided into 10 other units.
    ///
    /// See [`Self::x_grid_spacer`] for explanation.
    #[inline]
    pub fn y_grid_spacer(mut self, spacer: impl Fn(GridInput) -> Vec<GridMark> + 'static) -> Self {
        self.grid_spacers[1] = Box::new(spacer);
        self
    }

    /// Set when the grid starts showing.
    ///
    /// When grid lines are closer than the given minimum, they will be hidden.
    /// When they get further apart they will fade in, until the reaches the given maximum,
    /// at which point they are fully opaque.
    #[inline]
    pub fn grid_spacing(mut self, grid_spacing: impl Into<Rangef>) -> Self {
        self.grid_spacing = grid_spacing.into();
        self
    }

    /// Clamp the grid to only be visible at the range of data where we have values.
    ///
    /// Default: `false`.
    #[inline]
    pub fn clamp_grid(mut self, clamp_grid: bool) -> Self {
        self.clamp_grid = clamp_grid;
        self
    }

    /// Expand bounds to include the given x value.
    /// For instance, to always show the y axis, call `plot.include_x(0.0)`.
    #[inline]
    pub fn include_x(mut self, x: impl Into<f64>) -> Self {
        self.min_auto_bounds.extend_with_x(x.into());
        self
    }

    /// Expand bounds to include the given y value.
    /// For instance, to always show the x axis, call `plot.include_y(0.0)`.
    #[inline]
    pub fn include_y(mut self, y: impl Into<f64>) -> Self {
        self.min_auto_bounds.extend_with_y(y.into());
        self
    }

    /// Set whether the bounds should be automatically set based on data by default.
    ///
    /// This is enabled by default.
    #[inline]
    pub fn auto_bounds(mut self, auto_bounds: Vec2b) -> Self {
        self.default_auto_bounds = auto_bounds;
        self
    }

    /// Expand bounds to fit all items across the x axis, including values given by `include_x`.
    #[deprecated = "Use `auto_bounds` instead"]
    #[inline]
    pub fn auto_bounds_x(mut self) -> Self {
        self.default_auto_bounds.x = true;
        self
    }

    /// Expand bounds to fit all items across the y axis, including values given by `include_y`.
    #[deprecated = "Use `auto_bounds` instead"]
    #[inline]
    pub fn auto_bounds_y(mut self) -> Self {
        self.default_auto_bounds.y = true;
        self
    }

    /// Show a legend including all named items.
    #[inline]
    pub fn legend(mut self, legend: Legend) -> Self {
        self.legend_config = Some(legend);
        self
    }

    /// Whether or not to show the background [`Rect`].
    ///
    /// Can be useful to disable if the plot is overlaid over existing content.
    /// Default: `true`.
    #[inline]
    pub fn show_background(mut self, show: bool) -> Self {
        self.show_background = show;
        self
    }

    /// Show axis labels and grid tick values on the side of the plot.
    ///
    /// Default: `true`.
    #[inline]
    pub fn show_axes(mut self, show: impl Into<Vec2b>) -> Self {
        self.show_axes = show.into();
        self
    }

    /// Show a grid overlay on the plot.
    ///
    /// Default: `true`.
    #[inline]
    pub fn show_grid(mut self, show: impl Into<Vec2b>) -> Self {
        self.show_grid = show.into();
        self
    }

    /// Add this plot to an axis link group so that this plot will share the bounds with other plots in the
    /// same group. A plot cannot belong to more than one axis group.
    #[inline]
    pub fn link_axis(mut self, group_id: impl Into<Id>, link_x: bool, link_y: bool) -> Self {
        self.linked_axes = Some((
            group_id.into(),
            Vec2b {
                x: link_x,
                y: link_y,
            },
        ));
        self
    }

    /// Add this plot to a cursor link group so that this plot will share the cursor position with other plots
    /// in the same group. A plot cannot belong to more than one cursor group.
    #[inline]
    pub fn link_cursor(mut self, group_id: impl Into<Id>, link_x: bool, link_y: bool) -> Self {
        self.linked_cursors = Some((
            group_id.into(),
            Vec2b {
                x: link_x,
                y: link_y,
            },
        ));
        self
    }

    /// Round grid positions to full pixels to avoid aliasing. Improves plot appearance but might have an
    /// undesired effect when shifting the plot bounds. Enabled by default.
    #[inline]
    pub fn sharp_grid_lines(mut self, enabled: bool) -> Self {
        self.sharp_grid_lines = enabled;
        self
    }

    /// Resets the plot.
    #[inline]
    pub fn reset(mut self) -> Self {
        self.reset = true;
        self
    }

    /// Set the x axis label of the main X-axis.
    ///
    /// Default: no label.
    #[inline]
    pub fn x_axis_label(mut self, label: impl Into<WidgetText>) -> Self {
        if let Some(main) = self.x_axes.first_mut() {
            main.label = label.into();
        }
        self
    }

    /// Set the y axis label of the main Y-axis.
    ///
    /// Default: no label.
    #[inline]
    pub fn y_axis_label(mut self, label: impl Into<WidgetText>) -> Self {
        if let Some(main) = self.y_axes.first_mut() {
            main.label = label.into();
        }
        self
    }

    /// Set the position of the main X-axis.
    #[inline]
    pub fn x_axis_position(mut self, placement: axis::VPlacement) -> Self {
        if let Some(main) = self.x_axes.first_mut() {
            main.placement = placement.into();
        }
        self
    }

    /// Set the position of the main Y-axis.
    #[inline]
    pub fn y_axis_position(mut self, placement: axis::HPlacement) -> Self {
        if let Some(main) = self.y_axes.first_mut() {
            main.placement = placement.into();
        }
        self
    }

    /// Specify custom formatter for ticks on the main X-axis.
    ///
    /// Arguments of `fmt`:
    /// * the grid mark to format
    /// * maximum requested number of characters per tick label.
    /// * currently shown range on this axis.
    pub fn x_axis_formatter(
        mut self,
        fmt: impl Fn(GridMark, usize, &RangeInclusive<f64>) -> String + 'static,
    ) -> Self {
        if let Some(main) = self.x_axes.first_mut() {
            main.formatter = Arc::new(fmt);
        }
        self
    }

    /// Specify custom formatter for ticks on the main Y-axis.
    ///
    /// Arguments of `fmt`:
    /// * the grid mark to format
    /// * maximum requested number of characters per tick label.
    /// * currently shown range on this axis.
    pub fn y_axis_formatter(
        mut self,
        fmt: impl Fn(GridMark, usize, &RangeInclusive<f64>) -> String + 'static,
    ) -> Self {
        if let Some(main) = self.y_axes.first_mut() {
            main.formatter = Arc::new(fmt);
        }
        self
    }

    /// Set the main Y-axis-width by number of digits
    ///
    /// The default is 5 digits.
    ///
    /// > Todo: This is experimental. Changing the font size might break this.
    #[inline]
    pub fn y_axis_width(mut self, digits: usize) -> Self {
        if let Some(main) = self.y_axes.first_mut() {
            main.digits = digits;
        }
        self
    }

    /// Set custom configuration for X-axis
    ///
    /// More than one axis may be specified. The first specified axis is considered the main axis.
    #[inline]
    pub fn custom_x_axes(mut self, hints: Vec<AxisHints>) -> Self {
        self.x_axes = hints;
        self
    }

    /// Set custom configuration for left Y-axis
    ///
    /// More than one axis may be specified. The first specified axis is considered the main axis.
    #[inline]
    pub fn custom_y_axes(mut self, hints: Vec<AxisHints>) -> Self {
        self.y_axes = hints;
        self
    }

    /// Interact with and add items to the plot and finally draw it.
    pub fn show<R>(self, ui: &mut Ui, build_fn: impl FnOnce(&mut PlotUi) -> R) -> PlotResponse<R> {
        self.show_dyn(ui, Box::new(build_fn))
    }

    fn show_dyn<'a, R>(
        self,
        ui: &mut Ui,
        build_fn: Box<dyn FnOnce(&mut PlotUi) -> R + 'a>,
    ) -> PlotResponse<R> {
        let Self {
            id_source,
            id,
            center_axis,
            allow_zoom,
            allow_drag,
            allow_scroll,
            allow_double_click_reset,
            allow_boxed_zoom,
            boxed_zoom_pointer_button,
            default_auto_bounds,
            min_auto_bounds,
            margin_fraction,
            width,
            height,
            min_size,
            data_aspect,
            view_aspect,
            mut show_x,
            mut show_y,
            label_formatter,
            coordinates_formatter,
            x_axes,
            y_axes,
            legend_config,
            reset,
            show_background,
            show_axes,
            show_grid,
            grid_spacing,
            linked_axes,
            linked_cursors,

            clamp_grid,
            grid_spacers,
            sharp_grid_lines,
        } = self;

        // Determine position of widget.
        let pos = ui.available_rect_before_wrap().min;
        // Determine size of widget.
        let size = {
            let width = width
                .unwrap_or_else(|| {
                    if let (Some(height), Some(aspect)) = (height, view_aspect) {
                        height * aspect
                    } else {
                        ui.available_size_before_wrap().x
                    }
                })
                .at_least(min_size.x);

            let height = height
                .unwrap_or_else(|| {
                    if let Some(aspect) = view_aspect {
                        width / aspect
                    } else {
                        ui.available_size_before_wrap().y
                    }
                })
                .at_least(min_size.y);
            vec2(width, height)
        };

        // Determine complete rect of widget.
        let complete_rect = Rect {
            min: pos,
            max: pos + size,
        };

        let plot_id = id.unwrap_or_else(|| ui.make_persistent_id(id_source));

        let ([x_axis_widgets, y_axis_widgets], plot_rect) = axis_widgets(
            PlotMemory::load(ui.ctx(), plot_id).as_ref(), // TODO: avoid loading plot memory twice
            show_axes,
            complete_rect,
            [&x_axes, &y_axes],
        );

        // Allocate the plot window.
        let response = ui.allocate_rect(plot_rect, Sense::click_and_drag());

        // Load or initialize the memory.
        ui.ctx().check_for_id_clash(plot_id, plot_rect, "Plot");

        let mut mem = if reset {
            if let Some((name, _)) = linked_axes.as_ref() {
                ui.data_mut(|data| {
                    let link_groups: &mut BoundsLinkGroups = data.get_temp_mut_or_default(Id::NULL);
                    link_groups.0.remove(name);
                });
            };
            None
        } else {
            PlotMemory::load(ui.ctx(), plot_id)
        }
        .unwrap_or_else(|| PlotMemory {
            auto_bounds: default_auto_bounds,
            hovered_legend_item: None,
            hidden_items: Default::default(),
            transform: PlotTransform::new(plot_rect, min_auto_bounds, center_axis.x, center_axis.y),
            last_click_pos_for_zoom: None,
            x_axis_thickness: Default::default(),
            y_axis_thickness: Default::default(),
        });

<<<<<<< HEAD
        let PlotMemory {
            mut auto_bounds,
            mut hovered_legend_item,
            mut hidden_items,
            transform: last_plot_transform,
            mut last_click_pos_for_zoom,
        } = memory;
=======
        let last_plot_transform = mem.transform;
>>>>>>> 527f4bfd

        // Call the plot build function.
        let mut plot_ui = PlotUi {
            items: Vec::new(),
            next_auto_color_idx: 0,
            last_plot_transform,
            last_auto_bounds: mem.auto_bounds,
            response,
            bounds_modifications: Vec::new(),
            ctx: ui.ctx().clone(),
        };
        let inner = build_fn(&mut plot_ui);
        let PlotUi {
            mut items,
            mut response,
            last_plot_transform,
            bounds_modifications,
            ..
        } = plot_ui;

        // Background
        if show_background {
            ui.painter()
                .with_clip_rect(plot_rect)
                .add(epaint::RectShape::new(
                    plot_rect,
                    Rounding::same(2.0),
                    ui.visuals().extreme_bg_color,
                    ui.visuals().widgets.noninteractive.bg_stroke,
                ));
        }

        // --- Legend ---
        let legend = legend_config
            .and_then(|config| LegendWidget::try_new(plot_rect, config, &items, &mem.hidden_items));
        // Don't show hover cursor when hovering over legend.
<<<<<<< HEAD
        if hovered_legend_item.is_some() {
=======
        if mem.hovered_item.is_some() {
>>>>>>> 527f4bfd
            show_x = false;
            show_y = false;
        }
        // Remove the deselected items.
        items.retain(|item| !mem.hidden_items.contains(item.name()));
        // Highlight the hovered items.
<<<<<<< HEAD
        if let Some(hovered_name) = &hovered_legend_item {
=======
        if let Some(hovered_name) = &mem.hovered_item {
>>>>>>> 527f4bfd
            items
                .iter_mut()
                .filter(|entry| entry.name() == hovered_name)
                .for_each(|entry| entry.highlight());
        }
        // Move highlighted items to front.
        items.sort_by_key(|item| item.highlighted());

        // --- Bound computation ---
        let mut bounds = *last_plot_transform.bounds();

        // Find the cursors from other plots we need to draw
        let draw_cursors: Vec<Cursor> = if let Some((id, _)) = linked_cursors.as_ref() {
            ui.data_mut(|data| {
                let frames: &mut CursorLinkGroups = data.get_temp_mut_or_default(Id::NULL);
                let cursors = frames.0.entry(*id).or_default();

                // Look for our previous frame
                let index = cursors
                    .iter()
                    .enumerate()
                    .find(|(_, frame)| frame.id == plot_id)
                    .map(|(i, _)| i);

                // Remove our previous frame and all older frames as these are no longer displayed. This avoids
                // unbounded growth, as we add an entry each time we draw a plot.
                index.map(|index| cursors.drain(0..=index));

                // Gather all cursors of the remaining frames. This will be all the cursors of the
                // other plots in the group. We want to draw these in the current plot too.
                cursors
                    .iter()
                    .flat_map(|frame| frame.cursors.iter().copied())
                    .collect()
            })
        } else {
            Vec::new()
        };

        // Transfer the bounds from a link group.
        if let Some((id, axes)) = linked_axes.as_ref() {
            ui.data_mut(|data| {
                let link_groups: &mut BoundsLinkGroups = data.get_temp_mut_or_default(Id::NULL);
                if let Some(linked_bounds) = link_groups.0.get(id) {
                    if axes.x {
                        bounds.set_x(&linked_bounds.bounds);
                        mem.auto_bounds.x = linked_bounds.auto_bounds.x;
                    }
                    if axes.y {
                        bounds.set_y(&linked_bounds.bounds);
                        mem.auto_bounds.y = linked_bounds.auto_bounds.y;
                    }
                };
            });
        };

        // Allow double-clicking to reset to the initial bounds.
        if allow_double_click_reset && response.double_clicked() {
            mem.auto_bounds = true.into();
        }

        // Apply bounds modifications.
        for modification in bounds_modifications {
            match modification {
                BoundsModification::Set(new_bounds) => {
                    bounds = new_bounds;
                    mem.auto_bounds = false.into();
                }
                BoundsModification::Translate(delta) => {
                    bounds.translate(delta);
                    mem.auto_bounds = false.into();
                }
                BoundsModification::AutoBounds(new_auto_bounds) => {
                    mem.auto_bounds = new_auto_bounds;
                }
                BoundsModification::Zoom(zoom_factor, center) => {
                    bounds.zoom(zoom_factor, center);
                    mem.auto_bounds = false.into();
                }
            }
        }

        // Reset bounds to initial bounds if they haven't been modified.
        if mem.auto_bounds.x {
            bounds.set_x(&min_auto_bounds);
        }
        if mem.auto_bounds.y {
            bounds.set_y(&min_auto_bounds);
        }

        let auto_x = mem.auto_bounds.x && (!min_auto_bounds.is_valid_x() || default_auto_bounds.x);
        let auto_y = mem.auto_bounds.y && (!min_auto_bounds.is_valid_y() || default_auto_bounds.y);

        // Set bounds automatically based on content.
        if auto_x || auto_y {
            for item in &items {
                let item_bounds = item.bounds();
                if auto_x {
                    bounds.merge_x(&item_bounds);
                }
                if auto_y {
                    bounds.merge_y(&item_bounds);
                }
            }

            if auto_x {
                bounds.add_relative_margin_x(margin_fraction);
            }

            if auto_y {
                bounds.add_relative_margin_y(margin_fraction);
            }
        }

        mem.transform = PlotTransform::new(plot_rect, bounds, center_axis.x, center_axis.y);

        // Enforce aspect ratio
        if let Some(data_aspect) = data_aspect {
            if let Some((_, linked_axes)) = &linked_axes {
                let change_x = linked_axes.y && !linked_axes.x;
                mem.transform
                    .set_aspect_by_changing_axis(data_aspect as f64, change_x);
            } else if default_auto_bounds.any() {
                mem.transform.set_aspect_by_expanding(data_aspect as f64);
            } else {
                mem.transform
                    .set_aspect_by_changing_axis(data_aspect as f64, false);
            }
        }

        // Dragging
        if allow_drag.any() && response.dragged_by(PointerButton::Primary) {
            response = response.on_hover_cursor(CursorIcon::Grabbing);
            let mut delta = -response.drag_delta();
            if !allow_drag.x {
                delta.x = 0.0;
            }
            if !allow_drag.y {
                delta.y = 0.0;
            }
            mem.transform.translate_bounds(delta);
            mem.auto_bounds = !allow_drag;
        }

        // Zooming
        let mut boxed_zoom_rect = None;
        if allow_boxed_zoom {
            // Save last click to allow boxed zooming
            if response.drag_started() && response.dragged_by(boxed_zoom_pointer_button) {
                // it would be best for egui that input has a memory of the last click pos because it's a common pattern
                mem.last_click_pos_for_zoom = response.hover_pos();
            }
            let box_start_pos = mem.last_click_pos_for_zoom;
            let box_end_pos = response.hover_pos();
            if let (Some(box_start_pos), Some(box_end_pos)) = (box_start_pos, box_end_pos) {
                // while dragging prepare a Shape and draw it later on top of the plot
                if response.dragged_by(boxed_zoom_pointer_button) {
                    response = response.on_hover_cursor(CursorIcon::ZoomIn);
                    let rect = epaint::Rect::from_two_pos(box_start_pos, box_end_pos);
                    boxed_zoom_rect = Some((
                        epaint::RectShape::stroke(
                            rect,
                            0.0,
                            epaint::Stroke::new(4., Color32::DARK_BLUE),
                        ), // Outer stroke
                        epaint::RectShape::stroke(
                            rect,
                            0.0,
                            epaint::Stroke::new(2., Color32::WHITE),
                        ), // Inner stroke
                    ));
                }
                // when the click is release perform the zoom
                if response.drag_released() {
                    let box_start_pos = mem.transform.value_from_position(box_start_pos);
                    let box_end_pos = mem.transform.value_from_position(box_end_pos);
                    let new_bounds = PlotBounds {
                        min: [
                            box_start_pos.x.min(box_end_pos.x),
                            box_start_pos.y.min(box_end_pos.y),
                        ],
                        max: [
                            box_start_pos.x.max(box_end_pos.x),
                            box_start_pos.y.max(box_end_pos.y),
                        ],
                    };
                    if new_bounds.is_valid() {
                        mem.transform.set_bounds(new_bounds);
                        mem.auto_bounds = false.into();
                    }
                    // reset the boxed zoom state
                    mem.last_click_pos_for_zoom = None;
                }
            }
        }

        let hover_pos = response.hover_pos();
        if let Some(hover_pos) = hover_pos {
            if allow_zoom.any() {
                let mut zoom_factor = if data_aspect.is_some() {
                    Vec2::splat(ui.input(|i| i.zoom_delta()))
                } else {
                    ui.input(|i| i.zoom_delta_2d())
                };
                if !allow_zoom.x {
                    zoom_factor.x = 1.0;
                }
                if !allow_zoom.y {
                    zoom_factor.y = 1.0;
                }
                if zoom_factor != Vec2::splat(1.0) {
                    mem.transform.zoom(zoom_factor, hover_pos);
                    mem.auto_bounds = !allow_zoom;
                }
            }
            if allow_scroll {
                let scroll_delta = ui.input(|i| i.smooth_scroll_delta);
                if scroll_delta != Vec2::ZERO {
                    mem.transform.translate_bounds(-scroll_delta);
                    mem.auto_bounds = false.into();
                }
            }
        }

        // --- transform initialized

        // Add legend widgets to plot
        let bounds = mem.transform.bounds();
        let x_axis_range = bounds.range_x();
        let x_steps = Arc::new({
            let input = GridInput {
                bounds: (bounds.min[0], bounds.max[0]),
                base_step_size: mem.transform.dvalue_dpos()[0].abs() * grid_spacing.min as f64,
            };
            (grid_spacers[0])(input)
        });
        let y_axis_range = bounds.range_y();
        let y_steps = Arc::new({
            let input = GridInput {
                bounds: (bounds.min[1], bounds.max[1]),
                base_step_size: mem.transform.dvalue_dpos()[1].abs() * grid_spacing.min as f64,
            };
            (grid_spacers[1])(input)
        });
        for (i, mut widget) in x_axis_widgets.into_iter().enumerate() {
            widget.range = x_axis_range.clone();
            widget.transform = Some(mem.transform);
            widget.steps = x_steps.clone();
            let (_response, thickness) = widget.ui(ui, Axis::X);
            mem.x_axis_thickness.insert(i, thickness);
        }
        for (i, mut widget) in y_axis_widgets.into_iter().enumerate() {
            widget.range = y_axis_range.clone();
            widget.transform = Some(mem.transform);
            widget.steps = y_steps.clone();
            let (_response, thickness) = widget.ui(ui, Axis::Y);
            mem.y_axis_thickness.insert(i, thickness);
        }

        // Initialize values from functions.
        for item in &mut items {
            item.initialize(mem.transform.bounds().range_x());
        }

        let prepared = PreparedPlot {
            items,
            show_x,
            show_y,
            label_formatter,
            coordinates_formatter,
            show_grid,
            grid_spacing,
            transform: mem.transform,
            draw_cursor_x: linked_cursors.as_ref().map_or(false, |group| group.1.x),
            draw_cursor_y: linked_cursors.as_ref().map_or(false, |group| group.1.y),
            draw_cursors,
            grid_spacers,
            sharp_grid_lines,
            clamp_grid,
        };

        let (plot_cursors, hovered_plot_item) = prepared.ui(ui, &response);

        if let Some(boxed_zoom_rect) = boxed_zoom_rect {
            ui.painter()
                .with_clip_rect(plot_rect)
                .add(boxed_zoom_rect.0);
            ui.painter()
                .with_clip_rect(plot_rect)
                .add(boxed_zoom_rect.1);
        }

        if let Some(mut legend) = legend {
            ui.add(&mut legend);
<<<<<<< HEAD
            hidden_items = legend.hidden_items();
            hovered_legend_item = legend.hovered_item_name();
=======
            mem.hidden_items = legend.hidden_items();
            mem.hovered_item = legend.hovered_item_name();
>>>>>>> 527f4bfd
        }

        if let Some((id, _)) = linked_cursors.as_ref() {
            // Push the frame we just drew to the list of frames
            ui.data_mut(|data| {
                let frames: &mut CursorLinkGroups = data.get_temp_mut_or_default(Id::NULL);
                let cursors = frames.0.entry(*id).or_default();
                cursors.push(PlotFrameCursors {
                    id: plot_id,
                    cursors: plot_cursors,
                });
            });
        }

        if let Some((id, _)) = linked_axes.as_ref() {
            // Save the linked bounds.
            ui.data_mut(|data| {
                let link_groups: &mut BoundsLinkGroups = data.get_temp_mut_or_default(Id::NULL);
                link_groups.0.insert(
                    *id,
                    LinkedBounds {
                        bounds: *mem.transform.bounds(),
                        auto_bounds: mem.auto_bounds,
                    },
                );
            });
        }

<<<<<<< HEAD
        let memory = PlotMemory {
            auto_bounds,
            hovered_legend_item,
            hidden_items,
            transform,
            last_click_pos_for_zoom,
        };
        memory.store(ui.ctx(), plot_id);
=======
        let transform = mem.transform;
        mem.store(ui.ctx(), plot_id);
>>>>>>> 527f4bfd

        let response = if show_x || show_y {
            response.on_hover_cursor(CursorIcon::Crosshair)
        } else {
            response
        };

        ui.advance_cursor_after_rect(complete_rect);

        PlotResponse {
            inner,
            response,
            transform,
            hovered_plot_item,
        }
    }
}

/// Returns the rect left after adding axes.
fn axis_widgets(
    mem: Option<&PlotMemory>,
    show_axes: Vec2b,
    complete_rect: Rect,
    [x_axes, y_axes]: [&[AxisHints]; 2],
) -> ([Vec<AxisWidget>; 2], Rect) {
    // Next we want to create this layout.
    // Indices are only examples.
    //
    //  left                     right
    //  +---+---------x----------+   +
    //  |   |      X-axis 3      |
    //  |   +--------------------+    top
    //  |   |      X-axis 2      |
    //  +-+-+--------------------+-+-+
    //  |y|y|                    |y|y|
    //  |-|-|                    |-|-|
    //  |A|A|                    |A|A|
    // y|x|x|    Plot Window     |x|x|
    //  |i|i|                    |i|i|
    //  |s|s|                    |s|s|
    //  |1|0|                    |2|3|
    //  +-+-+--------------------+-+-+
    //      |      X-axis 0      |   |
    //      +--------------------+   | bottom
    //      |      X-axis 1      |   |
    //  +   +--------------------+---+
    //

    let mut x_axis_widgets = Vec::<AxisWidget>::new();
    let mut y_axis_widgets = Vec::<AxisWidget>::new();

    // Will shrink as we add more axes.
    let mut rect_left = complete_rect;

    if show_axes.x {
        // We will fix this later, once we know how much space the y axes take up.
        let initial_x_range = complete_rect.x_range();

        for (i, cfg) in x_axes.iter().enumerate().rev() {
            let mut height = cfg.thickness(Axis::X);
            if let Some(mem) = mem {
                // If the labels took up too much space the previous frame, give them more space now:
                height = height.max(mem.x_axis_thickness.get(&i).copied().unwrap_or_default());
            }

            let rect = match VPlacement::from(cfg.placement) {
                VPlacement::Bottom => {
                    let bottom = rect_left.bottom();
                    *rect_left.bottom_mut() -= height;
                    let top = rect_left.bottom();
                    Rect::from_x_y_ranges(initial_x_range, top..=bottom)
                }
                VPlacement::Top => {
                    let top = rect_left.top();
                    *rect_left.top_mut() += height;
                    let bottom = rect_left.top();
                    Rect::from_x_y_ranges(initial_x_range, top..=bottom)
                }
            };
            x_axis_widgets.push(AxisWidget::new(cfg.clone(), rect));
        }
    }
    if show_axes.y {
        // We know this, since we've already allocated space for the x axes.
        let plot_y_range = rect_left.y_range();

        for (i, cfg) in y_axes.iter().enumerate().rev() {
            let mut width = cfg.thickness(Axis::Y);
            if let Some(mem) = mem {
                // If the labels took up too much space the previous frame, give them more space now:
                width = width.max(mem.y_axis_thickness.get(&i).copied().unwrap_or_default());
            }

            let rect = match HPlacement::from(cfg.placement) {
                HPlacement::Left => {
                    let left = rect_left.left();
                    *rect_left.left_mut() += width;
                    let right = rect_left.left();
                    Rect::from_x_y_ranges(left..=right, plot_y_range)
                }
                HPlacement::Right => {
                    let right = rect_left.right();
                    *rect_left.right_mut() -= width;
                    let left = rect_left.right();
                    Rect::from_x_y_ranges(left..=right, plot_y_range)
                }
            };
            y_axis_widgets.push(AxisWidget::new(cfg.clone(), rect));
        }
    }

    let mut plot_rect = rect_left;

    // If too little space, remove axis widgets
    if plot_rect.width() <= 0.0 || plot_rect.height() <= 0.0 {
        y_axis_widgets.clear();
        x_axis_widgets.clear();
        plot_rect = complete_rect;
    }

    // Bow that we know the final x_range of the plot_rect,
    // assign it to the x_axis_widgets (they are currently too wide):
    for widget in &mut x_axis_widgets {
        widget.rect = Rect::from_x_y_ranges(plot_rect.x_range(), widget.rect.y_range());
    }

    ([x_axis_widgets, y_axis_widgets], plot_rect)
}

/// User-requested modifications to the plot bounds. We collect them in the plot build function to later apply
/// them at the right time, as other modifications need to happen first.
enum BoundsModification {
    Set(PlotBounds),
    Translate(Vec2),
    AutoBounds(Vec2b),
    Zoom(Vec2, PlotPoint),
}

/// Provides methods to interact with a plot while building it. It is the single argument of the closure
/// provided to [`Plot::show`]. See [`Plot`] for an example of how to use it.
pub struct PlotUi {
    items: Vec<Box<dyn PlotItem>>,
    next_auto_color_idx: usize,
    last_plot_transform: PlotTransform,
    last_auto_bounds: Vec2b,
    response: Response,
    bounds_modifications: Vec<BoundsModification>,
    ctx: Context,
}

impl PlotUi {
    fn auto_color(&mut self) -> Color32 {
        let i = self.next_auto_color_idx;
        self.next_auto_color_idx += 1;
        let golden_ratio = (5.0_f32.sqrt() - 1.0) / 2.0; // 0.61803398875
        let h = i as f32 * golden_ratio;
        Hsva::new(h, 0.85, 0.5, 1.0).into() // TODO(emilk): OkLab or some other perspective color space
    }

    pub fn ctx(&self) -> &Context {
        &self.ctx
    }

    /// The plot bounds as they were in the last frame. If called on the first frame and the bounds were not
    /// further specified in the plot builder, this will return bounds centered on the origin. The bounds do
    /// not change until the plot is drawn.
    pub fn plot_bounds(&self) -> PlotBounds {
        *self.last_plot_transform.bounds()
    }

    /// Set the plot bounds. Can be useful for implementing alternative plot navigation methods.
    pub fn set_plot_bounds(&mut self, plot_bounds: PlotBounds) {
        self.bounds_modifications
            .push(BoundsModification::Set(plot_bounds));
    }

    /// Move the plot bounds. Can be useful for implementing alternative plot navigation methods.
    pub fn translate_bounds(&mut self, delta_pos: Vec2) {
        self.bounds_modifications
            .push(BoundsModification::Translate(delta_pos));
    }

    /// Whether the plot axes were in auto-bounds mode in the last frame. If called on the first
    /// frame, this is the [`Plot`]'s default auto-bounds mode.
    pub fn auto_bounds(&self) -> Vec2b {
        self.last_auto_bounds
    }

    /// Set the auto-bounds mode for the plot axes.
    pub fn set_auto_bounds(&mut self, auto_bounds: Vec2b) {
        self.bounds_modifications
            .push(BoundsModification::AutoBounds(auto_bounds));
    }

    /// Can be used to check if the plot was hovered or clicked.
    pub fn response(&self) -> &Response {
        &self.response
    }

    /// Scale the plot bounds around a position in screen coordinates.
    ///
    /// Can be useful for implementing alternative plot navigation methods.
    ///
    /// The plot bounds are divided by `zoom_factor`, therefore:
    /// - `zoom_factor < 1.0` zooms out, i.e., increases the visible range to show more data.
    /// - `zoom_factor > 1.0` zooms in, i.e., reduces the visible range to show more detail.
    pub fn zoom_bounds(&mut self, zoom_factor: Vec2, center: PlotPoint) {
        self.bounds_modifications
            .push(BoundsModification::Zoom(zoom_factor, center));
    }

    /// Scale the plot bounds around the hovered position, if any.
    ///
    /// Can be useful for implementing alternative plot navigation methods.
    ///
    /// The plot bounds are divided by `zoom_factor`, therefore:
    /// - `zoom_factor < 1.0` zooms out, i.e., increases the visible range to show more data.
    /// - `zoom_factor > 1.0` zooms in, i.e., reduces the visible range to show more detail.
    pub fn zoom_bounds_around_hovered(&mut self, zoom_factor: Vec2) {
        if let Some(hover_pos) = self.pointer_coordinate() {
            self.zoom_bounds(zoom_factor, hover_pos);
        }
    }

    /// The pointer position in plot coordinates. Independent of whether the pointer is in the plot area.
    pub fn pointer_coordinate(&self) -> Option<PlotPoint> {
        // We need to subtract the drag delta to keep in sync with the frame-delayed screen transform:
        let last_pos = self.ctx().input(|i| i.pointer.latest_pos())? - self.response.drag_delta();
        let value = self.plot_from_screen(last_pos);
        Some(value)
    }

    /// The pointer drag delta in plot coordinates.
    pub fn pointer_coordinate_drag_delta(&self) -> Vec2 {
        let delta = self.response.drag_delta();
        let dp_dv = self.last_plot_transform.dpos_dvalue();
        Vec2::new(delta.x / dp_dv[0] as f32, delta.y / dp_dv[1] as f32)
    }

    /// Read the transform between plot coordinates and screen coordinates.
    pub fn transform(&self) -> &PlotTransform {
        &self.last_plot_transform
    }

    /// Transform the plot coordinates to screen coordinates.
    pub fn screen_from_plot(&self, position: PlotPoint) -> Pos2 {
        self.last_plot_transform.position_from_point(&position)
    }

    /// Transform the screen coordinates to plot coordinates.
    pub fn plot_from_screen(&self, position: Pos2) -> PlotPoint {
        self.last_plot_transform.value_from_position(position)
    }

    /// Add a data line.
    pub fn line(&mut self, mut line: Line) {
        if line.series.is_empty() {
            return;
        };

        // Give the stroke an automatic color if no color has been assigned.
        if line.stroke.color == Color32::TRANSPARENT {
            line.stroke.color = self.auto_color();
        }
        self.items.push(Box::new(line));
    }

    /// Add a polygon. The polygon has to be convex.
    pub fn polygon(&mut self, mut polygon: Polygon) {
        if polygon.series.is_empty() {
            return;
        };

        // Give the stroke an automatic color if no color has been assigned.
        if polygon.stroke.color == Color32::TRANSPARENT {
            polygon.stroke.color = self.auto_color();
        }
        self.items.push(Box::new(polygon));
    }

    /// Add a text.
    pub fn text(&mut self, text: Text) {
        if text.text.is_empty() {
            return;
        };

        self.items.push(Box::new(text));
    }

    /// Add data points.
    pub fn points(&mut self, mut points: Points) {
        if points.series.is_empty() {
            return;
        };

        // Give the points an automatic color if no color has been assigned.
        if points.color == Color32::TRANSPARENT {
            points.color = self.auto_color();
        }
        self.items.push(Box::new(points));
    }

    /// Add arrows.
    pub fn arrows(&mut self, mut arrows: Arrows) {
        if arrows.origins.is_empty() || arrows.tips.is_empty() {
            return;
        };

        // Give the arrows an automatic color if no color has been assigned.
        if arrows.color == Color32::TRANSPARENT {
            arrows.color = self.auto_color();
        }
        self.items.push(Box::new(arrows));
    }

    /// Add an image.
    pub fn image(&mut self, image: PlotImage) {
        self.items.push(Box::new(image));
    }

    /// Add a horizontal line.
    /// Can be useful e.g. to show min/max bounds or similar.
    /// Always fills the full width of the plot.
    pub fn hline(&mut self, mut hline: HLine) {
        if hline.stroke.color == Color32::TRANSPARENT {
            hline.stroke.color = self.auto_color();
        }
        self.items.push(Box::new(hline));
    }

    /// Add a vertical line.
    /// Can be useful e.g. to show min/max bounds or similar.
    /// Always fills the full height of the plot.
    pub fn vline(&mut self, mut vline: VLine) {
        if vline.stroke.color == Color32::TRANSPARENT {
            vline.stroke.color = self.auto_color();
        }
        self.items.push(Box::new(vline));
    }

    /// Add a box plot diagram.
    pub fn box_plot(&mut self, mut box_plot: BoxPlot) {
        if box_plot.boxes.is_empty() {
            return;
        }

        // Give the elements an automatic color if no color has been assigned.
        if box_plot.default_color == Color32::TRANSPARENT {
            box_plot = box_plot.color(self.auto_color());
        }
        self.items.push(Box::new(box_plot));
    }

    /// Add a bar chart.
    pub fn bar_chart(&mut self, mut chart: BarChart) {
        if chart.bars.is_empty() {
            return;
        }

        // Give the elements an automatic color if no color has been assigned.
        if chart.default_color == Color32::TRANSPARENT {
            chart = chart.color(self.auto_color());
        }
        self.items.push(Box::new(chart));
    }
}

// ----------------------------------------------------------------------------
// Grid

/// Input for "grid spacer" functions.
///
/// See [`Plot::x_grid_spacer()`] and [`Plot::y_grid_spacer()`].
pub struct GridInput {
    /// Min/max of the visible data range (the values at the two edges of the plot,
    /// for the current axis).
    pub bounds: (f64, f64),

    /// Recommended (but not required) lower-bound on the step size returned by custom grid spacers.
    ///
    /// Computed as the ratio between the diagram's bounds (in plot coordinates) and the viewport
    /// (in frame/window coordinates), scaled up to represent the minimal possible step.
    ///
    /// Always positive.
    pub base_step_size: f64,
}

/// One mark (horizontal or vertical line) in the background grid of a plot.
#[derive(Debug, Clone, Copy)]
pub struct GridMark {
    /// X or Y value in the plot.
    pub value: f64,

    /// The (approximate) distance to the next value of same thickness.
    ///
    /// Determines how thick the grid line is painted. It's not important that `step_size`
    /// matches the difference between two `value`s precisely, but rather that grid marks of
    /// same thickness have same `step_size`. For example, months can have a different number
    /// of days, but consistently using a `step_size` of 30 days is a valid approximation.
    pub step_size: f64,
}

/// Recursively splits the grid into `base` subdivisions (e.g. 100, 10, 1).
///
/// The logarithmic base, expressing how many times each grid unit is subdivided.
/// 10 is a typical value, others are possible though.
pub fn log_grid_spacer(log_base: i64) -> GridSpacer {
    let log_base = log_base as f64;
    let step_sizes = move |input: GridInput| -> Vec<GridMark> {
        // The distance between two of the thinnest grid lines is "rounded" up
        // to the next-bigger power of base
        let smallest_visible_unit = next_power(input.base_step_size, log_base);

        let step_sizes = [
            smallest_visible_unit,
            smallest_visible_unit * log_base,
            smallest_visible_unit * log_base * log_base,
        ];

        generate_marks(step_sizes, input.bounds)
    };

    Box::new(step_sizes)
}

/// Splits the grid into uniform-sized spacings (e.g. 100, 25, 1).
///
/// This function should return 3 positive step sizes, designating where the lines in the grid are drawn.
/// Lines are thicker for larger step sizes. Ordering of returned value is irrelevant.
///
/// Why only 3 step sizes? Three is the number of different line thicknesses that egui typically uses in the grid.
/// Ideally, those 3 are not hardcoded values, but depend on the visible range (accessible through `GridInput`).
pub fn uniform_grid_spacer(spacer: impl Fn(GridInput) -> [f64; 3] + 'static) -> GridSpacer {
    let get_marks = move |input: GridInput| -> Vec<GridMark> {
        let bounds = input.bounds;
        let step_sizes = spacer(input);
        generate_marks(step_sizes, bounds)
    };

    Box::new(get_marks)
}

// ----------------------------------------------------------------------------

struct PreparedPlot {
    items: Vec<Box<dyn PlotItem>>,
    show_x: bool,
    show_y: bool,
    label_formatter: LabelFormatter,
    coordinates_formatter: Option<(Corner, CoordinatesFormatter)>,
    // axis_formatters: [AxisFormatter; 2],
    transform: PlotTransform,
    show_grid: Vec2b,
    grid_spacing: Rangef,
    grid_spacers: [GridSpacer; 2],
    draw_cursor_x: bool,
    draw_cursor_y: bool,
    draw_cursors: Vec<Cursor>,

    sharp_grid_lines: bool,
    clamp_grid: bool,
}

impl PreparedPlot {
    fn ui(self, ui: &mut Ui, response: &Response) -> (Vec<Cursor>, Option<Id>) {
        let mut axes_shapes = Vec::new();

        if self.show_grid.x {
            self.paint_grid(ui, &mut axes_shapes, Axis::X, self.grid_spacing);
        }
        if self.show_grid.y {
            self.paint_grid(ui, &mut axes_shapes, Axis::Y, self.grid_spacing);
        }

        // Sort the axes by strength so that those with higher strength are drawn in front.
        axes_shapes.sort_by(|(_, strength1), (_, strength2)| strength1.total_cmp(strength2));

        let mut shapes = axes_shapes.into_iter().map(|(shape, _)| shape).collect();

        let transform = &self.transform;

        let mut plot_ui = ui.child_ui(*transform.frame(), Layout::default());
        plot_ui.set_clip_rect(*transform.frame());
        for item in &self.items {
            item.shapes(&mut plot_ui, transform, &mut shapes);
        }

        let hover_pos = response.hover_pos();
        let (cursors, hovered_item_id) = if let Some(pointer) = hover_pos {
            self.hover(ui, pointer, &mut shapes)
        } else {
            (Vec::new(), None)
        };

        // Draw cursors
        let line_color = rulers_color(ui);

        let mut draw_cursor = |cursors: &Vec<Cursor>, always| {
            for &cursor in cursors {
                match cursor {
                    Cursor::Horizontal { y } => {
                        if self.draw_cursor_y || always {
                            shapes.push(horizontal_line(
                                transform.position_from_point(&PlotPoint::new(0.0, y)),
                                &self.transform,
                                line_color,
                            ));
                        }
                    }
                    Cursor::Vertical { x } => {
                        if self.draw_cursor_x || always {
                            shapes.push(vertical_line(
                                transform.position_from_point(&PlotPoint::new(x, 0.0)),
                                &self.transform,
                                line_color,
                            ));
                        }
                    }
                }
            }
        };

        draw_cursor(&self.draw_cursors, false);
        draw_cursor(&cursors, true);

        let painter = ui.painter().with_clip_rect(*transform.frame());
        painter.extend(shapes);

        if let Some((corner, formatter)) = self.coordinates_formatter.as_ref() {
            let hover_pos = response.hover_pos();
            if let Some(pointer) = hover_pos {
                let font_id = TextStyle::Monospace.resolve(ui.style());
                let coordinate = transform.value_from_position(pointer);
                let text = formatter.format(&coordinate, transform.bounds());
                let padded_frame = transform.frame().shrink(4.0);
                let (anchor, position) = match corner {
                    Corner::LeftTop => (Align2::LEFT_TOP, padded_frame.left_top()),
                    Corner::RightTop => (Align2::RIGHT_TOP, padded_frame.right_top()),
                    Corner::LeftBottom => (Align2::LEFT_BOTTOM, padded_frame.left_bottom()),
                    Corner::RightBottom => (Align2::RIGHT_BOTTOM, padded_frame.right_bottom()),
                };
                painter.text(position, anchor, text, font_id, ui.visuals().text_color());
            }
        }

        (cursors, hovered_item_id)
    }

    fn paint_grid(&self, ui: &Ui, shapes: &mut Vec<(Shape, f32)>, axis: Axis, fade_range: Rangef) {
        #![allow(clippy::collapsible_else_if)]
        let Self {
            transform,
            // axis_formatters,
            grid_spacers,
            clamp_grid,
            ..
        } = self;

        let iaxis = usize::from(axis);

        // Where on the cross-dimension to show the label values
        let bounds = transform.bounds();
        let value_cross = 0.0_f64.clamp(bounds.min[1 - iaxis], bounds.max[1 - iaxis]);

        let input = GridInput {
            bounds: (bounds.min[iaxis], bounds.max[iaxis]),
            base_step_size: transform.dvalue_dpos()[iaxis].abs() * fade_range.min as f64,
        };
        let steps = (grid_spacers[iaxis])(input);

        let clamp_range = clamp_grid.then(|| {
            let mut tight_bounds = PlotBounds::NOTHING;
            for item in &self.items {
                let item_bounds = item.bounds();
                tight_bounds.merge_x(&item_bounds);
                tight_bounds.merge_y(&item_bounds);
            }
            tight_bounds
        });

        for step in steps {
            let value_main = step.value;

            if let Some(clamp_range) = clamp_range {
                match axis {
                    Axis::X => {
                        if !clamp_range.range_x().contains(&value_main) {
                            continue;
                        };
                    }
                    Axis::Y => {
                        if !clamp_range.range_y().contains(&value_main) {
                            continue;
                        };
                    }
                }
            }

            let value = match axis {
                Axis::X => PlotPoint::new(value_main, value_cross),
                Axis::Y => PlotPoint::new(value_cross, value_main),
            };

            let pos_in_gui = transform.position_from_point(&value);
            let spacing_in_points = (transform.dpos_dvalue()[iaxis] * step.step_size).abs() as f32;

            if spacing_in_points <= fade_range.min {
                continue; // Too close together
            }

            let line_strength = remap_clamp(spacing_in_points, fade_range, 0.0..=1.0);

            let line_color = color_from_strength(ui, line_strength);

            let mut p0 = pos_in_gui;
            let mut p1 = pos_in_gui;
            p0[1 - iaxis] = transform.frame().min[1 - iaxis];
            p1[1 - iaxis] = transform.frame().max[1 - iaxis];

            if let Some(clamp_range) = clamp_range {
                match axis {
                    Axis::X => {
                        p0.y = transform.position_from_point_y(clamp_range.min[1]);
                        p1.y = transform.position_from_point_y(clamp_range.max[1]);
                    }
                    Axis::Y => {
                        p0.x = transform.position_from_point_x(clamp_range.min[0]);
                        p1.x = transform.position_from_point_x(clamp_range.max[0]);
                    }
                }
            }

            if self.sharp_grid_lines {
                // Round to avoid aliasing
                p0 = ui.painter().round_pos_to_pixels(p0);
                p1 = ui.painter().round_pos_to_pixels(p1);
            }

            shapes.push((
                Shape::line_segment([p0, p1], Stroke::new(1.0, line_color)),
                line_strength,
            ));
        }
    }

    fn hover(&self, ui: &Ui, pointer: Pos2, shapes: &mut Vec<Shape>) -> (Vec<Cursor>, Option<Id>) {
        let Self {
            transform,
            show_x,
            show_y,
            label_formatter,
            items,
            ..
        } = self;

        if !show_x && !show_y {
            return (Vec::new(), None);
        }

        let interact_radius_sq = (16.0_f32).powi(2);

        let candidates = items.iter().filter_map(|item| {
            let item = &**item;
            let closest = item.find_closest(pointer, transform);

            Some(item).zip(closest)
        });

        let closest = candidates
            .min_by_key(|(_, elem)| elem.dist_sq.ord())
            .filter(|(_, elem)| elem.dist_sq <= interact_radius_sq);

        let plot = items::PlotConfig {
            ui,
            transform,
            show_x: *show_x,
            show_y: *show_y,
        };

        let mut cursors = Vec::new();

        let hovered_plot_item_id = if let Some((item, elem)) = closest {
            item.on_hover(elem, shapes, &mut cursors, &plot, label_formatter);
            item.id()
        } else {
            let value = transform.value_from_position(pointer);
            items::rulers_at_value(
                pointer,
                value,
                "",
                &plot,
                shapes,
                &mut cursors,
                label_formatter,
            );
            None
        };

        (cursors, hovered_plot_item_id)
    }
}

/// Returns next bigger power in given base
/// e.g.
/// ```ignore
/// use egui_plot::next_power;
/// assert_eq!(next_power(0.01, 10.0), 0.01);
/// assert_eq!(next_power(0.02, 10.0), 0.1);
/// assert_eq!(next_power(0.2,  10.0), 1);
/// ```
fn next_power(value: f64, base: f64) -> f64 {
    assert_ne!(value, 0.0); // can be negative (typical for Y axis)
    base.powi(value.abs().log(base).ceil() as i32)
}

/// Fill in all values between [min, max] which are a multiple of `step_size`
fn generate_marks(step_sizes: [f64; 3], bounds: (f64, f64)) -> Vec<GridMark> {
    let mut steps = vec![];
    fill_marks_between(&mut steps, step_sizes[0], bounds);
    fill_marks_between(&mut steps, step_sizes[1], bounds);
    fill_marks_between(&mut steps, step_sizes[2], bounds);
    steps
}

/// Fill in all values between [min, max] which are a multiple of `step_size`
fn fill_marks_between(out: &mut Vec<GridMark>, step_size: f64, (min, max): (f64, f64)) {
    assert!(max > min);
    let first = (min / step_size).ceil() as i64;
    let last = (max / step_size).ceil() as i64;

    let marks_iter = (first..last).map(|i| {
        let value = (i as f64) * step_size;
        GridMark { value, step_size }
    });
    out.extend(marks_iter);
}

/// Helper for formatting a number so that we always show at least a few decimals,
/// unless it is an integer, in which case we never show any decimals.
pub fn format_number(number: f64, num_decimals: usize) -> String {
    let is_integral = number as i64 as f64 == number;
    if is_integral {
        // perfect integer - show it as such:
        format!("{number:.0}")
    } else {
        // make sure we tell the user it is not an integer by always showing a decimal or two:
        format!("{:.*}", num_decimals.at_least(1), number)
    }
}

/// Determine a color from a 0-1 strength value.
pub fn color_from_strength(ui: &Ui, strength: f32) -> Color32 {
    let base_color = ui.visuals().text_color();
    base_color.gamma_multiply(strength.sqrt())
}<|MERGE_RESOLUTION|>--- conflicted
+++ resolved
@@ -816,17 +816,7 @@
             y_axis_thickness: Default::default(),
         });
 
-<<<<<<< HEAD
-        let PlotMemory {
-            mut auto_bounds,
-            mut hovered_legend_item,
-            mut hidden_items,
-            transform: last_plot_transform,
-            mut last_click_pos_for_zoom,
-        } = memory;
-=======
         let last_plot_transform = mem.transform;
->>>>>>> 527f4bfd
 
         // Call the plot build function.
         let mut plot_ui = PlotUi {
@@ -863,22 +853,14 @@
         let legend = legend_config
             .and_then(|config| LegendWidget::try_new(plot_rect, config, &items, &mem.hidden_items));
         // Don't show hover cursor when hovering over legend.
-<<<<<<< HEAD
-        if hovered_legend_item.is_some() {
-=======
-        if mem.hovered_item.is_some() {
->>>>>>> 527f4bfd
+        if mem.hovered_legend_item.is_some() {
             show_x = false;
             show_y = false;
         }
         // Remove the deselected items.
         items.retain(|item| !mem.hidden_items.contains(item.name()));
         // Highlight the hovered items.
-<<<<<<< HEAD
-        if let Some(hovered_name) = &hovered_legend_item {
-=======
-        if let Some(hovered_name) = &mem.hovered_item {
->>>>>>> 527f4bfd
+        if let Some(hovered_name) = &mem.hovered_legend_item {
             items
                 .iter_mut()
                 .filter(|entry| entry.name() == hovered_name)
@@ -1173,13 +1155,8 @@
 
         if let Some(mut legend) = legend {
             ui.add(&mut legend);
-<<<<<<< HEAD
-            hidden_items = legend.hidden_items();
-            hovered_legend_item = legend.hovered_item_name();
-=======
             mem.hidden_items = legend.hidden_items();
-            mem.hovered_item = legend.hovered_item_name();
->>>>>>> 527f4bfd
+            mem.hovered_legend_item = legend.hovered_item_name();
         }
 
         if let Some((id, _)) = linked_cursors.as_ref() {
@@ -1208,19 +1185,8 @@
             });
         }
 
-<<<<<<< HEAD
-        let memory = PlotMemory {
-            auto_bounds,
-            hovered_legend_item,
-            hidden_items,
-            transform,
-            last_click_pos_for_zoom,
-        };
-        memory.store(ui.ctx(), plot_id);
-=======
         let transform = mem.transform;
         mem.store(ui.ctx(), plot_id);
->>>>>>> 527f4bfd
 
         let response = if show_x || show_y {
             response.on_hover_cursor(CursorIcon::Crosshair)
