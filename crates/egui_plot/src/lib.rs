--- conflicted
+++ resolved
@@ -34,16 +34,13 @@
 use items::{horizontal_line, rulers_color, vertical_line};
 
 pub use axis::{Axis, AxisHints, HPlacement, Placement, VPlacement};
-<<<<<<< HEAD
+pub use memory::PlotMemory;
 
 mod axis;
 mod items;
 mod legend;
 mod plot_ui;
 mod transform;
-=======
-pub use memory::PlotMemory;
->>>>>>> 2c837d25
 
 type LabelFormatterFn = dyn Fn(&str, &PlotPoint) -> String;
 type LabelFormatter = Option<Box<LabelFormatterFn>>;
