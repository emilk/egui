use accesskit::{Action, ActionRequest, NodeId};
use accesskit_consumer::{FilterResult, Node, Tree, TreeChangeHandler};
use eframe::epaint::text::TextWrapMode;
use egui::collapsing_header::CollapsingState;
use egui::{
    Button, Color32, Context, Event, Frame, FullOutput, Id, Key, KeyboardShortcut, Label,
    Modifiers, RawInput, RichText, ScrollArea, SidePanel, TopBottomPanel, Ui,
};
use std::mem;

#[derive(Default, Debug)]
pub struct AccessibilityInspectorPlugin {
    pub open: bool,
    tree: Option<accesskit_consumer::Tree>,
    selected_node: Option<Id>,
    queued_action: Option<ActionRequest>,
}

struct ChangeHandler;

impl TreeChangeHandler for ChangeHandler {
    fn node_added(&mut self, _node: &Node<'_>) {}

    fn node_updated(&mut self, _old_node: &Node<'_>, _new_node: &Node<'_>) {}

    fn focus_moved(&mut self, _old_node: Option<&Node<'_>>, _new_node: Option<&Node<'_>>) {}

    fn node_removed(&mut self, _node: &Node<'_>) {}
}

impl egui::Plugin for AccessibilityInspectorPlugin {
    fn debug_name(&self) -> &'static str {
        "Accessibility Inspector"
    }

    fn input_hook(&mut self, input: &mut RawInput) {
        if let Some(queued_action) = self.queued_action.take() {
            input
                .events
                .push(Event::AccessKitActionRequest(queued_action));
        }
    }

    fn output_hook(&mut self, output: &mut FullOutput) {
        if let Some(update) = output.platform_output.accesskit_update.clone() {
            self.tree = match mem::take(&mut self.tree) {
                None => {
                    // Create a new tree if it doesn't exist
                    Some(Tree::new(update, true))
                }
                Some(mut tree) => {
                    // Update the tree with the latest accesskit data
                    tree.update_and_process_changes(update, &mut ChangeHandler);

                    Some(tree)
                }
            }
        }
    }

    fn on_begin_pass(&mut self, ctx: &Context) {
        if ctx.input_mut(|i| {
            i.consume_shortcut(&KeyboardShortcut::new(
                Modifiers::COMMAND | Modifiers::ALT,
                Key::I,
            ))
        }) {
            self.open = !self.open;
        }

        if self.open {
            ctx.enable_accesskit();

            SidePanel::right(Self::id()).show(ctx, |ui| {
                ui.heading("🔎 AccessKit Inspector");
                if let Some(selected_node) = &self.selected_node {
                    TopBottomPanel::bottom(Self::id().with("details_panel"))
                        .frame(Frame::new())
                        .show_separator_line(false)
                        .show_inside(ui, |ui| {
                            ui.separator();

                            if let Some(tree) = &self.tree {
                                if let Some(node) =
                                    tree.state().node_by_id(NodeId::from(selected_node.value()))
                                {
                                    let node_response = ui.ctx().read_response(*selected_node);

                                    if let Some(widget_response) = node_response {
                                        ui.ctx().debug_painter().debug_rect(
                                            widget_response.rect,
                                            ui.style_mut().visuals.selection.bg_fill,
                                            "",
                                        );
                                    }

                                    egui::Grid::new("node_details_grid").num_columns(2).show(
                                        ui,
                                        |ui| {
                                            ui.label("Node ID:");
                                            ui.strong(format!("{selected_node:?}"));
                                            ui.end_row();

                                            ui.label("Role:");
                                            ui.strong(format!("{:?}", node.role()));
                                            ui.end_row();

                                            ui.label("Label:");
                                            ui.add(
                                                Label::new(
                                                    RichText::new(node.label().unwrap_or_default())
                                                        .strong(),
                                                )
                                                .truncate(),
                                            );
                                            ui.end_row();

                                            ui.label("Value:");
                                            ui.add(
                                                Label::new(
                                                    RichText::new(node.value().unwrap_or_default())
                                                        .strong(),
                                                )
                                                .truncate(),
                                            );
                                            ui.end_row();

                                            ui.label("Children:");
                                            ui.label(
                                                RichText::new(format!("{}", node.children().len()))
                                                    .strong(),
                                            );
                                            ui.end_row();
                                        },
                                    );

                                    ui.label("Actions:");
                                    ui.horizontal_wrapped(|ui| {
                                        for action_n in 0..50 {
                                            let action = Action::n(action_n);
                                            let Some(action) = action else {
                                                break;
                                            };
                                            if node.supports_action(action)
                                                && ui.button(format!("{action:?}")).clicked()
                                            {
                                                let action_request = ActionRequest {
                                                    target: node.id(),
                                                    action,
                                                    data: None,
                                                };
<<<<<<< HEAD
                                                self.queued_action = Some(action_request);
=======
                                                if node.supports_action(action, &|_node| {
                                                    FilterResult::Include
                                                }) && ui.button(format!("{action:?}")).clicked()
                                                {
                                                    let action_request = ActionRequest {
                                                        target: node.id(),
                                                        action,
                                                        data: None,
                                                    };
                                                    self.queued_action = Some(action_request);
                                                }
>>>>>>> 2c3ab283
                                            }
                                        }
                                    });
                                } else {
                                    ui.label("Node not found");
                                }
                            } else {
                                ui.label("No tree data available");
                            }
                        });
                }

                ui.style_mut().wrap_mode = Some(TextWrapMode::Truncate);
                ScrollArea::vertical().show(ui, |ui| {
                    if let Some(tree) = &self.tree {
                        Self::node_ui(ui, &tree.state().root(), &mut self.selected_node);
                    }
                });
            });
        }
    }
}

impl AccessibilityInspectorPlugin {
    fn id() -> Id {
        Id::new("Accessibility Inspector")
    }

    fn node_ui(ui: &mut Ui, node: &Node<'_>, selected_node: &mut Option<Id>) {
        if node.id() == Self::id().value().into()
            || node
                .value()
                .as_deref()
                .is_some_and(|l| l.contains("AccessKit Inspector"))
        {
            return;
        }
        let label = node
            .label()
            .or(node.value())
            .unwrap_or(node.id().0.to_string());
        let label = format!("({:?}) {}", node.role(), label);

        // Safety: This is safe since the `accesskit::NodeId` was created from an `egui::Id`.
        #[expect(unsafe_code)]
        let egui_node_id = unsafe { Id::from_high_entropy_bits(node.id().0) };

        ui.push_id(node.id(), |ui| {
            let child_count = node.children().len();
            let has_children = child_count > 0;
            let default_open = child_count == 1 && node.role() != accesskit::Role::Label;

            let mut collapsing = CollapsingState::load_with_default_open(
                ui.ctx(),
                egui_node_id.with("ak_collapse"),
                default_open,
            );

            let header_response = ui.horizontal(|ui| {
                let text = if collapsing.is_open() { "⏷" } else { "⏵" };

                if ui
                    .add_visible(has_children, Button::new(text).frame_when_inactive(false))
                    .clicked()
                {
                    collapsing.set_open(!collapsing.is_open());
                }
                let label_response =
                    ui.selectable_value(selected_node, Some(egui_node_id), label.clone());
                if label_response.hovered() {
                    let widget_response = ui.ctx().read_response(egui_node_id);

                    if let Some(widget_response) = widget_response {
                        ui.ctx()
                            .debug_painter()
                            .debug_rect(widget_response.rect, Color32::RED, "");
                    }
                }
            });

            if has_children {
                collapsing.show_body_indented(&header_response.response, ui, |ui| {
                    node.children().for_each(|c| {
                        Self::node_ui(ui, &c, selected_node);
                    });
                });
            }

            collapsing.store(ui.ctx());
        });
    }
}<|MERGE_RESOLUTION|>--- conflicted
+++ resolved
@@ -141,29 +141,16 @@
                                             let Some(action) = action else {
                                                 break;
                                             };
-                                            if node.supports_action(action)
-                                                && ui.button(format!("{action:?}")).clicked()
+                                            if node.supports_action(action, &|_node| {
+                                                    FilterResult::Include
+                                                })&& ui.button(format!("{action:?}")).clicked()
                                             {
                                                 let action_request = ActionRequest {
                                                     target: node.id(),
                                                     action,
                                                     data: None,
                                                 };
-<<<<<<< HEAD
                                                 self.queued_action = Some(action_request);
-=======
-                                                if node.supports_action(action, &|_node| {
-                                                    FilterResult::Include
-                                                }) && ui.button(format!("{action:?}")).clicked()
-                                                {
-                                                    let action_request = ActionRequest {
-                                                        target: node.id(),
-                                                        action,
-                                                        data: None,
-                                                    };
-                                                    self.queued_action = Some(action_request);
-                                                }
->>>>>>> 2c3ab283
                                             }
                                         }
                                     });
