use accesskit::{Action, ActionRequest, NodeId};
use accesskit_consumer::{Node, Tree, TreeChangeHandler};
use eframe::emath::Align;
use eframe::epaint::text::TextWrapMode;
use egui::collapsing_header::CollapsingState;
use egui::{
    Button, CollapsingHeader, Color32, Context, Event, Frame, FullOutput, Id, Key,
    KeyboardShortcut, Label, Layout, Modifiers, Pos2, RawInput, Rect, RichText, ScrollArea,
    SidePanel, TopBottomPanel, Ui,
};
use std::mem;

#[derive(Default, Debug)]
pub struct AccessibilityInspectorPlugin {
    pub open: bool,
    tree: Option<accesskit_consumer::Tree>,
    selected_node: Option<Id>,
    queued_action: Option<ActionRequest>,
}

struct ChangeHandler;

impl TreeChangeHandler for ChangeHandler {
    fn node_added(&mut self, node: &Node) {}
    fn node_updated(&mut self, old_node: &Node, new_node: &Node) {}
    fn focus_moved(&mut self, old_node: Option<&Node>, new_node: Option<&Node>) {}
    fn node_removed(&mut self, node: &Node) {}
}

impl egui::Plugin for AccessibilityInspectorPlugin {
    fn name(&self) -> &'static str {
        "Accessibility Inspector"
    }

    fn input_hook(&mut self, input: &mut RawInput) {
        if let Some(queued_action) = self.queued_action.take() {
            input
                .events
                .push(Event::AccessKitActionRequest(queued_action));
        }
    }

    fn output_hook(&mut self, output: &mut FullOutput) {
        if let Some(update) = output.platform_output.accesskit_update.clone() {
            self.tree = match mem::take(&mut self.tree) {
                None => {
                    // Create a new tree if it doesn't exist
                    Some(Tree::new(update, true))
                }
                Some(mut tree) => {
                    // Update the tree with the latest accesskit data
                    tree.update_and_process_changes(update, &mut ChangeHandler);

                    Some(tree)
                }
            }
        }
    }

    fn on_begin_pass(&mut self, ctx: &Context) {
        if ctx.input_mut(|i| {
            i.consume_shortcut(&KeyboardShortcut::new(
                Modifiers::COMMAND | Modifiers::ALT,
                Key::I,
            ))
        }) {
            self.open = !self.open;
        }

        if self.open {
            ctx.enable_accesskit();

            SidePanel::right(Self::id()).show(ctx, |ui| {
<<<<<<< HEAD
                ui.style_mut().wrap_mode = Some(TextWrapMode::Truncate);
                ui.heading("🔎 AccessKit Inspector");
                ui.separator();
                ScrollArea::vertical().show(ui, |ui| {
                    if let Some(tree) = &self.tree {
                        Self::node_ui(ui, &tree.state().root(), &mut self.selected_node);
                    }
=======
                let response = ui.heading("🔎 AccessKit Inspector");
                ctx.with_accessibility_parent(response.id, || {
                    if let Some(selected_node) = &self.selected_node {
                        TopBottomPanel::bottom(Self::id().with("details_panel"))
                            .frame(Frame::new())
                            .show_separator_line(false)
                            .show_inside(ui, |ui| {
                                ui.separator();

                                if let Some(tree) = &self.tree {
                                    if let Some(node) =
                                        tree.state().node_by_id(NodeId::from(selected_node.value()))
                                    {
                                        let node_response = ui.ctx().read_response(*selected_node);

                                        if let Some(widget_response) = node_response {
                                            ui.ctx().debug_painter().debug_rect(
                                                widget_response.rect,
                                                ui.style_mut().visuals.selection.bg_fill,
                                                "",
                                            );
                                        }

                                        egui::Grid::new("node_details_grid").num_columns(2).show(
                                            ui,
                                            |ui| {
                                                ui.label("Node ID:");
                                                ui.strong(format!("{:?}", selected_node));
                                                ui.end_row();

                                                ui.label("Role:");
                                                ui.strong(format!("{:?}", node.role()));
                                                ui.end_row();

                                                ui.label("Label:");
                                                ui.add(
                                                    Label::new(
                                                        RichText::new(
                                                            node.label().unwrap_or_default(),
                                                        )
                                                        .strong(),
                                                    )
                                                    .truncate(),
                                                );
                                                ui.end_row();

                                                ui.label("Value:");
                                                ui.add(
                                                    Label::new(
                                                        RichText::new(
                                                            node.value().unwrap_or_default(),
                                                        )
                                                        .strong(),
                                                    )
                                                    .truncate(),
                                                );
                                                ui.end_row();

                                                ui.label("Children:");
                                                ui.label(
                                                    RichText::new(format!(
                                                        "{}",
                                                        node.children().len()
                                                    ))
                                                    .strong(),
                                                );
                                                ui.end_row();
                                            },
                                        );

                                        ui.label("Actions:");
                                        ui.horizontal_wrapped(|ui| {
                                            for action_n in 0..50 {
                                                let action = Action::n(action_n);
                                                let Some(action) = action else {
                                                    break;
                                                };
                                                if node.supports_action(action) {
                                                    if ui.button(format!("{:?}", action)).clicked()
                                                    {
                                                        let action_request = ActionRequest {
                                                            target: node.id(),
                                                            action,
                                                            data: None,
                                                        };
                                                        self.queued_action = Some(action_request);
                                                    }
                                                }
                                            }
                                        });
                                    } else {
                                        ui.label("Node not found");
                                    }
                                } else {
                                    ui.label("No tree data available");
                                }
                            });
                    }

                    ui.style_mut().wrap_mode = Some(TextWrapMode::Truncate);
                    ScrollArea::vertical().show(ui, |ui| {
                        if let Some(tree) = &self.tree {
                            Self::node_ui(ui, &tree.state().root(), &mut self.selected_node);
                        }
                    });
>>>>>>> bb9ffc8c
                });
            });
        }
    }
}

impl AccessibilityInspectorPlugin {
    fn id() -> Id {
        Id::new("Accessibility Inspector")
    }

    fn node_ui(ui: &mut Ui, node: &Node, selected_node: &mut Option<Id>) {
        if node.id() == Self::id().value().into()
            || node
                .value()
                .as_deref()
                .is_some_and(|l| l.contains("AccessKit Inspector"))
        {
            return;
        }
        let label = node
            .label()
            .or(node.value())
            .unwrap_or(node.id().0.to_string());
        let label = format!("({:?}) {}", node.role(), label);

        let node_id = Id::from_value(node.id().0.try_into().unwrap());

        ui.push_id(node.id(), |ui| {
            let child_count = node.children().len();
            let has_children = child_count > 0;
            let default_open = child_count == 1 && node.role() != accesskit::Role::Label;

            let mut collapsing = CollapsingState::load_with_default_open(
                ui.ctx(),
                node_id.with("ak_collapse"),
                default_open,
            );

            let header_response = ui.horizontal(|ui| {
                let text = if collapsing.is_open() { "⏷" } else { "⏵" };

                if ui
                    .add_visible(has_children, Button::new(text).frame_when_inactive(false))
                    .clicked()
                {
                    collapsing.set_open(!collapsing.is_open());
                };
                let label_response = ui.selectable_value(
                    selected_node,
                    Some(Id::from_value(node.id().0)),
                    label.clone(),
                );
                if label_response.hovered() {
                    let widget_response = ui.ctx().read_response(node_id);

                    if let Some(widget_response) = widget_response {
                        ui.ctx()
                            .debug_painter()
                            .debug_rect(widget_response.rect, Color32::RED, "");
                    }
                }
            });

            if has_children {
                collapsing.show_body_indented(&header_response.response, ui, |ui| {
                    node.children().for_each(|c| {
                        Self::node_ui(ui, &c, selected_node);
                    })
                });
            }

            collapsing.store(ui.ctx());
        });
    }
}<|MERGE_RESOLUTION|>--- conflicted
+++ resolved
@@ -71,121 +71,101 @@
             ctx.enable_accesskit();
 
             SidePanel::right(Self::id()).show(ctx, |ui| {
-<<<<<<< HEAD
+                ui.heading("🔎 AccessKit Inspector");
+                if let Some(selected_node) = &self.selected_node {
+                    TopBottomPanel::bottom(Self::id().with("details_panel"))
+                        .frame(Frame::new())
+                        .show_separator_line(false)
+                        .show_inside(ui, |ui| {
+                            ui.separator();
+
+                            if let Some(tree) = &self.tree {
+                                if let Some(node) =
+                                    tree.state().node_by_id(NodeId::from(selected_node.value()))
+                                {
+                                    let node_response = ui.ctx().read_response(*selected_node);
+
+                                    if let Some(widget_response) = node_response {
+                                        ui.ctx().debug_painter().debug_rect(
+                                            widget_response.rect,
+                                            ui.style_mut().visuals.selection.bg_fill,
+                                            "",
+                                        );
+                                    }
+
+                                    egui::Grid::new("node_details_grid").num_columns(2).show(
+                                        ui,
+                                        |ui| {
+                                            ui.label("Node ID:");
+                                            ui.strong(format!("{:?}", selected_node));
+                                            ui.end_row();
+
+                                            ui.label("Role:");
+                                            ui.strong(format!("{:?}", node.role()));
+                                            ui.end_row();
+
+                                            ui.label("Label:");
+                                            ui.add(
+                                                Label::new(
+                                                    RichText::new(node.label().unwrap_or_default())
+                                                        .strong(),
+                                                )
+                                                .truncate(),
+                                            );
+                                            ui.end_row();
+
+                                            ui.label("Value:");
+                                            ui.add(
+                                                Label::new(
+                                                    RichText::new(node.value().unwrap_or_default())
+                                                        .strong(),
+                                                )
+                                                .truncate(),
+                                            );
+                                            ui.end_row();
+
+                                            ui.label("Children:");
+                                            ui.label(
+                                                RichText::new(format!("{}", node.children().len()))
+                                                    .strong(),
+                                            );
+                                            ui.end_row();
+                                        },
+                                    );
+
+                                    ui.label("Actions:");
+                                    ui.horizontal_wrapped(|ui| {
+                                        for action_n in 0..50 {
+                                            let action = Action::n(action_n);
+                                            let Some(action) = action else {
+                                                break;
+                                            };
+                                            if node.supports_action(action) {
+                                                if ui.button(format!("{:?}", action)).clicked() {
+                                                    let action_request = ActionRequest {
+                                                        target: node.id(),
+                                                        action,
+                                                        data: None,
+                                                    };
+                                                    self.queued_action = Some(action_request);
+                                                }
+                                            }
+                                        }
+                                    });
+                                } else {
+                                    ui.label("Node not found");
+                                }
+                            } else {
+                                ui.label("No tree data available");
+                            }
+                        });
+                }
+
                 ui.style_mut().wrap_mode = Some(TextWrapMode::Truncate);
-                ui.heading("🔎 AccessKit Inspector");
-                ui.separator();
                 ScrollArea::vertical().show(ui, |ui| {
                     if let Some(tree) = &self.tree {
                         Self::node_ui(ui, &tree.state().root(), &mut self.selected_node);
                     }
-=======
-                let response = ui.heading("🔎 AccessKit Inspector");
-                ctx.with_accessibility_parent(response.id, || {
-                    if let Some(selected_node) = &self.selected_node {
-                        TopBottomPanel::bottom(Self::id().with("details_panel"))
-                            .frame(Frame::new())
-                            .show_separator_line(false)
-                            .show_inside(ui, |ui| {
-                                ui.separator();
-
-                                if let Some(tree) = &self.tree {
-                                    if let Some(node) =
-                                        tree.state().node_by_id(NodeId::from(selected_node.value()))
-                                    {
-                                        let node_response = ui.ctx().read_response(*selected_node);
-
-                                        if let Some(widget_response) = node_response {
-                                            ui.ctx().debug_painter().debug_rect(
-                                                widget_response.rect,
-                                                ui.style_mut().visuals.selection.bg_fill,
-                                                "",
-                                            );
-                                        }
-
-                                        egui::Grid::new("node_details_grid").num_columns(2).show(
-                                            ui,
-                                            |ui| {
-                                                ui.label("Node ID:");
-                                                ui.strong(format!("{:?}", selected_node));
-                                                ui.end_row();
-
-                                                ui.label("Role:");
-                                                ui.strong(format!("{:?}", node.role()));
-                                                ui.end_row();
-
-                                                ui.label("Label:");
-                                                ui.add(
-                                                    Label::new(
-                                                        RichText::new(
-                                                            node.label().unwrap_or_default(),
-                                                        )
-                                                        .strong(),
-                                                    )
-                                                    .truncate(),
-                                                );
-                                                ui.end_row();
-
-                                                ui.label("Value:");
-                                                ui.add(
-                                                    Label::new(
-                                                        RichText::new(
-                                                            node.value().unwrap_or_default(),
-                                                        )
-                                                        .strong(),
-                                                    )
-                                                    .truncate(),
-                                                );
-                                                ui.end_row();
-
-                                                ui.label("Children:");
-                                                ui.label(
-                                                    RichText::new(format!(
-                                                        "{}",
-                                                        node.children().len()
-                                                    ))
-                                                    .strong(),
-                                                );
-                                                ui.end_row();
-                                            },
-                                        );
-
-                                        ui.label("Actions:");
-                                        ui.horizontal_wrapped(|ui| {
-                                            for action_n in 0..50 {
-                                                let action = Action::n(action_n);
-                                                let Some(action) = action else {
-                                                    break;
-                                                };
-                                                if node.supports_action(action) {
-                                                    if ui.button(format!("{:?}", action)).clicked()
-                                                    {
-                                                        let action_request = ActionRequest {
-                                                            target: node.id(),
-                                                            action,
-                                                            data: None,
-                                                        };
-                                                        self.queued_action = Some(action_request);
-                                                    }
-                                                }
-                                            }
-                                        });
-                                    } else {
-                                        ui.label("Node not found");
-                                    }
-                                } else {
-                                    ui.label("No tree data available");
-                                }
-                            });
-                    }
-
-                    ui.style_mut().wrap_mode = Some(TextWrapMode::Truncate);
-                    ScrollArea::vertical().show(ui, |ui| {
-                        if let Some(tree) = &self.tree {
-                            Self::node_ui(ui, &tree.state().root(), &mut self.selected_node);
-                        }
-                    });
->>>>>>> bb9ffc8c
                 });
             });
         }
