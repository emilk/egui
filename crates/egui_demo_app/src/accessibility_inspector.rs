use accesskit::{Action, ActionRequest, NodeId};
use accesskit_consumer::{Node, Tree, TreeChangeHandler};
use eframe::epaint::text::TextWrapMode;
use egui::collapsing_header::CollapsingState;
use egui::{
    Button, Color32, Context, Event, Frame, FullOutput, Id, Key, KeyboardShortcut, Label,
    Modifiers, RawInput, RichText, ScrollArea, SidePanel, TopBottomPanel, Ui,
};
use std::mem;

#[derive(Default, Debug)]
pub struct AccessibilityInspectorPlugin {
    pub open: bool,
    tree: Option<accesskit_consumer::Tree>,
    selected_node: Option<Id>,
    queued_action: Option<ActionRequest>,
}

struct ChangeHandler;

impl TreeChangeHandler for ChangeHandler {
    fn node_added(&mut self, _node: &Node<'_>) {}

    fn node_updated(&mut self, _old_node: &Node<'_>, _new_node: &Node<'_>) {}

    fn focus_moved(&mut self, _old_node: Option<&Node<'_>>, _new_node: Option<&Node<'_>>) {}

    fn node_removed(&mut self, _node: &Node<'_>) {}
}

impl egui::Plugin for AccessibilityInspectorPlugin {
    fn name(&self) -> &'static str {
        "Accessibility Inspector"
    }

    fn input_hook(&mut self, input: &mut RawInput) {
        if let Some(queued_action) = self.queued_action.take() {
            input
                .events
                .push(Event::AccessKitActionRequest(queued_action));
        }
    }

    fn output_hook(&mut self, output: &mut FullOutput) {
        if let Some(update) = output.platform_output.accesskit_update.clone() {
            self.tree = match mem::take(&mut self.tree) {
                None => {
                    // Create a new tree if it doesn't exist
                    Some(Tree::new(update, true))
                }
                Some(mut tree) => {
                    // Update the tree with the latest accesskit data
                    tree.update_and_process_changes(update, &mut ChangeHandler);

                    Some(tree)
                }
            }
        }
    }

    fn on_begin_pass(&mut self, ctx: &Context) {
        if ctx.input_mut(|i| {
            i.consume_shortcut(&KeyboardShortcut::new(
                Modifiers::COMMAND | Modifiers::ALT,
                Key::I,
            ))
        }) {
            self.open = !self.open;
        }

        if self.open {
            ctx.enable_accesskit();

            SidePanel::right(Self::id()).show(ctx, |ui| {
                ui.heading("🔎 AccessKit Inspector");
                if let Some(selected_node) = &self.selected_node {
                    TopBottomPanel::bottom(Self::id().with("details_panel"))
                        .frame(Frame::new())
                        .show_separator_line(false)
                        .show_inside(ui, |ui| {
                            ui.separator();

                            if let Some(tree) = &self.tree {
                                if let Some(node) =
                                    tree.state().node_by_id(NodeId::from(selected_node.value()))
                                {
                                    let node_response = ui.ctx().read_response(*selected_node);

                                    if let Some(widget_response) = node_response {
                                        ui.ctx().debug_painter().debug_rect(
                                            widget_response.rect,
                                            ui.style_mut().visuals.selection.bg_fill,
                                            "",
                                        );
                                    }

<<<<<<< HEAD
                                    egui::Grid::new("node_details_grid").num_columns(2).show(
                                        ui,
                                        |ui| {
                                            ui.label("Node ID:");
                                            ui.strong(format!("{:?}", selected_node));
                                            ui.end_row();

                                            ui.label("Role:");
                                            ui.strong(format!("{:?}", node.role()));
                                            ui.end_row();

                                            ui.label("Label:");
                                            ui.add(
                                                Label::new(
                                                    RichText::new(node.label().unwrap_or_default())
=======
                                        egui::Grid::new("node_details_grid").num_columns(2).show(
                                            ui,
                                            |ui| {
                                                ui.label("Node ID:");
                                                ui.strong(format!("{selected_node:?}"));
                                                ui.end_row();

                                                ui.label("Role:");
                                                ui.strong(format!("{:?}", node.role()));
                                                ui.end_row();

                                                ui.label("Label:");
                                                ui.add(
                                                    Label::new(
                                                        RichText::new(
                                                            node.label().unwrap_or_default(),
                                                        )
>>>>>>> 1fc9f1b9
                                                        .strong(),
                                                )
                                                .truncate(),
                                            );
                                            ui.end_row();

                                            ui.label("Value:");
                                            ui.add(
                                                Label::new(
                                                    RichText::new(node.value().unwrap_or_default())
                                                        .strong(),
                                                )
                                                .truncate(),
                                            );
                                            ui.end_row();

<<<<<<< HEAD
                                            ui.label("Children:");
                                            ui.label(
                                                RichText::new(format!("{}", node.children().len()))
                                                    .strong(),
                                            );
                                            ui.end_row();
                                        },
                                    );

                                    ui.label("Actions:");
                                    ui.horizontal_wrapped(|ui| {
                                        for action_n in 0..50 {
                                            let action = Action::n(action_n);
                                            let Some(action) = action else {
                                                break;
                                            };
                                            if node.supports_action(action) {
                                                if ui.button(format!("{:?}", action)).clicked() {
=======
                                        ui.label("Actions:");
                                        ui.horizontal_wrapped(|ui| {
                                            for action_n in 0..50 {
                                                let action = Action::n(action_n);
                                                let Some(action) = action else {
                                                    break;
                                                };
                                                if node.supports_action(action)
                                                    && ui.button(format!("{action:?}")).clicked()
                                                {
>>>>>>> 1fc9f1b9
                                                    let action_request = ActionRequest {
                                                        target: node.id(),
                                                        action,
                                                        data: None,
                                                    };
                                                    self.queued_action = Some(action_request);
                                                }
                                            }
                                        }
                                    });
                                } else {
                                    ui.label("Node not found");
                                }
                            } else {
                                ui.label("No tree data available");
                            }
                        });
                }

                ui.style_mut().wrap_mode = Some(TextWrapMode::Truncate);
                ScrollArea::vertical().show(ui, |ui| {
                    if let Some(tree) = &self.tree {
                        Self::node_ui(ui, &tree.state().root(), &mut self.selected_node);
                    }
                });
            });
        }
    }
}

impl AccessibilityInspectorPlugin {
    fn id() -> Id {
        Id::new("Accessibility Inspector")
    }

    fn node_ui(ui: &mut Ui, node: &Node<'_>, selected_node: &mut Option<Id>) {
        if node.id() == Self::id().value().into()
            || node
                .value()
                .as_deref()
                .is_some_and(|l| l.contains("AccessKit Inspector"))
        {
            return;
        }
        let label = node
            .label()
            .or(node.value())
            .unwrap_or(node.id().0.to_string());
        let label = format!("({:?}) {}", node.role(), label);

        let node_id = Id::from_value(node.id().0);

        ui.push_id(node.id(), |ui| {
            let child_count = node.children().len();
            let has_children = child_count > 0;
            let default_open = child_count == 1 && node.role() != accesskit::Role::Label;

            let mut collapsing = CollapsingState::load_with_default_open(
                ui.ctx(),
                node_id.with("ak_collapse"),
                default_open,
            );

            let header_response = ui.horizontal(|ui| {
                let text = if collapsing.is_open() { "⏷" } else { "⏵" };

                if ui
                    .add_visible(has_children, Button::new(text).frame_when_inactive(false))
                    .clicked()
                {
                    collapsing.set_open(!collapsing.is_open());
                };
                let label_response = ui.selectable_value(
                    selected_node,
                    Some(Id::from_value(node.id().0)),
                    label.clone(),
                );
                if label_response.hovered() {
                    let widget_response = ui.ctx().read_response(node_id);

                    if let Some(widget_response) = widget_response {
                        ui.ctx()
                            .debug_painter()
                            .debug_rect(widget_response.rect, Color32::RED, "");
                    }
                }
            });

            if has_children {
                collapsing.show_body_indented(&header_response.response, ui, |ui| {
                    node.children().for_each(|c| {
                        Self::node_ui(ui, &c, selected_node);
                    });
                });
            }

            collapsing.store(ui.ctx());
        });
    }
}<|MERGE_RESOLUTION|>--- conflicted
+++ resolved
@@ -94,12 +94,11 @@
                                         );
                                     }
 
-<<<<<<< HEAD
                                     egui::Grid::new("node_details_grid").num_columns(2).show(
                                         ui,
                                         |ui| {
                                             ui.label("Node ID:");
-                                            ui.strong(format!("{:?}", selected_node));
+                                            ui.strong(format!("{selected_node:?}"));
                                             ui.end_row();
 
                                             ui.label("Role:");
@@ -110,25 +109,6 @@
                                             ui.add(
                                                 Label::new(
                                                     RichText::new(node.label().unwrap_or_default())
-=======
-                                        egui::Grid::new("node_details_grid").num_columns(2).show(
-                                            ui,
-                                            |ui| {
-                                                ui.label("Node ID:");
-                                                ui.strong(format!("{selected_node:?}"));
-                                                ui.end_row();
-
-                                                ui.label("Role:");
-                                                ui.strong(format!("{:?}", node.role()));
-                                                ui.end_row();
-
-                                                ui.label("Label:");
-                                                ui.add(
-                                                    Label::new(
-                                                        RichText::new(
-                                                            node.label().unwrap_or_default(),
-                                                        )
->>>>>>> 1fc9f1b9
                                                         .strong(),
                                                 )
                                                 .truncate(),
@@ -145,7 +125,6 @@
                                             );
                                             ui.end_row();
 
-<<<<<<< HEAD
                                             ui.label("Children:");
                                             ui.label(
                                                 RichText::new(format!("{}", node.children().len()))
@@ -162,27 +141,15 @@
                                             let Some(action) = action else {
                                                 break;
                                             };
-                                            if node.supports_action(action) {
-                                                if ui.button(format!("{:?}", action)).clicked() {
-=======
-                                        ui.label("Actions:");
-                                        ui.horizontal_wrapped(|ui| {
-                                            for action_n in 0..50 {
-                                                let action = Action::n(action_n);
-                                                let Some(action) = action else {
-                                                    break;
-                                                };
-                                                if node.supports_action(action)
-                                                    && ui.button(format!("{action:?}")).clicked()
-                                                {
->>>>>>> 1fc9f1b9
+                                            if node.supports_action(action)
+                                                && ui.button(format!("{action:?}")).clicked() {
                                                     let action_request = ActionRequest {
                                                         target: node.id(),
                                                         action,
                                                         data: None,
                                                     };
                                                     self.queued_action = Some(action_request);
-                                                }
+
                                             }
                                         }
                                     });
