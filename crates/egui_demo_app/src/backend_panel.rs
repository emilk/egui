use std::sync::{Arc, RwLock};

/// How often we repaint the demo app by default
#[derive(Clone, Copy, Debug, Eq, PartialEq)]
enum RunMode {
    /// This is the default for the demo.
    ///
    /// If this is selected, egui is only updated if are input events
    /// (like mouse movements) or there are some animations in the GUI.
    ///
    /// Reactive mode saves CPU.
    ///
    /// The downside is that the UI can become out-of-date if something it is supposed to monitor changes.
    /// For instance, a GUI for a thermostat need to repaint each time the temperature changes.
    /// To ensure the UI is up to date you need to call `egui::Context::request_repaint()` each
    /// time such an event happens. You can also chose to call `request_repaint()` once every second
    /// or after every single frame - this is called [`Continuous`](RunMode::Continuous) mode,
    /// and for games and interactive tools that need repainting every frame anyway, this should be the default.
    Reactive,

    /// This will call `egui::Context::request_repaint()` at the end of each frame
    /// to request the backend to repaint as soon as possible.
    ///
    /// On most platforms this will mean that egui will run at the display refresh rate of e.g. 60 Hz.
    ///
    /// For this demo it is not any reason to do so except to
    /// demonstrate how quickly egui runs.
    ///
    /// For games or other interactive apps, this is probably what you want to do.
    /// It will guarantee that egui is always up-to-date.
    Continuous,
}

/// Default for demo is Reactive since
/// 1) We want to use minimal CPU
/// 2) There are no external events that could invalidate the UI
///    so there are no events to miss.
impl Default for RunMode {
    fn default() -> Self {
        RunMode::Reactive
    }
}

// ----------------------------------------------------------------------------

#[derive(Default)]
#[cfg_attr(feature = "serde", derive(serde::Deserialize, serde::Serialize))]
#[cfg_attr(feature = "serde", serde(default))]
pub struct BackendPanel {
    pub open: bool,

    #[cfg_attr(feature = "serde", serde(skip))]
    // go back to [`RunMode::Reactive`] mode each time we start
    run_mode: RunMode,

    /// current slider value for current gui scale
    #[cfg_attr(feature = "serde", serde(skip))]
    pixels_per_point: Option<f32>,

    #[cfg_attr(feature = "serde", serde(skip))]
    frame_history: crate::frame_history::FrameHistory,

    egui_windows: EguiWindows,
}

impl BackendPanel {
    pub fn update(&mut self, ctx: &egui::Context, frame: &mut eframe::Frame) {
        self.frame_history
            .on_new_frame(ctx.input(|i| i.time), frame.info().cpu_usage);

        match self.run_mode {
            RunMode::Continuous => {
                // Tell the backend to repaint as soon as possible
                ctx.request_repaint();
            }
            RunMode::Reactive => {
                // let the computer rest for a bit
            }
        }
    }

    pub fn end_of_frame(&mut self, ctx: &egui::Context) {
        self.egui_windows.windows(ctx);
    }

    pub fn ui(&mut self, ui: &mut egui::Ui, frame: &mut eframe::Frame) {
        egui::trace!(ui);

        self.integration_ui(ui, frame);

        ui.separator();

        self.run_mode_ui(ui);

        ui.separator();

        self.frame_history.ui(ui);

        ui.separator();

        ui.label("egui windows:");
        self.egui_windows.checkboxes(ui);

        ui.separator();

        {
            let mut debug_on_hover = ui.ctx().debug_on_hover();
            ui.checkbox(&mut debug_on_hover, "🐛 Debug on hover")
                .on_hover_text("Show structure of the ui when you hover with the mouse");
            ui.ctx().set_debug_on_hover(debug_on_hover);
        }

        #[cfg(target_arch = "wasm32")]
        #[cfg(feature = "web_screen-reader")]
        {
            ui.separator();
            let mut screen_reader = ui.ctx().options(|o| o.screen_reader);
            ui.checkbox(&mut screen_reader, "🔈 Screen reader").on_hover_text("Experimental feature: checking this will turn on the screen reader on supported platforms");
            ui.ctx().options_mut(|o| o.screen_reader = screen_reader);
        }

        #[cfg(not(target_arch = "wasm32"))]
        {
            ui.separator();
            if ui.button("Quit").clicked() {
                frame.close();
            }
        }

        if cfg!(debug_assertions) && cfg!(target_arch = "wasm32") {
            ui.separator();
            // For testing panic handling on web:
            #[allow(clippy::manual_assert)]
            if ui.button("panic!()").clicked() {
                panic!("intentional panic!");
            }
        }
    }

    fn integration_ui(&mut self, ui: &mut egui::Ui, frame: &mut eframe::Frame) {
        ui.horizontal(|ui| {
            ui.spacing_mut().item_spacing.x = 0.0;
            ui.label("egui running inside ");
            ui.hyperlink_to(
                "eframe",
                "https://github.com/emilk/egui/tree/master/crates/eframe",
            );
            ui.label(".");
        });

        #[cfg(target_arch = "wasm32")]
        ui.collapsing("Web info (location)", |ui| {
            ui.style_mut().wrap = Some(false);
            ui.monospace(format!("{:#?}", frame.info().web_info.location));
        });

        // On web, the browser controls `pixels_per_point`.
        let integration_controls_pixels_per_point = frame.is_web();
        if !integration_controls_pixels_per_point {
            self.pixels_per_point_ui(ui, &frame.info());
        }

        #[cfg(not(target_arch = "wasm32"))]
        {
            ui.horizontal(|ui| {
                {
                    let mut fullscreen = frame.info().window_info.fullscreen;
                    if ui
                        .checkbox(&mut fullscreen, "🗖 Fullscreen (F11)")
                        .on_hover_text("Fullscreen the window")
                        .changed()
                    {
                        frame.set_fullscreen(fullscreen);
                    }
                }
                {
                    let mut is_desktop = ui.ctx().is_desktop();
                    ui.checkbox(&mut is_desktop, "Is Desktop");
                    ui.ctx().set_desktop(is_desktop);
                }

                if ui
                    .button("📱 Phone Size")
                    .on_hover_text("Resize the window to be small like a phone.")
                    .clicked()
                {
                    // frame.set_window_size(egui::vec2(375.0, 812.0)); // iPhone 12 mini
                    frame.set_window_size(egui::vec2(375.0, 667.0)); //  iPhone SE 2nd gen
                    frame.set_fullscreen(false);
                    ui.close_menu();
                }
            });

            if !frame.info().window_info.fullscreen
                && ui
                    .button("Drag me to drag window")
                    .is_pointer_button_down_on()
            {
                frame.drag_window();
            }

            ui.button("Native window info (hover me)")
                .on_hover_ui(|ui| {
                    window_info_ui(ui, &frame.info().window_info);
                });
        }
    }

    fn pixels_per_point_ui(&mut self, ui: &mut egui::Ui, info: &eframe::IntegrationInfo) {
        let pixels_per_point = self
            .pixels_per_point
            .get_or_insert_with(|| ui.ctx().pixels_per_point());

        let mut reset = false;

        ui.horizontal(|ui| {
            ui.spacing_mut().slider_width = 90.0;

            let response = ui
                .add(
                    egui::Slider::new(pixels_per_point, 0.5..=5.0)
                        .logarithmic(true)
                        .clamp_to_range(true)
                        .text("Scale"),
                )
                .on_hover_text("Physical pixels per point.");

            if response.drag_released() {
                // We wait until mouse release to activate:
                ui.ctx().set_pixels_per_point(*pixels_per_point);
                reset = true;
            } else if !response.is_pointer_button_down_on() {
                // When not dragging, show the current pixels_per_point so others can change it.
                reset = true;
            }

            if let Some(native_pixels_per_point) = info.native_pixels_per_point {
                let enabled = ui.ctx().pixels_per_point() != native_pixels_per_point;
                if ui
                    .add_enabled(enabled, egui::Button::new("Reset"))
                    .on_hover_text(format!(
                        "Reset scale to native value ({native_pixels_per_point:.1})"
                    ))
                    .clicked()
                {
                    ui.ctx().set_pixels_per_point(native_pixels_per_point);
                }
            }
        });

        if reset {
            self.pixels_per_point = None;
        }
    }

    fn run_mode_ui(&mut self, ui: &mut egui::Ui) {
        ui.horizontal(|ui| {
            let run_mode = &mut self.run_mode;
            ui.label("Mode:");
            ui.radio_value(run_mode, RunMode::Reactive, "Reactive")
                .on_hover_text("Repaint when there are animations or input (e.g. mouse movement)");
            ui.radio_value(run_mode, RunMode::Continuous, "Continuous")
                .on_hover_text("Repaint everything each frame");
        });

        if self.run_mode == RunMode::Continuous {
            ui.label(format!(
                "Repainting the UI each frame. FPS: {:.1}",
                self.frame_history.fps()
            ));
        } else {
            ui.label("Only running UI code when there are animations or input.");

            // Add a test for `request_repaint_after`, but only in debug
            // builds to keep the noise down in the official demo.
            if cfg!(debug_assertions) {
                ui.collapsing("More…", |ui| {
                    ui.horizontal(|ui| {
                        ui.label("Frame number:");
                        ui.monospace(ui.ctx().frame_nr().to_string());
                    });
                    if ui
                        .button("Wait 2s, then request repaint after another 3s")
                        .clicked()
                    {
                        log::info!("Waiting 2s before requesting repaint...");
                        let ctx = ui.ctx().clone();
                        call_after_delay(std::time::Duration::from_secs(2), move || {
                            log::info!("Request a repaint in 3s...");
                            ctx.request_repaint_after(std::time::Duration::from_secs(3));
                        });
                    }
                });
            }
        }
    }
}

#[cfg(not(target_arch = "wasm32"))]
fn window_info_ui(ui: &mut egui::Ui, window_info: &eframe::WindowInfo) {
    let eframe::WindowInfo {
        position,
        fullscreen,
        minimized,
        maximized,
        focused,
        size,
        monitor_size,
    } = window_info;

    egui::Grid::new("window_info_grid")
        .num_columns(2)
        .show(ui, |ui| {
            if let Some(egui::Pos2 { x, y }) = position {
                ui.label("Position:");
                ui.monospace(format!("{x:.0}, {y:.0}"));
                ui.end_row();
            }

            ui.label("Fullscreen:");
            ui.label(fullscreen.to_string());
            ui.end_row();

            ui.label("Minimized:");
            ui.label(minimized.to_string());
            ui.end_row();

            ui.label("Maximized:");
            ui.label(maximized.to_string());
            ui.end_row();

            ui.label("Focused:");
            ui.label(focused.to_string());
            ui.end_row();

            ui.label("Window size:");
            ui.monospace(format!("{x:.0} x {y:.0}", x = size.x, y = size.y));
            ui.end_row();

            if let Some(egui::Vec2 { x, y }) = monitor_size {
                ui.label("Monitor size:");
                ui.monospace(format!("{x:.0} x {y:.0}"));
                ui.end_row();
            }
        });
}

// ----------------------------------------------------------------------------

#[cfg_attr(feature = "serde", derive(serde::Deserialize, serde::Serialize))]
struct EguiWindows {
    // egui stuff:
    settings: bool,
    inspection: bool,
    memory: bool,
    output_events: bool,

    #[cfg_attr(feature = "serde", serde(skip))]
    output_event_history: Arc<RwLock<std::collections::VecDeque<egui::output::OutputEvent>>>,
}

impl Default for EguiWindows {
    fn default() -> Self {
        EguiWindows::none()
    }
}

impl EguiWindows {
    fn none() -> Self {
        Self {
            settings: false,
            inspection: false,
            memory: false,
            output_events: false,
            output_event_history: Default::default(),
        }
    }

    fn checkboxes(&mut self, ui: &mut egui::Ui) {
        let Self {
            settings,
            inspection,
            memory,
            output_events,
            output_event_history: _,
        } = self;

        ui.checkbox(settings, "🔧 Settings");
        ui.checkbox(inspection, "🔍 Inspection");
        ui.checkbox(memory, "📝 Memory");
        ui.checkbox(output_events, "📤 Output Events");
    }

    fn windows(&mut self, ctx: &egui::Context) {
        let Self {
            settings,
            inspection,
            memory,
            output_events,
            output_event_history,
        } = self;

        {
            let mut output_event_history = output_event_history.write().unwrap();
            ctx.output(|o| {
                for event in &o.events {
                    output_event_history.push_back(event.clone());
                }
            });
            while output_event_history.len() > 1000 {
                output_event_history.pop_front();
            }
        }

        let tmp_ctx = ctx.clone();
        egui::Window::new("🔧 Settings")
            .open(settings)
            .vscroll(true)
            .show(ctx, |ui| {
                tmp_ctx.settings_ui(ui);
            });

        let tmp_ctx = ctx.clone();
        egui::Window::new("🔍 Inspection")
            .open(inspection)
            .vscroll(true)
            .show(ctx, |ui| {
                tmp_ctx.inspection_ui(ui);
            });

        let tmp_ctx = ctx.clone();
        egui::Window::new("📝 Memory")
            .open(memory)
            .resizable(false)
            .show(ctx, |ui| {
                tmp_ctx.memory_ui(ui);
            });

        let tmp_output_event_history = output_event_history.clone();
        egui::Window::new("📤 Output Events")
            .open(output_events)
            .resizable(true)
            .default_width(520.0)
            .show(ctx, |ui| {
                ui.label(
                    "Recent output events from egui. \
            These are emitted when you interact with widgets, or move focus between them with TAB. \
            They can be hooked up to a screen reader on supported platforms.",
                );

                ui.separator();

                egui::ScrollArea::vertical()
                    .stick_to_bottom(true)
                    .show(ui, |ui| {
<<<<<<< HEAD
                        for event in &*tmp_output_event_history.read().unwrap() {
                            ui.label(format!("{:?}", event));
=======
                        for event in output_event_history {
                            ui.label(format!("{event:?}"));
>>>>>>> 481f4482
                        }
                    });
            });
    }
}

// ----------------------------------------------------------------------------

#[cfg(not(target_arch = "wasm32"))]
fn call_after_delay(delay: std::time::Duration, f: impl FnOnce() + Send + 'static) {
    std::thread::spawn(move || {
        std::thread::sleep(delay);
        f();
    });
}

#[cfg(target_arch = "wasm32")]
fn call_after_delay(delay: std::time::Duration, f: impl FnOnce() + Send + 'static) {
    use wasm_bindgen::prelude::*;
    let window = web_sys::window().unwrap();
    let closure = Closure::once(f);
    let delay_ms = delay.as_millis() as _;
    window
        .set_timeout_with_callback_and_timeout_and_arguments_0(
            closure.as_ref().unchecked_ref(),
            delay_ms,
        )
        .unwrap();
    closure.forget(); // We must forget it, or else the callback is canceled on drop
}<|MERGE_RESOLUTION|>--- conflicted
+++ resolved
@@ -453,13 +453,8 @@
                 egui::ScrollArea::vertical()
                     .stick_to_bottom(true)
                     .show(ui, |ui| {
-<<<<<<< HEAD
-                        for event in &*tmp_output_event_history.read().unwrap() {
-                            ui.label(format!("{:?}", event));
-=======
-                        for event in output_event_history {
+                        for event in output_event_history.read() {
                             ui.label(format!("{event:?}"));
->>>>>>> 481f4482
                         }
                     });
             });
