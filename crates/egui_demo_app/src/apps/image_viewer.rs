--- conflicted
+++ resolved
@@ -1,10 +1,3 @@
-<<<<<<< HEAD
-use egui::emath::Rot2;
-use egui::panel::HorizontalSide;
-use egui::panel::PanelSide;
-use egui::panel::VerticalSide;
-=======
->>>>>>> 01770be1
 use egui::ImageFit;
 use egui::Slider;
 use egui::Vec2;
@@ -59,31 +52,6 @@
 
 impl eframe::App for ImageViewer {
     fn update(&mut self, ctx: &egui::Context, _: &mut eframe::Frame) {
-<<<<<<< HEAD
-        egui::Panel::new(PanelSide::Horizontal(HorizontalSide::Top), "url bar").show(
-            ctx,
-            |ui| {
-                ui.horizontal_centered(|ui| {
-                    let label = ui.label("URI:");
-                    ui.text_edit_singleline(&mut self.uri_edit_text)
-                        .labelled_by(label.id);
-                    if ui.small_button("✔").clicked() {
-                        ctx.forget_image(&self.current_uri);
-                        self.uri_edit_text = self.uri_edit_text.trim().to_owned();
-                        self.current_uri = self.uri_edit_text.clone();
-                    };
-
-                    #[cfg(not(target_arch = "wasm32"))]
-                    if ui.button("file…").clicked() {
-                        if let Some(path) = rfd::FileDialog::new().pick_file() {
-                            self.uri_edit_text = format!("file://{}", path.display());
-                            self.current_uri = self.uri_edit_text.clone();
-                        }
-                    }
-                });
-            },
-        );
-=======
         egui::TopBottomPanel::new(TopBottomSide::Top, "url bar").show(ctx, |ui| {
             ui.horizontal_centered(|ui| {
                 let label = ui.label("URI:");
@@ -104,9 +72,8 @@
                 }
             });
         });
->>>>>>> 01770be1
-
-        egui::Panel::new(PanelSide::Vertical(VerticalSide::Left), "controls").show(ctx, |ui| {
+
+        egui::SidePanel::new(Side::Left, "controls").show(ctx, |ui| {
             // uv
             ui.label("UV");
             ui.add(Slider::new(&mut self.image_options.uv.min.x, 0.0..=1.0).text("min x"));
