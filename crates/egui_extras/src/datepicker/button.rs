--- conflicted
+++ resolved
@@ -16,11 +16,8 @@
     calendar: bool,
     calendar_week: bool,
     show_icon: bool,
-<<<<<<< HEAD
+    format: String,
     highlight_weekends: bool,
-=======
-    format: String,
->>>>>>> 8ca270e7
 }
 
 impl<'a> DatePickerButton<'a> {
@@ -33,11 +30,8 @@
             calendar: true,
             calendar_week: true,
             show_icon: true,
-<<<<<<< HEAD
+            format: "%Y-%m-%d".to_owned(),
             highlight_weekends: true,
-=======
-            format: "%Y-%m-%d".to_owned(),
->>>>>>> 8ca270e7
         }
     }
 
@@ -84,19 +78,18 @@
         self
     }
 
-<<<<<<< HEAD
-    /// Highlight weekend days. (Default: true)
-    #[inline]
-    pub fn highlight_weekends(mut self, highlight_weekends: bool) -> Self {
-        self.highlight_weekends = highlight_weekends;
-=======
     /// Change the format shown on the button. (Default: %Y-%m-%d)
     /// See [`chrono::format::strftime`] for valid formats.
     #[inline]
     pub fn format(mut self, format: impl Into<String>) -> Self {
         self.format = format.into();
->>>>>>> 8ca270e7
         self
+    }
+
+    /// Highlight weekend days. (Default: true)
+    #[inline]
+    pub fn highlight_weekends(mut self, highlight_weekends: bool) -> Self {
+        self.highlight_weekends = highlight_weekends;
     }
 }
 
