#![allow(deprecated)]

use egui::{mutex::Mutex, TextureOptions};

#[cfg(feature = "svg")]
use egui::SizeHint;

/// An image to be shown in egui.
///
/// Load once, and save somewhere in your app state.
///
/// Use the `svg` and `image` features to enable more constructors.
///
/// ⚠ This type is deprecated: Consider using [`egui::Image`] instead.
#[deprecated = "consider using `egui::Image` instead"]
pub struct RetainedImage {
    debug_name: String,

    size: [usize; 2],

    /// Cleared once [`Self::texture`] has been loaded.
    image: Mutex<egui::ColorImage>,

    /// Lazily loaded when we have an egui context.
    texture: Mutex<Option<egui::TextureHandle>>,

    options: TextureOptions,
}

impl RetainedImage {
    pub fn from_color_image(debug_name: impl Into<String>, image: egui::ColorImage) -> Self {
        Self {
            debug_name: debug_name.into(),
            size: image.size,
            image: Mutex::new(image),
            texture: Default::default(),
            options: Default::default(),
        }
    }

    /// Load a (non-svg) image.
    ///
    /// `image_bytes` should be the raw contents of an image file (`.png`, `.jpg`, …).
    ///
    /// Requires the "image" feature. You must also opt-in to the image formats you need
    /// with e.g. `image = { version = "0.25", features = ["jpeg", "png"] }`.
    ///
    /// # Errors
    /// On invalid image or unsupported image format.
    #[cfg(feature = "image")]
    pub fn from_image_bytes(
        debug_name: impl Into<String>,
        image_bytes: &[u8],
    ) -> Result<Self, String> {
        Ok(Self::from_color_image(
            debug_name,
            load_image_bytes(image_bytes).map_err(|err| err.to_string())?,
        ))
    }

    /// Pass in the bytes of an SVG that you've loaded.
    ///
    /// # Errors
    /// On invalid image
    #[cfg(feature = "svg")]
    pub fn from_svg_bytes(debug_name: impl Into<String>, svg_bytes: &[u8]) -> Result<Self, String> {
        Self::from_svg_bytes_with_size(debug_name, svg_bytes, None)
    }

    /// Pass in the str of an SVG that you've loaded.
    ///
    /// # Errors
    /// On invalid image
    #[cfg(feature = "svg")]
    pub fn from_svg_str(debug_name: impl Into<String>, svg_str: &str) -> Result<Self, String> {
        Self::from_svg_bytes(debug_name, svg_str.as_bytes())
    }

    /// Pass in the bytes of an SVG that you've loaded
    /// and the scaling option to resize the SVG with
    ///
    /// # Errors
    /// On invalid image
    #[cfg(feature = "svg")]
    pub fn from_svg_bytes_with_size(
        debug_name: impl Into<String>,
        svg_bytes: &[u8],
        size_hint: Option<SizeHint>,
    ) -> Result<Self, String> {
        Ok(Self::from_color_image(
            debug_name,
            load_svg_bytes_with_size(svg_bytes, size_hint)?,
        ))
    }

    /// Set the texture filters to use for the image.
    ///
    /// **Note:** If the texture has already been uploaded to the GPU, this will require
    /// re-uploading the texture with the updated filter.
    ///
    /// # Example
    /// ```rust
    /// # use egui_extras::RetainedImage;
    /// # use egui::{Color32, epaint::{ColorImage, textures::TextureOptions}};
    /// # let pixels = vec![Color32::BLACK];
    /// # let color_image = ColorImage {
    /// #   size: [1, 1],
    /// #   pixels,
    /// # };
    /// #
    /// // Upload a pixel art image without it getting blurry when resized
    /// let image = RetainedImage::from_color_image("my_image", color_image)
    ///     .with_options(TextureOptions::NEAREST);
    /// ```
    #[inline]
    pub fn with_options(mut self, options: TextureOptions) -> Self {
        self.options = options;

        // If the texture has already been uploaded, this will force it to be re-uploaded with the
        // updated filter.
        *self.texture.lock() = None;

        self
    }

    /// The size of the image data (number of pixels wide/high).
    pub fn size(&self) -> [usize; 2] {
        self.size
    }

    /// The width of the image.
    pub fn width(&self) -> usize {
        self.size[0]
    }

    /// The height of the image.
    pub fn height(&self) -> usize {
        self.size[1]
    }

    /// The size of the image data (number of pixels wide/high).
    pub fn size_vec2(&self) -> egui::Vec2 {
        let [w, h] = self.size();
        egui::vec2(w as f32, h as f32)
    }

    /// The debug name of the image, e.g. the file name.
    pub fn debug_name(&self) -> &str {
        &self.debug_name
    }

    /// The texture id for this image.
    pub fn texture_id(&self, ctx: &egui::Context) -> egui::TextureId {
        self.texture
            .lock()
            .get_or_insert_with(|| {
                let image: &mut egui::ColorImage = &mut self.image.lock();
                let image = std::mem::take(image);
                ctx.load_texture(&self.debug_name, image, self.options)
            })
            .id()
    }

    /// Show the image with the given maximum size.
    pub fn show_max_size(&self, ui: &mut egui::Ui, max_size: egui::Vec2) -> egui::Response {
        let mut desired_size = self.size_vec2();
        desired_size *= (max_size.x / desired_size.x).min(1.0);
        desired_size *= (max_size.y / desired_size.y).min(1.0);
        self.show_size(ui, desired_size)
    }

    /// Show the image with the original size (one image pixel = one gui point).
    pub fn show(&self, ui: &mut egui::Ui) -> egui::Response {
        self.show_size(ui, self.size_vec2())
    }

    /// Show the image with the given scale factor (1.0 = original size).
    pub fn show_scaled(&self, ui: &mut egui::Ui, scale: f32) -> egui::Response {
        self.show_size(ui, self.size_vec2() * scale)
    }

    /// Show the image with the given size.
    pub fn show_size(&self, ui: &mut egui::Ui, desired_size: egui::Vec2) -> egui::Response {
        // We need to convert the SVG to a texture to display it:
        // Future improvement: tell backend to do mip-mapping of the image to
        // make it look smoother when downsized.
        ui.image((self.texture_id(ui.ctx()), desired_size))
    }
}

// ----------------------------------------------------------------------------

/// Load a (non-svg) image.
///
/// Requires the "image" feature. You must also opt-in to the image formats you need
/// with e.g. `image = { version = "0.25", features = ["jpeg", "png"] }`.
///
/// # Errors
/// On invalid image or unsupported image format.
#[cfg(feature = "image")]
<<<<<<< HEAD
pub fn load_image_bytes(image_bytes: &[u8]) -> Result<egui::ColorImage, String> {
    profiling::function_scope!();
    let image = image::load_from_memory(image_bytes).map_err(|err| err.to_string())?;
=======
pub fn load_image_bytes(image_bytes: &[u8]) -> Result<egui::ColorImage, egui::load::LoadError> {
    crate::profile_function!();
    let image = image::load_from_memory(image_bytes).map_err(|err| match err {
        image::ImageError::Unsupported(err) => match err.kind() {
            image::error::UnsupportedErrorKind::Format(format) => {
                egui::load::LoadError::FormatNotSupported {
                    detected_format: Some(format.to_string()),
                }
            }
            _ => egui::load::LoadError::Loading(err.to_string()),
        },
        err => egui::load::LoadError::Loading(err.to_string()),
    })?;
>>>>>>> 9aae14cd
    let size = [image.width() as _, image.height() as _];
    let image_buffer = image.to_rgba8();
    let pixels = image_buffer.as_flat_samples();
    Ok(egui::ColorImage::from_rgba_unmultiplied(
        size,
        pixels.as_slice(),
    ))
}

/// Load an SVG and rasterize it into an egui image.
///
/// Requires the "svg" feature.
///
/// # Errors
/// On invalid image
#[cfg(feature = "svg")]
pub fn load_svg_bytes(svg_bytes: &[u8]) -> Result<egui::ColorImage, String> {
    load_svg_bytes_with_size(svg_bytes, None)
}

/// Load an SVG and rasterize it into an egui image with a scaling parameter.
///
/// Requires the "svg" feature.
///
/// # Errors
/// On invalid image
#[cfg(feature = "svg")]
pub fn load_svg_bytes_with_size(
    svg_bytes: &[u8],
    size_hint: Option<SizeHint>,
) -> Result<egui::ColorImage, String> {
    use resvg::tiny_skia::{IntSize, Pixmap};
    use resvg::usvg::{Options, Tree, TreeParsing};

    profiling::function_scope!();

    let opt = Options::default();

    let mut rtree = Tree::from_data(svg_bytes, &opt).map_err(|err| err.to_string())?;

    let mut size = rtree.size.to_int_size();
    match size_hint {
        None => (),
        Some(SizeHint::Size(w, h)) => {
            size = size.scale_to(
                IntSize::from_wh(w, h).ok_or_else(|| format!("Failed to scale SVG to {w}x{h}"))?,
            );
        }
        Some(SizeHint::Height(h)) => {
            size = size
                .scale_to_height(h)
                .ok_or_else(|| format!("Failed to scale SVG to height {h}"))?;
        }
        Some(SizeHint::Width(w)) => {
            size = size
                .scale_to_width(w)
                .ok_or_else(|| format!("Failed to scale SVG to width {w}"))?;
        }
        Some(SizeHint::Scale(z)) => {
            let z_inner = z.into_inner();
            size = size
                .scale_by(z_inner)
                .ok_or_else(|| format!("Failed to scale SVG by {z_inner}"))?;
        }
    };
    let (w, h) = (size.width(), size.height());

    let mut pixmap =
        Pixmap::new(w, h).ok_or_else(|| format!("Failed to create SVG Pixmap of size {w}x{h}"))?;

    rtree.size = size.to_size();
    resvg::Tree::from_usvg(&rtree).render(Default::default(), &mut pixmap.as_mut());

    let image = egui::ColorImage::from_rgba_unmultiplied([w as _, h as _], pixmap.data());

    Ok(image)
}<|MERGE_RESOLUTION|>--- conflicted
+++ resolved
@@ -198,13 +198,8 @@
 /// # Errors
 /// On invalid image or unsupported image format.
 #[cfg(feature = "image")]
-<<<<<<< HEAD
-pub fn load_image_bytes(image_bytes: &[u8]) -> Result<egui::ColorImage, String> {
+pub fn load_image_bytes(image_bytes: &[u8]) -> Result<egui::ColorImage, egui::load::LoadError> {
     profiling::function_scope!();
-    let image = image::load_from_memory(image_bytes).map_err(|err| err.to_string())?;
-=======
-pub fn load_image_bytes(image_bytes: &[u8]) -> Result<egui::ColorImage, egui::load::LoadError> {
-    crate::profile_function!();
     let image = image::load_from_memory(image_bytes).map_err(|err| match err {
         image::ImageError::Unsupported(err) => match err.kind() {
             image::error::UnsupportedErrorKind::Format(format) => {
@@ -216,7 +211,6 @@
         },
         err => egui::load::LoadError::Loading(err.to_string()),
     })?;
->>>>>>> 9aae14cd
     let size = [image.width() as _, image.height() as _];
     let image_buffer = image.to_rgba8();
     let pixels = image_buffer.as_flat_samples();
