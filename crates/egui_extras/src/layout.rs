use egui::{Id, Pos2, Rect, Response, Sense, Ui, UiBuilder};

#[derive(Clone, Copy)]
pub(crate) enum CellSize {
    /// Absolute size in points
    Absolute(f32),

    /// Take all available space
    Remainder,
}

/// Cells are positioned in two dimensions, cells go in one direction and form lines.
///
/// In a strip there's only one line which goes in the direction of the strip:
///
/// In a horizontal strip, a [`StripLayout`] with horizontal [`CellDirection`] is used.
/// Its cells go from left to right inside this [`StripLayout`].
///
/// In a table there's a [`StripLayout`] for each table row with a horizontal [`CellDirection`].
/// Its cells go from left to right. And the lines go from top to bottom.
pub(crate) enum CellDirection {
    /// Cells go from left to right.
    Horizontal,

    /// Cells go from top to bottom.
    Vertical,
}

/// Flags used by [`StripLayout::add`].
#[derive(Clone, Copy, Default)]
pub(crate) struct StripLayoutFlags {
    pub(crate) clip: bool,
    pub(crate) striped: bool,
    pub(crate) hovered: bool,
    pub(crate) selected: bool,

    /// Used when we want to accruately measure the size of this cell.
    pub(crate) sizing_pass: bool,
}

/// Positions cells in [`CellDirection`] and starts a new line on [`StripLayout::end_line`]
pub struct StripLayout<'l> {
    pub(crate) ui: &'l mut Ui,
    direction: CellDirection,
    pub(crate) rect: Rect,
    pub(crate) cursor: Pos2,

    /// Keeps track of the max used position,
    /// so we know how much space we used.
    max: Pos2,

    cell_layout: egui::Layout,
    sense: Sense,
}

impl<'l> StripLayout<'l> {
    pub(crate) fn new(
        ui: &'l mut Ui,
        direction: CellDirection,
        cell_layout: egui::Layout,
        sense: Sense,
    ) -> Self {
        let rect = ui.available_rect_before_wrap();
        let pos = rect.left_top();

        Self {
            ui,
            direction,
            rect,
            cursor: pos,
            max: pos,
            cell_layout,
            sense,
        }
    }

    fn cell_rect(&self, width: &CellSize, height: &CellSize) -> Rect {
        Rect {
            min: self.cursor,
            max: Pos2 {
                x: match width {
                    CellSize::Absolute(width) => self.cursor.x + width,
                    CellSize::Remainder => self.rect.right(),
                },
                y: match height {
                    CellSize::Absolute(height) => self.cursor.y + height,
                    CellSize::Remainder => self.rect.bottom(),
                },
            },
        }
    }

    fn set_pos(&mut self, rect: Rect) {
        self.max.x = self.max.x.max(rect.right());
        self.max.y = self.max.y.max(rect.bottom());

        match self.direction {
            CellDirection::Horizontal => {
                self.cursor.x = rect.right() + self.ui.spacing().item_spacing.x;
            }
            CellDirection::Vertical => {
                self.cursor.y = rect.bottom() + self.ui.spacing().item_spacing.y;
            }
        }
    }

    pub(crate) fn empty(&mut self, width: CellSize, height: CellSize) {
        self.set_pos(self.cell_rect(&width, &height));
    }

    /// This is the innermost part of [`crate::Table`] and [`crate::Strip`].
    ///
    /// Return the used space (`min_rect`) plus the [`Response`] of the whole cell.
    pub(crate) fn add(
        &mut self,
        flags: StripLayoutFlags,
        width: CellSize,
        height: CellSize,
        child_ui_id_salt: Id,
        add_cell_contents: impl FnOnce(&mut Ui),
    ) -> (Rect, Response) {
        let max_rect = self.cell_rect(&width, &height);

        // Make sure we don't have a gap in the stripe/frame/selection background:
        let item_spacing = self.ui.spacing().item_spacing;
        let gapless_rect = max_rect.expand2(0.5 * item_spacing);

        if flags.striped {
            self.ui.painter().rect_filled(
                gapless_rect,
                egui::Rounding::ZERO,
                self.ui.visuals().faint_bg_color,
            );
        }

        if flags.selected {
            self.ui.painter().rect_filled(
                gapless_rect,
                egui::Rounding::ZERO,
                self.ui.visuals().selection.bg_fill,
            );
        }

        if flags.hovered && !flags.selected && self.sense.interactive() {
            self.ui.painter().rect_filled(
                gapless_rect,
                egui::Rounding::ZERO,
                self.ui.visuals().widgets.hovered.bg_fill,
            );
        }

        let child_ui = self.cell(flags, max_rect, child_ui_id_salt, add_cell_contents);

        let used_rect = child_ui.min_rect();

        let allocation_rect = if self.ui.is_sizing_pass() {
            used_rect
        } else if flags.clip {
            max_rect
        } else {
            max_rect.union(used_rect)
        };

        self.set_pos(allocation_rect);

        self.ui.advance_cursor_after_rect(allocation_rect);

        let response = child_ui.interact(max_rect, child_ui.id(), self.sense);

        (used_rect, response)
    }

    /// only needed for layouts with multiple lines, like [`Table`](crate::Table).
    pub fn end_line(&mut self) {
        match self.direction {
            CellDirection::Horizontal => {
                self.cursor.y = self.max.y + self.ui.spacing().item_spacing.y;
                self.cursor.x = self.rect.left();
            }
            CellDirection::Vertical => {
                self.cursor.x = self.max.x + self.ui.spacing().item_spacing.x;
                self.cursor.y = self.rect.top();
            }
        }
    }

    /// Skip a lot of space.
    pub(crate) fn skip_space(&mut self, delta: egui::Vec2) {
        let before = self.cursor;
        self.cursor += delta;
        let rect = Rect::from_two_pos(before, self.cursor);
        self.ui.allocate_rect(rect, Sense::hover());
    }

    /// Return the Ui to which the contents where added
    fn cell(
        &mut self,
        flags: StripLayoutFlags,
        max_rect: Rect,
        child_ui_id_salt: egui::Id,
        add_cell_contents: impl FnOnce(&mut Ui),
    ) -> Ui {
<<<<<<< HEAD
        let mut child_ui = self.ui.new_child(
            UiBuilder::new()
                .id_salt(child_ui_id_salt)
                .ui_stack_info(egui::UiStackInfo::new(egui::UiKind::TableCell))
                .max_rect(max_rect)
                .layout(self.cell_layout),
        );
=======
        let mut ui_builder = UiBuilder::new()
            .id_source(child_ui_id_source)
            .ui_stack_info(egui::UiStackInfo::new(egui::UiKind::TableCell))
            .max_rect(max_rect)
            .layout(self.cell_layout);
        if flags.sizing_pass {
            ui_builder = ui_builder.sizing_pass();
        }

        let mut child_ui = self.ui.new_child(ui_builder);
>>>>>>> da04339f

        if flags.clip {
            let margin = egui::Vec2::splat(self.ui.visuals().clip_rect_margin);
            let margin = margin.min(0.5 * self.ui.spacing().item_spacing);
            let clip_rect = max_rect.expand2(margin);
            child_ui.set_clip_rect(clip_rect.intersect(child_ui.clip_rect()));

            if !child_ui.is_sizing_pass() {
                // Better to truncate (if we can), rather than hard clipping:
                child_ui.style_mut().wrap_mode = Some(egui::TextWrapMode::Truncate);
            }
        }

        if flags.selected {
            let stroke_color = child_ui.style().visuals.selection.stroke.color;
            child_ui.style_mut().visuals.override_text_color = Some(stroke_color);
        }

        add_cell_contents(&mut child_ui);

        child_ui
    }

    /// Allocate the rect in [`Self::ui`] so that the scrollview knows about our size
    pub fn allocate_rect(&mut self) -> Response {
        let mut rect = self.rect;
        rect.set_right(self.max.x);
        rect.set_bottom(self.max.y);

        self.ui.allocate_rect(rect, Sense::hover())
    }
}<|MERGE_RESOLUTION|>--- conflicted
+++ resolved
@@ -200,17 +200,8 @@
         child_ui_id_salt: egui::Id,
         add_cell_contents: impl FnOnce(&mut Ui),
     ) -> Ui {
-<<<<<<< HEAD
-        let mut child_ui = self.ui.new_child(
-            UiBuilder::new()
-                .id_salt(child_ui_id_salt)
-                .ui_stack_info(egui::UiStackInfo::new(egui::UiKind::TableCell))
-                .max_rect(max_rect)
-                .layout(self.cell_layout),
-        );
-=======
         let mut ui_builder = UiBuilder::new()
-            .id_source(child_ui_id_source)
+            .id_salt(child_ui_id_source)
             .ui_stack_info(egui::UiStackInfo::new(egui::UiKind::TableCell))
             .max_rect(max_rect)
             .layout(self.cell_layout);
@@ -219,7 +210,6 @@
         }
 
         let mut child_ui = self.ui.new_child(ui_builder);
->>>>>>> da04339f
 
         if flags.clip {
             let margin = egui::Vec2::splat(self.ui.visuals().clip_rect_margin);
