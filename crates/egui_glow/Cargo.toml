--- conflicted
+++ resolved
@@ -78,17 +78,8 @@
 
 
 [dev-dependencies]
-<<<<<<< HEAD
-glutin = "0.32"        # examples/pure_glow
-glutin-winit = "0.5.0"
-=======
 glutin.workspace = true       # examples/pure_glow
 glutin-winit.workspace = true
-# glutin stuck on old version of raw-window-handle:
-rwh_05 = { package = "raw-window-handle", version = "0.5.2", features = [
-  "std",
-] }
->>>>>>> ca36f3df
 
 [[example]]
 name = "pure_glow"
