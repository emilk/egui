# There is also a scripts/clippy_wasm/clippy.toml which forbids some methods that are not available in wasm.

# -----------------------------------------------------------------------------
# Section identical to scripts/clippy_wasm/clippy.toml:

msrv = "1.88"

allow-unwrap-in-tests = true

# https://doc.rust-lang.org/nightly/clippy/lint_configuration.html#avoid-breaking-exported-api
# We want suggestions, even if it changes public API.
avoid-breaking-exported-api = false

max-fn-params-bools = 2 # TODO(emilk): decrease this to 1

# https://rust-lang.github.io/rust-clippy/master/index.html#/large_include_file
max-include-file-size = 1000000

# https://rust-lang.github.io/rust-clippy/master/index.html#/type_complexity
type-complexity-threshold = 350

# -----------------------------------------------------------------------------

# https://rust-lang.github.io/rust-clippy/master/index.html#disallowed_macros
disallowed-macros = [
    'std::dbg',
    'std::unimplemented',

    # TODO(emilk): consider forbidding these to encourage the use of proper log stream, and then explicitly allow legitimate uses
    # 'std::eprint',
    # 'std::eprintln',
    # 'std::print',
    # 'std::println',
]

# https://rust-lang.github.io/rust-clippy/master/index.html#disallowed_methods
disallowed-methods = [
<<<<<<< HEAD
    "std::env::temp_dir", # Use the tempfile crate instead

    # There are many things that aren't allowed on wasm,
=======
    # NOTE: There are many things that aren't allowed on wasm,
>>>>>>> ab461f41
    # but we cannot disable them all here (because of e.g. https://github.com/rust-lang/rust-clippy/issues/10406)
    # so we do that in `clipppy_wasm.toml` instead.

    { path = "std::env::temp_dir", readon = "Use the tempdir crate instead" },
    { path = "std::panic::catch_unwind", reason = "We compile with `panic = abort" },
    { path = "std::thread::spawn", readon = "Use `std::thread::Builder` and name the thread" },
]

# https://rust-lang.github.io/rust-clippy/master/index.html#disallowed_names
disallowed-names = []

# https://rust-lang.github.io/rust-clippy/master/index.html#disallowed_types
disallowed-types = [
    { path = "std::sync::Condvar", reason = "Use parking_lot instead" },
    { path = "std::sync::Mutex", reason = "Use epaint::mutex instead" },
    { path = "std::sync::RwLock", reason = "Use epaint::mutex instead" },
    { path = "winit::dpi::LogicalPosition", reason = "We do our own pixels<->point conversion, taking `egui_ctx.zoom_factor` into account" },
    { path = "winit::dpi::LogicalSize", reason = "We do our own pixels<->point conversion, taking `egui_ctx.zoom_factor` into account" },
    # "std::sync::Once",  # enabled for now as the `log_once` macro uses it internally
]

# -----------------------------------------------------------------------------

# Allow-list of words for markdown in docstrings https://rust-lang.github.io/rust-clippy/master/index.html#doc_markdown
doc-valid-idents = [
    # You must also update the same list in `scripts/clippy_wasm/clippy.toml`!
    "AccessKit",
    "WebGL",
    "WebGL1",
    "WebGL2",
    "WebGPU",
    "VirtualBox",
    "..",
]<|MERGE_RESOLUTION|>--- conflicted
+++ resolved
@@ -35,17 +35,11 @@
 
 # https://rust-lang.github.io/rust-clippy/master/index.html#disallowed_methods
 disallowed-methods = [
-<<<<<<< HEAD
-    "std::env::temp_dir", # Use the tempfile crate instead
-
-    # There are many things that aren't allowed on wasm,
-=======
     # NOTE: There are many things that aren't allowed on wasm,
->>>>>>> ab461f41
     # but we cannot disable them all here (because of e.g. https://github.com/rust-lang/rust-clippy/issues/10406)
     # so we do that in `clipppy_wasm.toml` instead.
 
-    { path = "std::env::temp_dir", readon = "Use the tempdir crate instead" },
+    { path = "std::env::temp_dir", readon = "Use the tempfile crate instead" },
     { path = "std::panic::catch_unwind", reason = "We compile with `panic = abort" },
     { path = "std::thread::spawn", readon = "Use `std::thread::Builder` and name the thread" },
 ]
