use crate::*;

pub use egui::{pos2, Color32};

// ----------------------------------------------------------------------------

<<<<<<< HEAD
pub struct WebBackend {
    egui_ctx: egui::CtxRef,
    painter: Box<dyn Painter>,
    previous_frame_time: Option<f32>,
    frame_start: Option<f64>,
}

impl WebBackend {
    pub fn new(canvas_id: &str) -> Result<Self, JsValue> {
        let ctx = egui::CtxRef::default();

        #[cfg(feature = "glow")]
        let painter: Box<dyn Painter> =
            { Box::new(glow_wrapping::WrappedGlowPainter::new(canvas_id)) };
        #[cfg(not(feature = "glow"))]
        let painter: Box<dyn Painter> = {
            if let Ok(webgl2_painter) = webgl2::WebGl2Painter::new(canvas_id) {
                console_log("Using WebGL2 backend");
                Box::new(webgl2_painter)
            } else {
                console_log("Falling back to WebGL1 backend");
                Box::new(webgl1::WebGlPainter::new(canvas_id)?)
            }
        };

        Ok(Self {
            egui_ctx: ctx,
            painter,
            previous_frame_time: None,
            frame_start: None,
        })
    }

    /// id of the canvas html element containing the rendering
    pub fn canvas_id(&self) -> &str {
        self.painter.canvas_id()
    }

    pub fn begin_frame(&mut self, raw_input: egui::RawInput) {
        self.frame_start = Some(now_sec());
        self.egui_ctx.begin_frame(raw_input)
    }

    pub fn end_frame(&mut self) -> Result<(egui::Output, Vec<egui::ClippedMesh>), JsValue> {
        let frame_start = self
            .frame_start
            .take()
            .expect("unmatched calls to begin_frame/end_frame");

        let (output, shapes) = self.egui_ctx.end_frame();
        let clipped_meshes = self.egui_ctx.tessellate(shapes);

        let now = now_sec();
        self.previous_frame_time = Some((now - frame_start) as f32);

        Ok((output, clipped_meshes))
    }

    pub fn paint(
        &mut self,
        clear_color: egui::Rgba,
        clipped_meshes: Vec<egui::ClippedMesh>,
    ) -> Result<(), JsValue> {
        self.painter.upload_egui_texture(&self.egui_ctx.texture());
        self.painter.clear(clear_color);
        self.painter
            .paint_meshes(clipped_meshes, self.egui_ctx.pixels_per_point())
    }

    pub fn painter_debug_info(&self) -> String {
        self.painter.debug_info()
=======
fn create_painter(canvas_id: &str) -> Result<Box<dyn Painter>, JsValue> {
    if let Ok(webgl2_painter) = webgl2::WebGl2Painter::new(canvas_id) {
        console_log("Using WebGL2 backend");
        Ok(Box::new(webgl2_painter))
    } else {
        console_log("Falling back to WebGL1 backend");
        let webgl1_painter = webgl1::WebGlPainter::new(canvas_id)?;
        Ok(Box::new(webgl1_painter))
>>>>>>> 1dbe608e
    }
}

// ----------------------------------------------------------------------------

/// Data gathered between frames.
#[derive(Default)]
pub struct WebInput {
    /// Required because we don't get a position on touched
    pub latest_touch_pos: Option<egui::Pos2>,

    /// Required to maintain a stable touch position for multi-touch gestures.
    pub latest_touch_pos_id: Option<egui::TouchId>,

    pub raw: egui::RawInput,
}

impl WebInput {
    pub fn new_frame(&mut self, canvas_size: egui::Vec2) -> egui::RawInput {
        egui::RawInput {
            screen_rect: Some(egui::Rect::from_min_size(Default::default(), canvas_size)),
            pixels_per_point: Some(native_pixels_per_point()), // We ALWAYS use the native pixels-per-point
            time: Some(now_sec()),
            ..self.raw.take()
        }
    }
}

// ----------------------------------------------------------------------------

use std::sync::atomic::Ordering::SeqCst;

pub struct NeedRepaint(std::sync::atomic::AtomicBool);

impl Default for NeedRepaint {
    fn default() -> Self {
        Self(true.into())
    }
}

impl NeedRepaint {
    pub fn fetch_and_clear(&self) -> bool {
        self.0.swap(false, SeqCst)
    }

    pub fn set_true(&self) {
        self.0.store(true, SeqCst);
    }
}

impl epi::RepaintSignal for NeedRepaint {
    fn request_repaint(&self) {
        self.0.store(true, SeqCst);
    }
}

// ----------------------------------------------------------------------------

pub struct AppRunner {
    egui_ctx: egui::CtxRef,
    painter: Box<dyn Painter>,
    previous_frame_time: Option<f32>,
    pub(crate) input: WebInput,
    app: Box<dyn epi::App>,
    pub(crate) needs_repaint: std::sync::Arc<NeedRepaint>,
    storage: LocalStorage,
    prefer_dark_mode: Option<bool>,
    last_save_time: f64,
    screen_reader: crate::screen_reader::ScreenReader,
    pub(crate) text_cursor_pos: Option<egui::Pos2>,
    pub(crate) mutable_text_under_cursor: bool,
}

impl AppRunner {
    pub fn new(canvas_id: &str, app: Box<dyn epi::App>) -> Result<Self, JsValue> {
        let egui_ctx = egui::CtxRef::default();

        load_memory(&egui_ctx);

        let prefer_dark_mode = crate::prefer_dark_mode();

        if prefer_dark_mode == Some(true) {
            egui_ctx.set_visuals(egui::Visuals::dark());
        } else {
            egui_ctx.set_visuals(egui::Visuals::light());
        }

        let storage = LocalStorage::default();

        let mut runner = Self {
            egui_ctx,
            painter: create_painter(canvas_id)?,
            previous_frame_time: None,
            input: Default::default(),
            app,
            needs_repaint: Default::default(),
            storage,
            prefer_dark_mode,
            last_save_time: now_sec(),
            screen_reader: Default::default(),
            text_cursor_pos: None,
            mutable_text_under_cursor: false,
        };

        {
            let mut app_output = epi::backend::AppOutput::default();
            let mut frame = epi::backend::FrameBuilder {
                info: runner.integration_info(),
                tex_allocator: runner.painter.as_tex_allocator(),
                output: &mut app_output,
                repaint_signal: runner.needs_repaint.clone(),
            }
            .build();
            runner
                .app
                .setup(&runner.egui_ctx, &mut frame, Some(&runner.storage));
        }

        Ok(runner)
    }

    pub fn egui_ctx(&self) -> &egui::CtxRef {
        &self.egui_ctx
    }

    pub fn auto_save(&mut self) {
        let now = now_sec();
        let time_since_last_save = now - self.last_save_time;

        if time_since_last_save > self.app.auto_save_interval().as_secs_f64() {
            if self.app.persist_egui_memory() {
                save_memory(&self.egui_ctx);
            }
            self.app.save(&mut self.storage);
            self.last_save_time = now;
        }
    }

    pub fn canvas_id(&self) -> &str {
        self.painter.canvas_id()
    }

    pub fn warm_up(&mut self) -> Result<(), JsValue> {
        if self.app.warm_up_enabled() {
            let saved_memory = self.egui_ctx.memory().clone();
            self.egui_ctx.memory().set_everything_is_visible(true);
            self.logic()?;
            *self.egui_ctx.memory() = saved_memory; // We don't want to remember that windows were huge.
            self.egui_ctx.clear_animations();
        }
        Ok(())
    }

    fn integration_info(&self) -> epi::IntegrationInfo {
        epi::IntegrationInfo {
            name: self.web_backend.painter.name(),
            web_info: Some(epi::WebInfo {
                web_location_hash: location_hash().unwrap_or_default(),
            }),
            prefer_dark_mode: self.prefer_dark_mode,
            cpu_usage: self.previous_frame_time,
            native_pixels_per_point: Some(native_pixels_per_point()),
        }
    }

    pub fn logic(&mut self) -> Result<(egui::Output, Vec<egui::ClippedMesh>), JsValue> {
        let frame_start = now_sec();

        resize_canvas_to_screen_size(self.canvas_id(), self.app.max_size_points());
        let canvas_size = canvas_size_in_points(self.canvas_id());
        let raw_input = self.input.new_frame(canvas_size);

        self.egui_ctx.begin_frame(raw_input);

        let mut app_output = epi::backend::AppOutput::default();
        let mut frame = epi::backend::FrameBuilder {
            info: self.integration_info(),
            tex_allocator: self.painter.as_tex_allocator(),
            output: &mut app_output,
            repaint_signal: self.needs_repaint.clone(),
        }
        .build();

        self.app.update(&self.egui_ctx, &mut frame);

        let (egui_output, shapes) = self.egui_ctx.end_frame();
        let clipped_meshes = self.egui_ctx.tessellate(shapes);

        self.handle_egui_output(&egui_output);

        {
            let epi::backend::AppOutput {
                quit: _,         // Can't quit a web page
                window_size: _,  // Can't resize a web page
                window_title: _, // TODO: change title of window
                decorated: _,    // Can't toggle decorations
                drag_window: _,  // Can't be dragged
            } = app_output;
        }

        self.previous_frame_time = Some((now_sec() - frame_start) as f32);
        Ok((egui_output, clipped_meshes))
    }

    pub fn paint(&mut self, clipped_meshes: Vec<egui::ClippedMesh>) -> Result<(), JsValue> {
        self.painter.upload_egui_texture(&self.egui_ctx.texture());
        self.painter.clear(self.app.clear_color());
        self.painter
            .paint_meshes(clipped_meshes, self.egui_ctx.pixels_per_point())
    }

    fn handle_egui_output(&mut self, output: &egui::Output) {
        if self.egui_ctx.memory().options.screen_reader {
            self.screen_reader.speak(&output.events_description());
        }

        let egui::Output {
            cursor_icon,
            open_url,
            copied_text,
            needs_repaint: _, // handled elsewhere
            events: _,        // already handled
            mutable_text_under_cursor,
            text_cursor_pos,
        } = output;

        set_cursor_icon(*cursor_icon);
        if let Some(open) = open_url {
            crate::open_url(&open.url, open.new_tab);
        }

        #[cfg(web_sys_unstable_apis)]
        if !copied_text.is_empty() {
            set_clipboard_text(copied_text);
        }

        #[cfg(not(web_sys_unstable_apis))]
        let _ = copied_text;

        self.mutable_text_under_cursor = *mutable_text_under_cursor;

        if &self.text_cursor_pos != text_cursor_pos {
            move_text_cursor(text_cursor_pos, self.canvas_id());
            self.text_cursor_pos = *text_cursor_pos;
        }
    }
}

/// Install event listeners to register different input events
/// and start running the given app.
pub fn start(canvas_id: &str, app: Box<dyn epi::App>) -> Result<AppRunnerRef, JsValue> {
    let mut runner = AppRunner::new(canvas_id, app)?;
    runner.warm_up()?;
    start_runner(runner)
}

/// Install event listeners to register different input events
/// and starts running the given `AppRunner`.
fn start_runner(app_runner: AppRunner) -> Result<AppRunnerRef, JsValue> {
    let runner_ref = AppRunnerRef(Arc::new(Mutex::new(app_runner)));
    install_canvas_events(&runner_ref)?;
    install_document_events(&runner_ref)?;
    install_text_agent(&runner_ref)?;
    repaint_every_ms(&runner_ref, 1000)?; // just in case. TODO: make it a parameter
    paint_and_schedule(runner_ref.clone())?;
    Ok(runner_ref)
}<|MERGE_RESOLUTION|>--- conflicted
+++ resolved
@@ -4,80 +4,10 @@
 
 // ----------------------------------------------------------------------------
 
-<<<<<<< HEAD
-pub struct WebBackend {
-    egui_ctx: egui::CtxRef,
-    painter: Box<dyn Painter>,
-    previous_frame_time: Option<f32>,
-    frame_start: Option<f64>,
-}
-
-impl WebBackend {
-    pub fn new(canvas_id: &str) -> Result<Self, JsValue> {
-        let ctx = egui::CtxRef::default();
-
-        #[cfg(feature = "glow")]
-        let painter: Box<dyn Painter> =
-            { Box::new(glow_wrapping::WrappedGlowPainter::new(canvas_id)) };
-        #[cfg(not(feature = "glow"))]
-        let painter: Box<dyn Painter> = {
-            if let Ok(webgl2_painter) = webgl2::WebGl2Painter::new(canvas_id) {
-                console_log("Using WebGL2 backend");
-                Box::new(webgl2_painter)
-            } else {
-                console_log("Falling back to WebGL1 backend");
-                Box::new(webgl1::WebGlPainter::new(canvas_id)?)
-            }
-        };
-
-        Ok(Self {
-            egui_ctx: ctx,
-            painter,
-            previous_frame_time: None,
-            frame_start: None,
-        })
-    }
-
-    /// id of the canvas html element containing the rendering
-    pub fn canvas_id(&self) -> &str {
-        self.painter.canvas_id()
-    }
-
-    pub fn begin_frame(&mut self, raw_input: egui::RawInput) {
-        self.frame_start = Some(now_sec());
-        self.egui_ctx.begin_frame(raw_input)
-    }
-
-    pub fn end_frame(&mut self) -> Result<(egui::Output, Vec<egui::ClippedMesh>), JsValue> {
-        let frame_start = self
-            .frame_start
-            .take()
-            .expect("unmatched calls to begin_frame/end_frame");
-
-        let (output, shapes) = self.egui_ctx.end_frame();
-        let clipped_meshes = self.egui_ctx.tessellate(shapes);
-
-        let now = now_sec();
-        self.previous_frame_time = Some((now - frame_start) as f32);
-
-        Ok((output, clipped_meshes))
-    }
-
-    pub fn paint(
-        &mut self,
-        clear_color: egui::Rgba,
-        clipped_meshes: Vec<egui::ClippedMesh>,
-    ) -> Result<(), JsValue> {
-        self.painter.upload_egui_texture(&self.egui_ctx.texture());
-        self.painter.clear(clear_color);
-        self.painter
-            .paint_meshes(clipped_meshes, self.egui_ctx.pixels_per_point())
-    }
-
-    pub fn painter_debug_info(&self) -> String {
-        self.painter.debug_info()
-=======
 fn create_painter(canvas_id: &str) -> Result<Box<dyn Painter>, JsValue> {
+    #[cfg(feature = "glow")]
+        return Ok(Box::new(crate::glow_wrapping::WrappedGlowPainter::new(canvas_id)));
+    #[cfg(not(feature = "glow"))]
     if let Ok(webgl2_painter) = webgl2::WebGl2Painter::new(canvas_id) {
         console_log("Using WebGL2 backend");
         Ok(Box::new(webgl2_painter))
@@ -85,7 +15,6 @@
         console_log("Falling back to WebGL1 backend");
         let webgl1_painter = webgl1::WebGlPainter::new(canvas_id)?;
         Ok(Box::new(webgl1_painter))
->>>>>>> 1dbe608e
     }
 }
 
@@ -241,7 +170,7 @@
 
     fn integration_info(&self) -> epi::IntegrationInfo {
         epi::IntegrationInfo {
-            name: self.web_backend.painter.name(),
+            name: self.painter.name(),
             web_info: Some(epi::WebInfo {
                 web_location_hash: location_hash().unwrap_or_default(),
             }),
