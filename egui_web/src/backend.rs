--- conflicted
+++ resolved
@@ -219,15 +219,10 @@
         let egui_ctx = &self.web_backend.ctx;
         self.app.update(egui_ctx, &mut frame);
         let (egui_output, clipped_meshes) = self.web_backend.end_frame()?;
-<<<<<<< HEAD
-        self.screen_reader.speak(&egui_output.events_description());
-        handle_output(&egui_output, self.canvas_id());
-=======
         if self.web_backend.ctx.memory().options.screen_reader {
             self.screen_reader.speak(&egui_output.events_description());
         }
         handle_output(&egui_output);
->>>>>>> fe92a982
 
         {
             let epi::backend::AppOutput {
