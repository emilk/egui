--- conflicted
+++ resolved
@@ -4,7 +4,6 @@
 
 ## Unreleased
 * Add `Shape::Callback` for backend-specific painting ([#1351](https://github.com/emilk/egui/pull/1351)).
-<<<<<<< HEAD
 * Added more text wrapping options ([#1291](https://github.com/emilk/egui/pull/1291)):
   * Added `TextWrapping` struct containing all wrapping options.
   * Added `LayoutJob::wrap` field containing these options.
@@ -12,14 +11,12 @@
   * Added `TextWrapping::max_rows` to limit amount of rows the text should have.
   * Added `TextWrapping::break_anywhere` to control should the text break at appropriate places or not.
   * Added `TextWrapping::overflow_character` to specify what character should be used to represent clipped text.
-=======
 * Removed the `single_threaded/multi_threaded` flags - epaint is now always thread-safe ([#1390](https://github.com/emilk/egui/pull/1390)).
 * `Tessellator::from_options` is now `Tessellator::new` ([#1408](https://github.com/emilk/egui/pull/1408)).
 * Renamed `TessellationOptions::anti_alias` to `feathering` ([#1408](https://github.com/emilk/egui/pull/1408)).
 * Renamed `AlphaImage` to `FontImage` to discourage any other use for it ([#1412](https://github.com/emilk/egui/pull/1412)).
 * Dark text is darker and more readable on bright backgrounds ([#1412](https://github.com/emilk/egui/pull/1412)).
 * Fix panic when tessellating a [`Shape::Vec`] containing meshes with differing `TextureId`:s ([#1445](https://github.com/emilk/egui/pull/1445)).
->>>>>>> d09fa63d
 
 
 ## 0.17.0 - 2022-02-22
