--- conflicted
+++ resolved
@@ -3,12 +3,8 @@
 
 
 ## Unreleased
-<<<<<<< HEAD
+* Optimize tessellation of filled circles by 10x or more ([#1616](https://github.com/emilk/egui/pull/1616)).
 * Added `epaint::hex_rgb*!()` macros to create Color32's from hex strings ([#1596](https://github.com/emilk/egui/pull/1596)).
-=======
-* Optimize tessellation of filled circles by 10x or more ([#1616](https://github.com/emilk/egui/pull/1616)).
-
->>>>>>> 7b18fab7
 
 ## 0.18.1 - 2022-05-01
 * Change `Shape::Callback` from `&dyn Any` to `&mut dyn Any` to support more backends.
