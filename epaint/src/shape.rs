use crate::{
    text::{Fonts, Galley, TextColorMap, TextStyle},
    Color32, Mesh, Stroke,
};
use emath::*;

/// A paint primitive such as a circle or a piece of text.
/// Coordinates are all screen space points (not physical pixels).
#[must_use = "Add a Shape to a Painter"]
#[derive(Clone, Debug, PartialEq)]
pub enum Shape {
    /// Paint nothing. This can be useful as a placeholder.
    Noop,
    /// Recursively nest more shapes - sometimes a convenience to be able to do.
    /// For performance reasons it is better to avoid it.
    Vec(Vec<Shape>),
    Circle {
        center: Pos2,
        radius: f32,
        fill: Color32,
        stroke: Stroke,
    },
    LineSegment {
        points: [Pos2; 2],
        stroke: Stroke,
    },
    Path {
        points: Vec<Pos2>,
        /// If true, connect the first and last of the points together.
        /// This is required if `fill != TRANSPARENT`.
        closed: bool,
        fill: Color32,
        stroke: Stroke,
    },
    Rect {
        rect: Rect,
        /// How rounded the corners are. Use `0.0` for no rounding.
        corner_radius: f32,
        fill: Color32,
        stroke: Stroke,
    },
    Text {
        /// Top left corner of the first character..
        pos: Pos2,
<<<<<<< HEAD
        /// The layed out text
        galley: Galley,
        text_style: TextStyle, // TODO: Font?
        color_map: TextColorMap,
        default_color: Color32,
        /// If true, tilt the letters for an ugly italics effect
=======
        /// The layed out text.
        galley: std::sync::Arc<Galley>,
        /// Text color (foreground).
        color: Color32,
        /// If true, tilt the letters for a hacky italics effect.
>>>>>>> a505d010
        fake_italics: bool,
    },
    Mesh(Mesh),
}

/// ## Constructors
impl Shape {
    pub fn line_segment(points: [Pos2; 2], stroke: impl Into<Stroke>) -> Self {
        Self::LineSegment {
            points,
            stroke: stroke.into(),
        }
    }

    pub fn line(points: Vec<Pos2>, stroke: impl Into<Stroke>) -> Self {
        Self::Path {
            points,
            closed: false,
            fill: Default::default(),
            stroke: stroke.into(),
        }
    }

    pub fn closed_line(points: Vec<Pos2>, stroke: impl Into<Stroke>) -> Self {
        Self::Path {
            points,
            closed: true,
            fill: Default::default(),
            stroke: stroke.into(),
        }
    }

    pub fn polygon(points: Vec<Pos2>, fill: impl Into<Color32>, stroke: impl Into<Stroke>) -> Self {
        Self::Path {
            points,
            closed: true,
            fill: fill.into(),
            stroke: stroke.into(),
        }
    }

    pub fn circle_filled(center: Pos2, radius: f32, fill_color: impl Into<Color32>) -> Self {
        Self::Circle {
            center,
            radius,
            fill: fill_color.into(),
            stroke: Default::default(),
        }
    }

    pub fn circle_stroke(center: Pos2, radius: f32, stroke: impl Into<Stroke>) -> Self {
        Self::Circle {
            center,
            radius,
            fill: Default::default(),
            stroke: stroke.into(),
        }
    }

    pub fn rect_filled(rect: Rect, corner_radius: f32, fill_color: impl Into<Color32>) -> Self {
        Self::Rect {
            rect,
            corner_radius,
            fill: fill_color.into(),
            stroke: Default::default(),
        }
    }

    pub fn rect_stroke(rect: Rect, corner_radius: f32, stroke: impl Into<Stroke>) -> Self {
        Self::Rect {
            rect,
            corner_radius,
            fill: Default::default(),
            stroke: stroke.into(),
        }
    }

    pub fn text(
        fonts: &Fonts,
        pos: Pos2,
        anchor: Align2,
        text: impl Into<String>,
        text_style: TextStyle,
        color: Color32,
    ) -> Self {
        let galley = fonts.layout_multiline(text_style, text.into(), f32::INFINITY);
        let rect = anchor.anchor_rect(Rect::from_min_size(pos, galley.size));
        Self::Text {
            pos: rect.min,
            galley,
<<<<<<< HEAD
            text_style,
            default_color: color,
            color_map: TextColorMap::default(),
=======
            color,
>>>>>>> a505d010
            fake_italics: false,
        }
    }
}

/// ## Operations
impl Shape {
    pub fn mesh(mesh: Mesh) -> Self {
        debug_assert!(mesh.is_valid());
        Self::Mesh(mesh)
    }

    #[deprecated = "Renamed `mesh`"]
    pub fn triangles(mesh: Mesh) -> Self {
        Self::mesh(mesh)
    }

    #[inline(always)]
    pub fn texture_id(&self) -> super::TextureId {
        if let Shape::Mesh(mesh) = self {
            mesh.texture_id
        } else {
            super::TextureId::Egui
        }
    }

    /// Translate location by this much, in-place
    pub fn translate(&mut self, delta: Vec2) {
        match self {
            Shape::Noop => {}
            Shape::Vec(shapes) => {
                for shape in shapes {
                    shape.translate(delta);
                }
            }
            Shape::Circle { center, .. } => {
                *center += delta;
            }
            Shape::LineSegment { points, .. } => {
                for p in points {
                    *p += delta;
                }
            }
            Shape::Path { points, .. } => {
                for p in points {
                    *p += delta;
                }
            }
            Shape::Rect { rect, .. } => {
                *rect = rect.translate(delta);
            }
            Shape::Text { pos, .. } => {
                *pos += delta;
            }
            Shape::Mesh(mesh) => {
                mesh.translate(delta);
            }
        }
    }
}<|MERGE_RESOLUTION|>--- conflicted
+++ resolved
@@ -42,20 +42,12 @@
     Text {
         /// Top left corner of the first character..
         pos: Pos2,
-<<<<<<< HEAD
         /// The layed out text
         galley: Galley,
         text_style: TextStyle, // TODO: Font?
         color_map: TextColorMap,
         default_color: Color32,
         /// If true, tilt the letters for an ugly italics effect
-=======
-        /// The layed out text.
-        galley: std::sync::Arc<Galley>,
-        /// Text color (foreground).
-        color: Color32,
-        /// If true, tilt the letters for a hacky italics effect.
->>>>>>> a505d010
         fake_italics: bool,
     },
     Mesh(Mesh),
@@ -146,13 +138,9 @@
         Self::Text {
             pos: rect.min,
             galley,
-<<<<<<< HEAD
             text_style,
             default_color: color,
             color_map: TextColorMap::default(),
-=======
-            color,
->>>>>>> a505d010
             fake_italics: false,
         }
     }
