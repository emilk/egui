# egui changelog

All notable changes to the egui crate will be documented in this file.

NOTE: [`eframe`](eframe/CHANGELOG.md), [`egui_web`](egui_web/CHANGELOG.md) and [`egui_glium`](egui_glium/CHANGELOG.md) have their own changelogs!


## Unreleased

### Added ⭐
* Add support for [cint](https://crates.io/crates/cint) under `cint` feature.
* Add features `extra_asserts` and `extra_debug_asserts` to enable additional checks.
<<<<<<< HEAD
* `TextEdit` now supports edits on a generic buffer using `TextBuffer`.
=======
* Add an option to overwrite frame of SidePanel and TopPanel
>>>>>>> d292b831

## 0.12.0 - 2021-05-10 - Multitouch, user memory, window pivots, and improved plots

### Added ⭐
* Add anchors to windows and areas so you can put a window in e.g. the top right corner.
* Make labels interactive with `Label::sense(Sense::click())`.
* Add `Response::request_focus` and `Response::surrender_focus`.
* Add `TextEdit::code_editor` (VERY basic).
* [Pan and zoom plots](https://github.com/emilk/egui/pull/317).
* [Add plot legends](https://github.com/emilk/egui/pull/349).
* [Users can now store custom state in `egui::Memory`](https://github.com/emilk/egui/pull/257).
* Add `Response::on_disabled_hover_text` to show tooltip for disabled widgets.
* Zoom input: ctrl-scroll and (on `egui_web`) trackpad-pinch gesture.
* Support for raw [multi touch](https://github.com/emilk/egui/pull/306) events,
  enabling zoom, rotate, and more. Works with `egui_web` on mobile devices,
  and should work with `egui_glium` for certain touch devices/screens.
* Add (optional) compatibility with [mint](https://docs.rs/mint).

### Changed 🔧
* Make `Memory::has_focus` public (again).
* `Plot` must now be given a name that is unique within its scope.
* Tab only selects labels if the `screen_reader` option is turned on.
* Rename `ui.wrap` to `ui.scope`.

### Fixed 🐛
* Fix [defocus-bug on touch screens](https://github.com/emilk/egui/issues/288).
* Fix bug with the layout of wide `DragValue`:s.

### Removed 🔥
* Moved experimental markup language to `egui_demo_lib`


## 0.11.0 - 2021-04-05 - Optimization, screen reader & new layout logic

### Added ⭐
* You can now give focus to any clickable widget with tab/shift-tab.
  * Use space or enter to click the selected widget.
  * Use arrow keys to adjust sliders and `DragValue`s.
* egui will now output events when widgets gain keyboard focus.
  * This can be hooked up to a screen reader to aid the visually impaired
* Add the option to restrict the dragging bounds of `Window` and `Area` to a specified area using `drag_bounds(rect)`.
* Add support for small and raised text.
* Add `ui.set_row_height`.
* Add `DebugOptions::show_widgets` to debug layouting by hovering widgets.
* Add `ComboBox` to more easily customize combo boxes.
* Add `Slider::new` and `DragValue::new` to replace old type-specific constructors.
* Add `TextEdit::password` to hide input characters.

### Changed 🔧
* `ui.advance_cursor` is now called `ui.add_space`.
* `kb_focus` is now just called `focus`.

### Fixed 🐛
* Fix some bugs related to centered layouts.
* Fixed secondary-click to open a menu.
* [Fix panic for zero-range sliders and zero-speed drag values](https://github.com/emilk/egui/pull/216).
* Fix false id clash error for wrapping text.
* Fix bug that would close a popup (e.g. the color picker) when clicking inside of it.

### Deprecated ☢️
* Deprectated `combo_box_with_label` in favor of new `ComboBox`.
* Deprectated type-specific constructors for `Slider` and `DragValue` (`Slider::f32`, `DragValue::usize` etc).


## 0.10.0 - 2021-02-28 - Plot and polish

<img src="media/egui-0.10-plot.gif" width="50%">

### Added ⭐
* Add `egui::plot::Plot` to plot some 2D data.
* Add `Ui::hyperlink_to(label, url)`.
* Sliders can now have a value prefix and suffix (e.g. the suffix `"°"` works like a unit).
* `Context::set_pixels_per_point` to control the scale of the UI.
* Add `Response::changed()` to query if e.g. a slider was dragged, text was entered or a checkbox was clicked.
* Add support for all integers in `DragValue` and `Slider` (except 128-bit).

### Changed 🔧
* Improve the positioning of tooltips.
* Only show tooltips if mouse is still.
* `Slider` will now show the value display by default, unless turned off with `.show_value(false)`.
* The `Slider` value is now a `DragValue` which when dragged can pick values outside of the slider range (unless `clamp_to_range` is set).


## 0.9.0 - 2021-02-07 - Light Mode and much more

<img src="media/0.9.0-disabled.gif" width="50%">

### Added ⭐
* Add support for secondary and middle mouse buttons.
* Add `Label` methods for code, strong, strikethrough, underline and italics.
* Add `ui.group(|ui| { … })` to visually group some widgets within a frame.
* Add `Ui` helpers for doing manual layout (`ui.put`, `ui.allocate_ui_at_rect` and more).
* Add `ui.set_enabled(false)` to disable all widgets in a `Ui` (grayed out and non-interactive).
* Add `TextEdit::hint_text` for showing a weak hint text when empty.
* `egui::popup::popup_below_widget`: show a popup area below another widget.
* Add `Slider::clamp_to_range(bool)`: if set, clamp the incoming and outgoing values to the slider range.
* Add: `ui.spacing()`, `ui.spacing_mut()`, `ui.visuals()`, `ui.visuals_mut()`.
* Add: `ctx.set_visuals()`.
* You can now control text wrapping with `Style::wrap`.
* Add `Grid::max_col_width`.

### Changed 🔧
* Text will now wrap at newlines, spaces, dashes, punctuation or in the middle of a words if necessary, in that order of priority.
* Widgets will now always line break at `\n` characters.
* Widgets will now more intelligently choose wether or not to wrap text.
* `mouse` has been renamed `pointer` everywhere (to make it clear it includes touches too).
* Most parts of `Response` are now methods, so `if ui.button("…").clicked {` is now `if ui.button("…").clicked() {`.
* `Response::active` is now gone. You can use `response.dragged()` or `response.clicked()` instead.
* Backend: pointer (mouse/touch) position and buttons are now passed to egui in the event stream.
* `DragValue::range` is now called `clamp_range` and also clamps incoming values.
* Renamed `Triangles` to `Mesh`.
* The tessellator now wraps the clip rectangle and mesh in `struct ClippedMesh(Rect, Mesh)`.
* `Mesh::split_to_u16` now returns a 16-bit indexed `Mesh16`.

### Fixed 🐛
* It is now possible to click widgets even when FPS is very low.
* Tessellator: handle sharp path corners better (switch to bevel instead of miter joints for > 90°).


## 0.8.0 - 2021-01-17 - Grid layout & new visual style

<img src="media/widget_gallery_0.8.0.gif" width="50%">

### Added ⭐
* Added a simple grid layout (`Grid`).
* Added `ui.allocate_at_least` and `ui.allocate_exact_size`.
* Added function `InputState::key_down`.
* Added `Window::current_pos` to position a window.

### Changed 🔧
* New simpler and sleeker look!
* Rename `PaintCmd` to `Shape`.
* Replace tuple `(Rect, Shape)` with tuple-struct `ClippedShape`.
* Rename feature `"serde"` to `"persistence"`.
* Break out the modules `math` and `paint` into separate crates `emath` and `epaint`.

### Fixed 🐛
* Fixed a bug that would sometimes trigger a "Mismatching panels" panic in debug builds.
* `Image` and `ImageButton` will no longer stretch to fill a justified layout.


## 0.7.0 - 2021-01-04

### Added ⭐
* Add `ui.scroll_to_cursor` and `response.scroll_to_me` ([#81](https://github.com/emilk/egui/pull/81) by [lucaspoffo](https://github.com/lucaspoffo)).
* Add `window.id(…)` and `area.id(…)` for overriding the default `Id`.

### Changed 🔧
* Renamed `Srgba` to `Color32`.
* All color contructions now starts with `from_`, e.g. `Color32::from_rgb`.
* Renamed `FontFamily::VariableWidth` to `FontFamily::Proportional`.
* Removed `pixels_per_point` from `FontDefinitions`.

### Fixed 🐛
* `RepaintSignal` now implements `Sync` so it can be sent to a background thread.
* `TextEdit` widgets are now slightly larger to accommodate their frames.

### Deprecated ☢️
* Deprecated `color::srgba`.


## 0.6.0 - 2020-12-26

### Added ⭐
* Turn off `Window` title bars with `window.title_bar(false)`.
* `ImageButton` - `ui.add(ImageButton::new(...))`.
* `ui.vertical_centered` and `ui.vertical_centered_justified`.
* `ui.allocate_painter` helper.
* Mouse-over explanation to duplicate ID warning.
* You can now easily constrain egui to a portion of the screen using `RawInput::screen_rect`.
* You can now control the minimum and maixumum number of decimals to show in a `Slider` or `DragValue`.
* Add `egui::math::Rot2`: rotation helper.
* `Response` now contains the `Id` of the widget it pertains to.
* `ui.allocate_response` that allocates space and checks for interactions.
* Add `response.interact(sense)`, e.g. to check for clicks on labels.

### Changed 🔧
* `ui.allocate_space` now returns an `(Id, Rect)` tuple.
* `Arc<Context>` has been replaced with `CtxRef` everywhere.
* Slight tweak of the default `Style` and font sizes.
* `SidePanel::left` and `TopPanel::top` now takes `impl Hash` as first argument.
* A `Window` may now cover an existing `CentralPanel`.
* `ui.image` now takes `impl Into<Vec2>` as a `size` argument.
* Made some more fields of `RawInput` optional.
* `Slider` and `DragValue` uses fewer decimals by default. See the full precision by hovering over the value.
* `egui::App`: added `fn name(&self)` and `fn clear_color(&self)`.
* Combo boxes has scroll bars when needed.
* Expand `Window` + `Resize` containers to be large enough for last frames content
* `ui.columns`: Columns now defaults to justified top-to-down layouts.
* Rename `Sense::nothing()` to  `Sense::hover()`.
* Replaced `parking_lot` dependency with `atomic_refcell` by default.

### Fixed 🐛
* The background for `CentralPanel` will now cover unused space too.
* `ui.columns`: Improve allocated size estimation.

### Deprecated ☢️
* `RawInput::screen_size` - use `RawInput::screen_rect` instead.
* left/centered/right column functions on `Ui`.
* `ui.interact_hover` and `ui.hovered`.


## 0.5.0 - 2020-12-13

### Added ⭐
* Emoji support: 1216 different emojis that work in any text.
  * The Demo app comes with a Font Book to explore the available glyphs.
* `ui.horizontal_wrapped(|ui| ...)`: Add widgets on a row but wrap at `max_size`.
* `ui.horizontal_wrapped_for_text`: Like `ui.horizontal_wrapped`, but with spacing made for embedding text.
* `ui.horizontal_for_text`: Like `ui.horizontal`, but with spacing made for embedding text.
* `egui::Layout` now supports justified layouts where contents is _also_ centered, right-aligned, etc.
* `ui.allocate_ui(size, |ui| ...)`: Easily create a child-`Ui` of a given size.
* `SelectableLabel` (`ui.selectable_label` and `ui.selectable_value`): A text-button that can be selected.
* `ui.small_button`: A smaller button that looks good embedded in text.
* `ui.drag_angle_tau`: For those who want to specify angles as fractions of τ (a full turn).
* Add `Resize::id_source` and `ScrollArea::id_source` to let the user avoid Id clashes.

### Changed 🔧
* New default font: [Ubuntu-Light](https://fonts.google.com/specimen/Ubuntu).
* Make it simpler to override fonts in `FontDefinitions`.
* Remove minimum button width.
* Refactor `egui::Layout` substantially, changing its interface.
* Calling `on_hover_text`/`on_hover_ui` multiple times will stack tooltips underneath the previous ones.
* Text wrapping on labels, buttons, checkboxes and radio buttons is now based on the layout.

### Removed 🔥

* Removed the `label!` macro.


## 0.4.0 - 2020-11-28

### Added ⭐
* `TextEdit` improvements:
  * Much improved text editing, with better navigation and selection.
  * Move focus between `TextEdit` widgets with tab and shift-tab.
  * Undo edtis in a `TextEdit`.
  * You can now check if a `TextEdit` lost keyboard focus with `response.lost_focus`.
  * Added `ui.text_edit_singleline` and `ui.text_edit_multiline`.
* You can now debug why your `Ui` is unexpectedly wide with `ui.style_mut().debug.show_expand_width = true;`

### Changed 🔧
* Pressing enter in a single-line `TextEdit` will now surrender keyboard focus for it.
* You must now be explicit when creating a `TextEdit` if you want it to be singeline or multiline.
* Improved automatic `Id` generation, making `Id` clashes less likely.
* egui now requires modifier key state from the integration
* Added, renamed and removed some keys in the `Key` enum.
* Fixed incorrect text wrapping width on radio buttons

### Fixed 🐛
* Fixed bug where a lost widget could still retain keyboard focus.


## 0.3.0 - 2020-11-07

### Added ⭐
* Panels: you can now create panels using `SidePanel`, `TopPanel` and `CentralPanel`.
* You can now override the default egui fonts.
* Add ability to override text color with `visuals.override_text_color`.
* The demo now includes a simple drag-and-drop example.
* The demo app now has a slider to scale all of egui.

### Changed 🔧
* `ui.horizontal(...)` etc returns `Response`.
* Refactored the interface for `egui::app::App`.
* Windows are now constrained to the screen.
* `Context::begin_frame()` no longer returns a `Ui`. Instead put your widgets into a `SidePanel`, `TopPanel`, `CentralPanel`, `Window` or `Area`.
* `Context::end_frame()` now returns shapes that need to be converted to triangles with `Context::tessellate()`.
* Anti-aliasing is now off by default in debug builds.

### Removed 🔥

* You can no longer throw windows.

### Fixed 🐛
* Fix a bug where some regions would slowly grow for non-integral scales (`pixels_per_point`).


## 0.2.0 - 2020-10-10

* Color picker
* Unicode characters in labels (limited by [what the default font supports](https://fonts.google.com/specimen/Comfortaa#glyphs))
* Simple drop-down combo box menu
* Logarithmic sliders
* Optimization: coarse culling in the tessellator
* CHANGED: switch argument order of `ui.checkbox` and `ui.radio`

## 0.1.4 - 2020-09-08

This is when I started the CHANGELOG.md, after almost two years of development. Better late than never.

* Widgets: label, text button, hyperlink, checkbox, radio button, slider, draggable value, text editing
* Layouts: horizontal, vertical, columns
* Text input: very basic, multiline, copy/paste
* Windows: move, resize, name, minimize and close. Automatically sized and positioned.
* Regions: resizing, vertical scrolling, collapsing headers (sections)
* Rendering: Anti-aliased rendering of lines, circles, text and convex polygons.
* Tooltips on hover<|MERGE_RESOLUTION|>--- conflicted
+++ resolved
@@ -10,11 +10,8 @@
 ### Added ⭐
 * Add support for [cint](https://crates.io/crates/cint) under `cint` feature.
 * Add features `extra_asserts` and `extra_debug_asserts` to enable additional checks.
-<<<<<<< HEAD
+* Add an option to overwrite frame of SidePanel and TopPanel.
 * `TextEdit` now supports edits on a generic buffer using `TextBuffer`.
-=======
-* Add an option to overwrite frame of SidePanel and TopPanel
->>>>>>> d292b831
 
 ## 0.12.0 - 2021-05-10 - Multitouch, user memory, window pivots, and improved plots
 
