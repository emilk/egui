--- conflicted
+++ resolved
@@ -26,12 +26,9 @@
 * You can turn off the vertical line left of indented regions with `Visuals::indent_has_left_vline` ([#2636](https://github.com/emilk/egui/pull/2636)).
 * Add `Response.highlight` to highlight a widget ([#2632](https://github.com/emilk/egui/pull/2632)).
 * Add `Separator::grow` and `Separator::shrink` ([#2665](https://github.com/emilk/egui/pull/2665)).
-<<<<<<< HEAD
+* Add `Slider::trailing_fill` for trailing color behind the circle like a `ProgressBar` ([#2660](https://github.com/emilk/egui/pull/2660)).
 * Add `Frame::request_screenshot` and `Frame::screenshot` to communicate to the backend that a screenshot of the current frame should be exposed by `Frame` during `App::post_rendering`
 * Add `read_screan_rgba` to the egui-wgpu `Painter`, to allow for capturing the current frame when using wgpu. Used in conjuction with `Frame::request_screenshot`
-=======
-* Add `Slider::trailing_fill` for trailing color behind the circle like a `ProgressBar` ([#2660](https://github.com/emilk/egui/pull/2660)).
->>>>>>> 83b5b812
 
 ### Changed 🔧
 * Improved plot grid appearance ([#2412](https://github.com/emilk/egui/pull/2412)).
