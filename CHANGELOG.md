# egui changelog

All notable changes to the egui crate will be documented in this file.

NOTE: `eframe`, `egui_web` and `egui_glium` has their own changelogs!

The format is based on [Keep a Changelog](https://keepachangelog.com/en/1.0.0/).


## Unreleased
<<<<<<< HEAD
* Add the option to restrict the dragging bounds of `Window` and `Area` to a specified area using `drag_bounds(rect)`.
=======

### Added ⭐

* You can now give focus to any clickable widget with tab/shift-tab.
  * Use space or enter to click the selected widget.
  * Use arrow keys to adjust sliders and `DragValue`s.
* egui will now output events when widgets gain keyboard focus.
  * This can be hooked up to a screen reader to aid the visually impaired

### Fixed 🐛

* Fixed secondary-click to open a menu

>>>>>>> d6233de9

## 0.10.0 - 2021-02-28 - Plot and polish

<img src="media/egui-0.10-plot.gif" width="50%">

### Added ⭐

* Add `egui::plot::Plot` to plot some 2D data.
* Add `Ui::hyperlink_to(label, url)`.
* Sliders can now have a value prefix and suffix (e.g. the suffix `"°"` works like a unit).
* `Context::set_pixels_per_point` to control the scale of the UI.
* Add `Response::changed()` to query if e.g. a slider was dragged, text was entered or a checkbox was clicked.
* Add support for all integers in `DragValue` and `Slider` (except 128-bit).

### Changed 🔧

* Improve the positioning of tooltips.
* Only show tooltips if mouse is still.
* `Slider` will now show the value display by default, unless turned off with `.show_value(false)`.
* The `Slider` value is now a `DragValue` which when dragged can pick values outside of the slider range (unless `clamp_to_range` is set).


## 0.9.0 - 2021-02-07 - Light Mode and much more

<img src="media/0.9.0-disabled.gif" width="50%">

### Added ⭐

* Add support for secondary and middle mouse buttons.
* Add `Label` methods for code, strong, strikethrough, underline and italics.
* Add `ui.group(|ui| { … })` to visually group some widgets within a frame.
* Add `Ui` helpers for doing manual layout (`ui.put`, `ui.allocate_ui_at_rect` and more).
* Add `ui.set_enabled(false)` to disable all widgets in a `Ui` (grayed out and non-interactive).
* Add `TextEdit::hint_text` for showing a weak hint text when empty.
* `egui::popup::popup_below_widget`: show a popup area below another widget.
* Add `Slider::clamp_to_range(bool)`: if set, clamp the incoming and outgoing values to the slider range.
* Add: `ui.spacing()`, `ui.spacing_mut()`, `ui.visuals()`, `ui.visuals_mut()`.
* Add: `ctx.set_visuals()`.
* You can now control text wrapping with `Style::wrap`.
* Add `Grid::max_col_width`.

### Changed 🔧

* Text will now wrap at newlines, spaces, dashes, punctuation or in the middle of a words if necessary, in that order of priority.
* Widgets will now always line break at `\n` characters.
* Widgets will now more intelligently choose wether or not to wrap text.
* `mouse` has been renamed `pointer` everywhere (to make it clear it includes touches too).
* Most parts of `Response` are now methods, so `if ui.button("…").clicked {` is now `if ui.button("…").clicked() {`.
* `Response::active` is now gone. You can use `response.dragged()` or `response.clicked()` instead.
* Backend: pointer (mouse/touch) position and buttons are now passed to egui in the event stream.
* `DragValue::range` is now called `clamp_range` and also clamps incoming values.
* Renamed `Triangles` to `Mesh`.
* The tesselator now wraps the clip rectangle and mesh in `struct ClippedMesh(Rect, Mesh)`.
* `Mesh::split_to_u16` now returns a 16-bit indexed `Mesh16`.

### Fixed 🐛

* It is now possible to click widgets even when FPS is very low.
* Tessellator: handle sharp path corners better (switch to bevel instead of miter joints for > 90°).


## 0.8.0 - 2021-01-17 - Grid layout & new visual style

<img src="media/widget_gallery_0.8.0.gif" width="50%">

### Added ⭐

* Added a simple grid layout (`Grid`).
* Added `ui.allocate_at_least` and `ui.allocate_exact_size`.
* Added function `InputState::key_down`.
* Added `Window::current_pos` to position a window.

### Changed 🔧

* New simpler and sleeker look!
* Rename `PaintCmd` to `Shape`.
* Replace tuple `(Rect, Shape)` with tuple-struct `ClippedShape`.
* Rename feature `"serde"` to `"persistence"`.
* Break out the modules `math` and `paint` into separate crates `emath` and `epaint`.

### Fixed 🐛

* Fixed a bug that would sometimes trigger a "Mismatching panels" panic in debug builds.
* `Image` and `ImageButton` will no longer stretch to fill a justified layout.


## 0.7.0 - 2021-01-04

### Added ⭐

* Add `ui.scroll_to_cursor` and `response.scroll_to_me` ([#81](https://github.com/emilk/egui/pull/81) by [lucaspoffo](https://github.com/lucaspoffo)).
* Add `window.id(…)` and `area.id(…)` for overriding the default `Id`.

### Changed 🔧

* Renamed `Srgba` to `Color32`.
* All color contructions now starts with `from_`, e.g. `Color32::from_rgb`.
* Renamed `FontFamily::VariableWidth` to `FontFamily::Proportional`.
* Removed `pixels_per_point` from `FontDefinitions`.

### Fixed 🐛

* `RepaintSignal` now implements `Sync` so it can be sent to a background thread.
* `TextEdit` widgets are now slightly larger to accommodate their frames.

### Deprecated

* Deprecated `color::srgba`.


## 0.6.0 - 2020-12-26

### Added ⭐

* Turn off `Window` title bars with `window.title_bar(false)`.
* `ImageButton` - `ui.add(ImageButton::new(...))`.
* `ui.vertical_centered` and `ui.vertical_centered_justified`.
* `ui.allocate_painter` helper.
* Mouse-over explanation to duplicate ID warning.
* You can now easily constrain egui to a portion of the screen using `RawInput::screen_rect`.
* You can now control the minimum and maixumum number of decimals to show in a `Slider` or `DragValue`.
* Add `egui::math::Rot2`: rotation helper.
* `Response` now contains the `Id` of the widget it pertains to.
* `ui.allocate_response` that allocates space and checks for interactions.
* Add `response.interact(sense)`, e.g. to check for clicks on labels.

### Changed 🔧

* `ui.allocate_space` now returns an `(Id, Rect)` tuple.
* `Arc<Context>` has been replaced with `CtxRef` everywhere.
* Slight tweak of the default `Style` and font sizes.
* `SidePanel::left` and `TopPanel::top` now takes `impl Hash` as first argument.
* A `Window` may now cover an existing `CentralPanel`.
* `ui.image` now takes `impl Into<Vec2>` as a `size` argument.
* Made some more fields of `RawInput` optional.
* `Slider` and `DragValue` uses fewer decimals by default. See the full precision by hovering over the value.
* `egui::App`: added `fn name(&self)` and `fn clear_color(&self)`.
* Combo boxes has scroll bars when needed.
* Expand `Window` + `Resize` containers to be large enough for last frames content
* `ui.columns`: Columns now defaults to justified top-to-down layouts.
* Rename `Sense::nothing()` to  `Sense::hover()`.
* Replaced `parking_lot` dependency with `atomic_refcell` by default.

### Fixed 🐛

* The background for `CentralPanel` will now cover unused space too.
* `ui.columns`: Improve allocated size estimation.

### Deprecated
* `RawInput::screen_size` - use `RawInput::screen_rect` instead.
* left/centered/right column functions on `Ui`.
* `ui.interact_hover` and `ui.hovered`.


## 0.5.0 - 2020-12-13

### Added ⭐

* Emoji support: 1216 different emojis that work in any text.
  * The Demo app comes with a Font Book to explore the available glyphs.
* `ui.horizontal_wrapped(|ui| ...)`: Add widgets on a row but wrap at `max_size`.
* `ui.horizontal_wrapped_for_text`: Like `ui.horizontal_wrapped`, but with spacing made for embedding text.
* `ui.horizontal_for_text`: Like `ui.horizontal`, but with spacing made for embedding text.
* `egui::Layout` now supports justified layouts where contents is _also_ centered, right-aligned, etc.
* `ui.allocate_ui(size, |ui| ...)`: Easily create a child-`Ui` of a given size.
* `SelectableLabel` (`ui.selectable_label` and `ui.selectable_value`): A text-button that can be selected.
* `ui.small_button`: A smaller button that looks good embedded in text.
* `ui.drag_angle_tau`: For those who want to specify angles as fractions of τ (a full turn).
* Add `Resize::id_source` and `ScrollArea::id_source` to let the user avoid Id clashes.

### Changed 🔧

* New default font: [Ubuntu-Light](https://fonts.google.com/specimen/Ubuntu).
* Make it simpler to override fonts in `FontDefinitions`.
* Remove minimum button width.
* Refactor `egui::Layout` substantially, changing its interface.
* Calling `on_hover_text`/`on_hover_ui` multiple times will stack tooltips underneath the previous ones.
* Text wrapping on labels, buttons, checkboxes and radio buttons is now based on the layout.

### Removed 🔥

* Removed the `label!` macro.


## 0.4.0 - 2020-11-28

### Added ⭐

* `TextEdit` improvements:
  * Much improved text editing, with better navigation and selection.
  * Move focus between `TextEdit` widgets with tab and shift-tab.
  * Undo edtis in a `TextEdit`.
  * You can now check if a `TextEdit` lost keyboard focus with `response.lost_kb_focus`.
  * Added `ui.text_edit_singleline` and `ui.text_edit_multiline`.
* You can now debug why your `Ui` is unexpectedly wide with `ui.style_mut().visuals.debug_expand_width = true;`

### Changed 🔧

* Pressing enter in a single-line `TextEdit` will now surrender keyboard focus for it.
* You must now be explicit when creating a `TextEdit` if you want it to be singeline or multiline.
* Improved automatic `Id` generation, making `Id` clashes less likely.
* egui now requires modifier key state from the integration
* Added, renamed and removed some keys in the `Key` enum.
* Fixed incorrect text wrapping width on radio buttons

### Fixed 🐛

* Fixed bug where a lost widget could still retain keyboard focus.


## 0.3.0 - 2020-11-07

### Added ⭐

* Panels: you can now create panels using `SidePanel`, `TopPanel` and `CentralPanel`.
* You can now override the default egui fonts.
* Add ability to override text color with `visuals.override_text_color`.
* The demo now includes a simple drag-and-drop example.
* The demo app now has a slider to scale all of egui.

### Changed 🔧

* `ui.horizontal(...)` etc returns `Response`.
* Refactored the interface for `egui::app::App`.
* Windows are now constrained to the screen.
* `Context::begin_frame()` no longer returns a `Ui`. Instead put your widgets into a `SidePanel`, `TopPanel`, `CentralPanel`, `Window` or `Area`.
* `Context::end_frame()` now returns shapes that need to be converted to triangles with `Context::tessellate()`.
* Anti-aliasing is now off by default in debug builds.

### Removed 🔥

* You can no longer throw windows.

### Fixed 🐛

* Fix a bug where some regions would slowly grow for non-integral scales (`pixels_per_point`).


## 0.2.0 - 2020-10-10

* Color picker
* Unicode characters in labels (limited by [what the default font supports](https://fonts.google.com/specimen/Comfortaa#glyphs))
* Simple drop-down combo box menu
* Logarithmic sliders
* Optimization: coarse culling in the tessellator
* CHANGED: switch argument order of `ui.checkbox` and `ui.radio`

## 0.1.4 - 2020-09-08

This is when I started the CHANGELOG.md, after almost two years of development. Better late than never.

* Widgets: label, text button, hyperlink, checkbox, radio button, slider, draggable value, text editing
* Layouts: horizontal, vertical, columns
* Text input: very basic, multiline, copy/paste
* Windows: move, resize, name, minimize and close. Automatically sized and positioned.
* Regions: resizing, vertical scrolling, collapsing headers (sections)
* Rendering: Anti-aliased rendering of lines, circles, text and convex polygons.
* Tooltips on hover<|MERGE_RESOLUTION|>--- conflicted
+++ resolved
@@ -8,9 +8,6 @@
 
 
 ## Unreleased
-<<<<<<< HEAD
-* Add the option to restrict the dragging bounds of `Window` and `Area` to a specified area using `drag_bounds(rect)`.
-=======
 
 ### Added ⭐
 
@@ -19,12 +16,11 @@
   * Use arrow keys to adjust sliders and `DragValue`s.
 * egui will now output events when widgets gain keyboard focus.
   * This can be hooked up to a screen reader to aid the visually impaired
+* Add the option to restrict the dragging bounds of `Window` and `Area` to a specified area using `drag_bounds(rect)`.
 
 ### Fixed 🐛
 
 * Fixed secondary-click to open a menu
-
->>>>>>> d6233de9
 
 ## 0.10.0 - 2021-02-28 - Plot and polish
 
