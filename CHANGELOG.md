# egui changelog
All notable changes to the `egui` crate will be documented in this file.

NOTE: [`epaint`](crates/epaint/CHANGELOG.md), [`egui_plot`](crates/egui_plot/CHANGELOG.md), [`eframe`](crates/eframe/CHANGELOG.md), [`egui-winit`](crates/egui-winit/CHANGELOG.md), [`egui_glow`](crates/egui_glow/CHANGELOG.md) and [`egui-wgpu`](crates/egui-wgpu/CHANGELOG.md) have their own changelogs!

This file is updated upon each release.
Changes since the last release can be found at <https://github.com/emilk/egui/compare/latest...HEAD> or by running the `scripts/generate_changelog.py` script.


## 0.25.0 - 2024-01-08 - Better keyboard input

### ⚠️ BREAKING
* Ignore extra SHIFT and ALT when matching modifiers [#3769](https://github.com/emilk/egui/pull/3769)
* Replace `Key::PlusEquals` with `Key::Plus` and `Key::Equals` [#3769](https://github.com/emilk/egui/pull/3769)
* Removed `WidgetTextGalley`, `WidgetTextJob`, `RichText::into_text_job`, `WidgetText::into_text_job` [#3727](https://github.com/emilk/egui/pull/3727)
* Rename `TextBuffer::replace` to `replace_with` [#3751](https://github.com/emilk/egui/pull/3751)

### ⭐ Added
* Replace a special `Color32::PLACEHOLDER` with widget fallback color [#3727](https://github.com/emilk/egui/pull/3727)
* Add `Key`s for `Cut` `Copy` `Paste` `[` `]` `,` `\` `:` `.` `;` `+` `=`  [#3725](https://github.com/emilk/egui/pull/3725) [#3373](https://github.com/emilk/egui/pull/3373) [#3649](https://github.com/emilk/egui/pull/3649) [#3769](https://github.com/emilk/egui/pull/3769) (thanks [@MarijnS95](https://github.com/MarijnS95) and [@mkrueger](https://github.com/mkrueger)!)
* Add `Key::from_name`, `Key::ALL` [#3649](https://github.com/emilk/egui/pull/3649)
* Add `Event::Key::physical_key` [#3649](https://github.com/emilk/egui/pull/3649)
* Add indeterminate state to checkbox [#3605](https://github.com/emilk/egui/pull/3605) (thanks [@YgorSouza](https://github.com/YgorSouza)!)
* Add `Color32::from_hex` and `Color32::to_hex` [#3570](https://github.com/emilk/egui/pull/3570) [#3777](https://github.com/emilk/egui/pull/3777) (thanks [@YgorSouza](https://github.com/YgorSouza)!)
* Add `DragValue`s for RGB(A) in the color picker [#2734](https://github.com/emilk/egui/pull/2734) (thanks [@IVAN-MK7](https://github.com/IVAN-MK7)!)
* Add option to customize progress bar rounding [#2881](https://github.com/emilk/egui/pull/2881) (thanks [@YgorSouza](https://github.com/YgorSouza)!)
* Add methods to load/store `TextEditState` undoer [#3479](https://github.com/emilk/egui/pull/3479) (thanks [@LoganDark](https://github.com/LoganDark)!)
* `ScrollArea`: Add option to always scroll the only enabled direction [#3710](https://github.com/emilk/egui/pull/3710) (thanks [@untbu](https://github.com/untbu)!)

### 🔧 Changed
* `Grid` now follows `style.visuals.striped` if not explicitly overwritten [#3723](https://github.com/emilk/egui/pull/3723) (thanks [@Wcubed](https://github.com/Wcubed)!)
* Allow arrow keys to move away focus from a Slider [#3641](https://github.com/emilk/egui/pull/3641) (thanks [@fornwall](https://github.com/fornwall)!)
* Keep submenus open until another one is hovered [#3055](https://github.com/emilk/egui/pull/3055) (thanks [@DannyStoll1](https://github.com/DannyStoll1)!)
* Highlight the header of the topmost `Window`, controlled by `Visuals.window_highlight_topmost` [#3515](https://github.com/emilk/egui/pull/3515) (thanks [@GuillaumeSchmid](https://github.com/GuillaumeSchmid)!)

### 🐛 Fixed
* Derive `serde` `Serialize` and `Deserialize` for `KeyboardShortcut` [#3694](https://github.com/emilk/egui/pull/3694) (thanks [@zeozeozeo](https://github.com/zeozeozeo)!)
* Fix `Window` positioning bug when bad `pivot` is stored in app data [#3721](https://github.com/emilk/egui/pull/3721) (thanks [@abey79](https://github.com/abey79)!)
* Impl `Clone` for `Fonts` [#3737](https://github.com/emilk/egui/pull/3737)
* Add missing `ResizeDirection::East` [#3749](https://github.com/emilk/egui/pull/3749) (thanks [@dbuch](https://github.com/dbuch)!)
* Fix: don't open context menu on drag [#3767](https://github.com/emilk/egui/pull/3767)
* Fix IME input of `CompositionEnd` without a `CompositionStart` [#3768](https://github.com/emilk/egui/pull/3768) (thanks [@FrankLeeC](https://github.com/FrankLeeC)!)
* Fix: allow using the full Private Use Area for custom fonts [#3509](https://github.com/emilk/egui/pull/3509) (thanks [@varphone](https://github.com/varphone)!)
* Fix: apply edited `DragValue` when it looses focus [#3776](https://github.com/emilk/egui/pull/3776)
* Fix: Non-resizable `Area`s now ignore mouse input outside their bounds [#3039](https://github.com/emilk/egui/pull/3039) (thanks [@fleabitdev](https://github.com/fleabitdev)!)
* Highlight submenu buttons when hovered and open [#3780](https://github.com/emilk/egui/pull/3780)
* Invalidate font atlas on any change to `pixels_per_point`, not matter how small [#3698](https://github.com/emilk/egui/pull/3698) (thanks [@StarStarJ](https://github.com/StarStarJ)!)
* Fix zoom-in shortcut (`Cmd +`) on non-English keyboards [#3769](https://github.com/emilk/egui/pull/3769)


## 0.24.1 - 2023-11-30 - Bug fixes
* Fix buggy text with multiple viewports on monitors with different scales [#3666](https://github.com/emilk/egui/pull/3666)


## 0.24.0 - 2023-11-23 - Multi-viewport

### ✨ Highlights
You can now spawn multiple native windows on supported backends (e.g. `eframe`), using [the new `viewport` API](https://docs.rs/egui/latest/egui/viewport/index.html) ([#3172](https://github.com/emilk/egui/pull/3172)).

You can easily zoom any egui app using Cmd+Plus, Cmd+Minus or Cmd+0, just like in a browser ([#3608](https://github.com/emilk/egui/pull/3608)).

Scrollbars are now hidden by default until you hover the `ScrollArea` ([#3539](https://github.com/emilk/egui/pull/3539)).

### ⭐ Added
* Multiple viewports/windows [#3172](https://github.com/emilk/egui/pull/3172) (thanks [@konkitoman](https://github.com/konkitoman)!)
* Introduce global `zoom_factor` [#3608](https://github.com/emilk/egui/pull/3608)
* Floating scroll bars [#3539](https://github.com/emilk/egui/pull/3539)
* Add redo support to `Undoer` [#3478](https://github.com/emilk/egui/pull/3478) (thanks [@LoganDark](https://github.com/LoganDark)!)
* Add `egui::Vec2b` [#3543](https://github.com/emilk/egui/pull/3543)
* Add max `Window` size & other size helpers [#3537](https://github.com/emilk/egui/pull/3537) (thanks [@arduano](https://github.com/arduano)!)
* Allow changing shape of slider handle [#3429](https://github.com/emilk/egui/pull/3429) (thanks [@YgorSouza](https://github.com/YgorSouza)!)
* `RawInput::viewports` contains a list of all viewports. Access the current one with `ctx.input(|i| i.viewport())`

### 🔧 Changed
* Replace `Id::null()` with `Id::NULL` [#3544](https://github.com/emilk/egui/pull/3544)
* Update MSRV to Rust 1.72 [#3595](https://github.com/emilk/egui/pull/3595)
* Update puffin to 0.18 [#3600](https://github.com/emilk/egui/pull/3600)

### 🐛 Fixed
* Fix upside down slider in the vertical orientation [#3424](https://github.com/emilk/egui/pull/3424) (thanks [@YgorSouza](https://github.com/YgorSouza)!)
* Make slider step account for range start [#3488](https://github.com/emilk/egui/pull/3488) (thanks [@YgorSouza](https://github.com/YgorSouza)!)
* Fix rounding of `ImageButton` [#3531](https://github.com/emilk/egui/pull/3531) (thanks [@chriscate](https://github.com/chriscate)!)
* Fix naming: `constraint_to` -> `constrain_to` [#3438](https://github.com/emilk/egui/pull/3438) (thanks [@rinde](https://github.com/rinde)!)
* Fix Shift+Tab behavior when no widget is focused [#3498](https://github.com/emilk/egui/pull/3498) (thanks [@DataTriny](https://github.com/DataTriny)!)
* Fix scroll not sticking when scrollbar is hidden [#3434](https://github.com/emilk/egui/pull/3434) (thanks [@LoganDark](https://github.com/LoganDark)!)
* Add `#[inline]` to all builder-pattern functions [#3557](https://github.com/emilk/egui/pull/3557)
* Properly reverse bool animation if value changes before it's finished [#3577](https://github.com/emilk/egui/pull/3577) (thanks [@YgorSouza](https://github.com/YgorSouza)!)


### ⚠️ BREAKING
* `egui::gui_zoom::zoom_with_keyboard_shortcuts` is gone, replaced with `Options::zoom_with_keyboard`, which is `true` by default
* `Spacing::scroll_bar_X` has been moved to `Spacing::scroll_bar.X`
* `Context::set_pixels_per_point` now calls `Context::set_zoom_level`, and it may make sense for you to call that directly instead
* If you are using `eframe`, check out the breaking changes in [the `eframe` changelog](crates/eframe/CHANGELOG.md)

#### For integrations
There are several changes relevant to integrations.

* Added `crate::RawInput::viewports` with information about all active viewports
* The repaint callback set by `Context::set_request_repaint_callback` now points to which viewport should be repainted
* `Context::run` now returns a list of `ViewportOutput` in `FullOutput` which should result in their own independent windows
* There is a new `Context::set_immediate_viewport_renderer` for setting up the immediate viewport integration
* If you support viewports, you need to call `Context::set_embed_viewports(false)`, or all new viewports will be embedded (the default behavior)


## 0.23.0 - 2023-09-27 - New image API
This release contains a simple and powerful image API:

```rs
// Load from web:
ui.image("https://www.example.com/some_image.png");

// Include image in the binary using `include_bytes`:
ui.image(egui::include_image!("../assets/ferris.svg"));

// With options:
ui.add(
    egui::Image::new("file://path/to/image.jpg")
        .max_width(200.0)
        .rounding(10.0),
);
```

The API is based on a plugin-system, where you can tell `egui` how to load the images, and from where.

`egui_extras` comes with loaders for you, so all you need to do is add the following to your `Cargo.toml`:

```toml
egui_extras = { version = "0.23", features = ["all_loaders"] }
image = { version = "0.24", features = ["jpeg", "png"] } # Add the types you want support for
```

And this to your code:

```rs
egui_extras::install_image_loaders(egui_ctx);
```

### ⚠️ BREAKING
* Update MSRV to Rust 1.70.0 [#3310](https://github.com/emilk/egui/pull/3310)
* Break out plotting to own crate `egui_plot` [#3282](https://github.com/emilk/egui/pull/3282)

### ⭐ Added
* A new image API [#3297](https://github.com/emilk/egui/pull/3297) [#3315](https://github.com/emilk/egui/pull/3315) [#3328](https://github.com/emilk/egui/pull/3328) [#3338](https://github.com/emilk/egui/pull/3338) [#3342](https://github.com/emilk/egui/pull/3342) [#3343](https://github.com/emilk/egui/pull/3343) [#3402](https://github.com/emilk/egui/pull/3402) (thanks [@jprochazk](https://github.com/jprochazk)!)
* Add option to truncate text at some width [#3244](https://github.com/emilk/egui/pull/3244)
* Add control of line height and letter spacing [#3302](https://github.com/emilk/egui/pull/3302)
* Support images with rounded corners [#3257](https://github.com/emilk/egui/pull/3257)
* Change focused widget with arrow keys [#3272](https://github.com/emilk/egui/pull/3272) (thanks [@TimonPost](https://github.com/TimonPost)!)
* Add opt-in `puffin` feature to egui [#3298](https://github.com/emilk/egui/pull/3298)
* Add debug-option to show a callstack to the widget under the mouse and removed the `trace!` macro as this is more useful [#3391](https://github.com/emilk/egui/pull/3391)
* Add `Context::open_url` and `Context::copy_text` [#3380](https://github.com/emilk/egui/pull/3380)
* Add  `Area::constrain_to` and `Window::constrain_to` [#3396](https://github.com/emilk/egui/pull/3396)
* Add `Memory::area_rect` [#3161](https://github.com/emilk/egui/pull/3161) (thanks [@tosti007](https://github.com/tosti007)!)
* Add `Margin::expand_rect` and `shrink_rect` [#3214](https://github.com/emilk/egui/pull/3214)
* Provide `into_inner()` for `egui::mutex::{Mutex, RwLock}` [#3110](https://github.com/emilk/egui/pull/3110) (thanks [@KmolYuan](https://github.com/KmolYuan)!)
* Support multi-threaded Wasm [#3236](https://github.com/emilk/egui/pull/3236)
* Change touch force to be `Option<f32>` instead of `f32` [#3240](https://github.com/emilk/egui/pull/3240) (thanks [@lucasmerlin](https://github.com/lucasmerlin)!)
* Add option to always open hyperlink in a new browser tab [#3242](https://github.com/emilk/egui/pull/3242) (thanks [@FreddyFunk](https://github.com/FreddyFunk)!)
* Add `Window::drag_to_scroll` [#3118](https://github.com/emilk/egui/pull/3118) (thanks [@KYovchevski](https://github.com/KYovchevski)!)
* Add `CollapsingState::remove` to clear stored state [#3252](https://github.com/emilk/egui/pull/3252) (thanks [@dmackdev](https://github.com/dmackdev)!)
* Add tooltip_delay option [#3245](https://github.com/emilk/egui/pull/3245) (thanks [@YgorSouza](https://github.com/YgorSouza)!)
* Added `Context::is_context_menu_open()` [#3267](https://github.com/emilk/egui/pull/3267) (thanks [@dmlary](https://github.com/dmlary)!)
* Add `mime` field to `DroppedFile` [#3273](https://github.com/emilk/egui/pull/3273) (thanks [@abey79](https://github.com/abey79)!)
* Allow setting the progress bar height [#3183](https://github.com/emilk/egui/pull/3183) (thanks [@s-nie](https://github.com/s-nie)!)
* Add `scroll_area::State::velocity` [#3300](https://github.com/emilk/egui/pull/3300) (thanks [@Barugon](https://github.com/Barugon)!)
* Add `Visuals::interact_cursor` [#3312](https://github.com/emilk/egui/pull/3312) (thanks [@zkldi](https://github.com/zkldi)!)
* Add method to `RichText` making it easier to construct layout jobs [#3319](https://github.com/emilk/egui/pull/3319) (thanks [@OmegaJak](https://github.com/OmegaJak)!)
* Add `Context::style_mut` [#3359](https://github.com/emilk/egui/pull/3359)
* `std::borrow::Cow<'_, str>` now implements `TextBuffer` [#3164](https://github.com/emilk/egui/pull/3164) (thanks [@burtonageo](https://github.com/burtonageo)!)

### 🔧 Changed
* Separate text cursor from selection visuals [#3181](https://github.com/emilk/egui/pull/3181) (thanks [@lampsitter](https://github.com/lampsitter)!)
* `DragValue`: update value on each key press by default [#2880](https://github.com/emilk/egui/pull/2880) (thanks [@Barugon](https://github.com/Barugon)!)
* Replace uses of `RangeInclusive<f32>` with `emath::Rangef` [#3221](https://github.com/emilk/egui/pull/3221)
* Implement `Send + Sync` for `ColorPickerFn` and `Ui` (#3148) [#3233](https://github.com/emilk/egui/pull/3233) (thanks [@idanarye](https://github.com/idanarye)!)
* Use the minus character instead of "dash" [#3271](https://github.com/emilk/egui/pull/3271)
* Changing `menu_image_button` to use `ImageButton` builder [#3288](https://github.com/emilk/egui/pull/3288) (thanks [@v-kat](https://github.com/v-kat)!)
* Prune old egui memory data when reaching some limit [#3299](https://github.com/emilk/egui/pull/3299)

### 🐛 Fixed
* Fix TextEdit's character limit [#3173](https://github.com/emilk/egui/pull/3173) (thanks [@Serverator](https://github.com/Serverator)!)
* Set the correct unicode character for "ctrl" shortcuts [#3186](https://github.com/emilk/egui/pull/3186) (thanks [@abey79](https://github.com/abey79)!)
* Fix crash in `DragValue` when only setting `min_decimals` [#3231](https://github.com/emilk/egui/pull/3231)
* Fix clipping issued with `ScrollArea` [#2860](https://github.com/emilk/egui/pull/2860) (thanks [@Barugon](https://github.com/Barugon)!)
* Fix moving slider with arrow keys [#3354](https://github.com/emilk/egui/pull/3354)
* Fix problems with tabs in text [#3355](https://github.com/emilk/egui/pull/3355)
* Fix interaction with moved color-picker [#3395](https://github.com/emilk/egui/pull/3395)



## 0.22.0 - 2023-05-23 - A plethora of small improvements
### ⭐ Added
* Scroll bar visibility options [#2729](https://github.com/emilk/egui/pull/2729) (thanks [@IVAN-MK7](https://github.com/IVAN-MK7)!)
* Add `Grid::with_row_color` [#2519](https://github.com/emilk/egui/pull/2519) (thanks [@imgurbot12](https://github.com/imgurbot12)!)
* Add raw mouse wheel event [#2782](https://github.com/emilk/egui/pull/2782) (thanks [@YgorSouza](https://github.com/YgorSouza)!)
* Improved plot groups and bounds handling [#2410](https://github.com/emilk/egui/pull/2410) (thanks [@s-nie](https://github.com/s-nie)!)
* Return plot transforms [#2935](https://github.com/emilk/egui/pull/2935)
* Add `Pointer::is_decidedly_dragging` and `could_any_button_be_click` [#2979](https://github.com/emilk/egui/pull/2979)
* Plot widget - allow disabling zoom and drag for x and y separately [#2901](https://github.com/emilk/egui/pull/2901) (thanks [@OmegaJak](https://github.com/OmegaJak)!)
* Add character limit to `TextEdit` [#2816](https://github.com/emilk/egui/pull/2816) (thanks [@wzid](https://github.com/wzid)!)
* Add `egui::Modifiers::contains` [#2989](https://github.com/emilk/egui/pull/2989) (thanks [@Wumpf](https://github.com/Wumpf)!)

### 🔧 Changed
* Improve vertical alignment of fonts [#2724](https://github.com/emilk/egui/pull/2724) (thanks [@lictex](https://github.com/lictex)!)
* Transpose the value/satuation panel of the color picker [#2727](https://github.com/emilk/egui/pull/2727) (thanks [@IVAN-MK7](https://github.com/IVAN-MK7)!)
* Replace `ComboBox::show_index` `String` with `Into<TextWidget>` [#2790](https://github.com/emilk/egui/pull/2790) (thanks [@tosti007](https://github.com/tosti007)!)
* Replace `tracing` with `log` [#2928](https://github.com/emilk/egui/pull/2928)
* Only show id clash warnings in debug builds by default [#2930](https://github.com/emilk/egui/pull/2930)
* ⚠️ BREAKING: `Plot::link_axis` and `Plot::link_cursor` now take the name of the group [#2410](https://github.com/emilk/egui/pull/2410)

### 🐛 Fixed
* Clear all keys and modifies on focus change, fixing "stuck keys" [#2933](https://github.com/emilk/egui/pull/2933)
* Fix deadlock when using `show_blocking_widget` [#2753](https://github.com/emilk/egui/pull/2753) (thanks [@YgorSouza](https://github.com/YgorSouza)!)
* Fix the OS check for windows [#2832](https://github.com/emilk/egui/pull/2832) (thanks [@jleibs](https://github.com/jleibs)!)
* Fix scroll bars not appearing (#2826) [#2827](https://github.com/emilk/egui/pull/2827) (thanks [@lunixbochs](https://github.com/lunixbochs)!)
* Fix UI `data()` read mutability [#2742](https://github.com/emilk/egui/pull/2742) (thanks [@IS2511](https://github.com/IS2511)!)
* Menu State rect now uses menu frame rect instead of contents rect [#2886](https://github.com/emilk/egui/pull/2886) (thanks [@hats-np](https://github.com/hats-np)!)
* Hide `Response::triple_clicked` in docs [#2867](https://github.com/emilk/egui/pull/2867) (thanks [@ccaven](https://github.com/ccaven)!)
* `request_repaint_after` works even when called from background thread [#2939](https://github.com/emilk/egui/pull/2939)
* Show alt key on Mac as `"Option"`, not `"Alt"` [#2981](https://github.com/emilk/egui/pull/2981) (thanks [@Wumpf](https://github.com/Wumpf)!)
* Mention `store` in `TextEditState` doc comment [#2988](https://github.com/emilk/egui/pull/2988) (thanks [@fxdave](https://github.com/fxdave)!)
* Fix typos [#2866](https://github.com/emilk/egui/pull/2866) (thanks [@fezjo](https://github.com/fezjo)!)


### ✨ Examples
* Fix resizable columns option in the table demo [#2780](https://github.com/emilk/egui/pull/2780) (thanks [@Bobo1239](https://github.com/Bobo1239)!)
* Update serial window example [#2756](https://github.com/emilk/egui/pull/2756) (thanks [@c-git](https://github.com/c-git)!)
* Demo app: use `enum` instead of strings for demo-selector anchor [#2781](https://github.com/emilk/egui/pull/2781) (thanks [@XyLyXyRR](https://github.com/XyLyXyRR)!)
* Use `env_logger` in all examples [#2934](https://github.com/emilk/egui/pull/2934)
* Rename `examples/user_attention/README.mg` to `README.md` [#2948](https://github.com/emilk/egui/pull/2948) (thanks [@MAlba124](https://github.com/MAlba124)!)
* egui_demo_app: add some native window info [b5c24d6](https://github.com/emilk/egui/commit/b5c24d6ec83112440f1a807d5ec79241ea8b40fe)


<<<<<<< HEAD
## Unreleased
* Add `char_limit` to `TextEdit` singleline mode to limit the amount of characters
* ⚠️ BREAKING: `Plot::link_axis` and `Plot::link_cursor` now take the name of the group ([#2410](https://github.com/emilk/egui/pull/2410)).
* Update `Plot::allow_zoom` and `Plot::allow_drag` to allow setting those values for X and Y axes independently ([#2901](https://github.com/emilk/egui/pull/2901)).
* Add `ComboBox::height` to allow setting the outer height of the pop-up ui ([#3001](https://github.com/emilk/egui/pull/3001)).
=======
>>>>>>> 301c72ba

## 0.21.0 - 2023-02-08 - Deadlock fix and style customizability
* ⚠️ BREAKING: `egui::Context` now use closures for locking ([#2625](https://github.com/emilk/egui/pull/2625)):
  * `ctx.input().key_pressed(Key::A)` -> `ctx.input(|i| i.key_pressed(Key::A))`
  * `ui.memory().toggle_popup(popup_id)` -> `ui.memory_mut(|mem| mem.toggle_popup(popup_id))`

### ⭐ Added
* Add `Response::drag_started_by` and `Response::drag_released_by` for convenience, similar to `dragged` and `dragged_by` ([#2507](https://github.com/emilk/egui/pull/2507)).
* Add `PointerState::*_pressed` to check if the given button was pressed in this frame ([#2507](https://github.com/emilk/egui/pull/2507)).
* `Event::Key` now has a `repeat` field that is set to `true` if the event was the result of a key-repeat ([#2435](https://github.com/emilk/egui/pull/2435)).
* Add `Slider::drag_value_speed`, which lets you ask for finer precision when dragging the slider value rather than the actual slider.
* Add `Memory::any_popup_open`, which returns true if any popup is currently open ([#2464](https://github.com/emilk/egui/pull/2464)).
* Add `Plot::clamp_grid` to only show grid where there is data ([#2480](https://github.com/emilk/egui/pull/2480)).
* Add `ScrollArea::drag_to_scroll` if you want to turn off that feature.
* Add `Response::on_hover_and_drag_cursor`.
* Add `Window::default_open` ([#2539](https://github.com/emilk/egui/pull/2539)).
* Add `ProgressBar::fill` if you want to set the fill color manually. ([#2618](https://github.com/emilk/egui/pull/2618)).
* Add `Button::rounding` to enable round buttons ([#2616](https://github.com/emilk/egui/pull/2616)).
* Add `WidgetVisuals::optional_bg_color` - set it to `Color32::TRANSPARENT` to hide button backgrounds ([#2621](https://github.com/emilk/egui/pull/2621)).
* Add `Context::screen_rect` and `Context::set_cursor_icon` ([#2625](https://github.com/emilk/egui/pull/2625)).
* You can turn off the vertical line left of indented regions with `Visuals::indent_has_left_vline` ([#2636](https://github.com/emilk/egui/pull/2636)).
* Add `Response.highlight` to highlight a widget ([#2632](https://github.com/emilk/egui/pull/2632)).
* Add `Separator::grow` and `Separator::shrink` ([#2665](https://github.com/emilk/egui/pull/2665)).
* Add `Slider::trailing_fill` for trailing color behind the circle like a `ProgressBar` ([#2660](https://github.com/emilk/egui/pull/2660)).

### 🔧 Changed
* Improved plot grid appearance ([#2412](https://github.com/emilk/egui/pull/2412)).
* Improved the algorithm for picking the number of decimals to show when hovering values in the `Plot`.
* Default `ComboBox` is now controlled with `Spacing::combo_width` ([#2621](https://github.com/emilk/egui/pull/2621)).
* `DragValue` and `Slider` now use the proportional font ([#2638](https://github.com/emilk/egui/pull/2638)).
* `ScrollArea` is less aggressive about clipping its contents ([#2665](https://github.com/emilk/egui/pull/2665)).
* Updated to be compatible with a major breaking change in AccessKit that drastically reduces memory usage when accessibility is enabled ([#2678](https://github.com/emilk/egui/pull/2678)).
* Improve `DragValue` behavior ([#2649](https://github.com/emilk/egui/pull/2649), [#2650](https://github.com/emilk/egui/pull/2650), [#2688](https://github.com/emilk/egui/pull/2688), [#2638](https://github.com/emilk/egui/pull/2638)).

### 🐛 Fixed
* Trigger `PointerEvent::Released` for drags ([#2507](https://github.com/emilk/egui/pull/2507)).
* Expose `TextEdit`'s multiline flag to AccessKit ([#2448](https://github.com/emilk/egui/pull/2448)).
* Don't render `\r` (Carriage Return) ([#2452](https://github.com/emilk/egui/pull/2452)).
* The `button_padding` style option works closer as expected with image+text buttons now ([#2510](https://github.com/emilk/egui/pull/2510)).
* Menus are now moved to fit on the screen.
* Fix `Window::pivot` causing windows to move around ([#2694](https://github.com/emilk/egui/pull/2694)).


## 0.20.1 - 2022-12-11 - Fix key-repeat
### 🔧 Changed
* `InputState`: all press functions again include key repeats (like in egui 0.19) ([#2429](https://github.com/emilk/egui/pull/2429)).
* Improve the look of thin white lines ([#2437](https://github.com/emilk/egui/pull/2437)).

### 🐛 Fixed
* Fix key-repeats for `TextEdit`, `Slider`s, etc ([#2429](https://github.com/emilk/egui/pull/2429)).


## 0.20.0 - 2022-12-08 - AccessKit, prettier text, overlapping widgets
* MSRV (Minimum Supported Rust Version) is now `1.65.0` ([#2314](https://github.com/emilk/egui/pull/2314)).
* ⚠️ BREAKING: egui now expects integrations to do all color blending in gamma space ([#2071](https://github.com/emilk/egui/pull/2071)).
* ⚠️ BREAKING: if you have overlapping interactive widgets, only the top widget (last added) will be interactive ([#2244](https://github.com/emilk/egui/pull/2244)).

### ⭐ Added
* Added helper functions for animating panels that collapse/expand ([#2190](https://github.com/emilk/egui/pull/2190)).
* Added `Context::os/Context::set_os` to query/set what operating system egui believes it is running on ([#2202](https://github.com/emilk/egui/pull/2202)).
* Added `Button::shortcut_text` for showing keyboard shortcuts in menu buttons ([#2202](https://github.com/emilk/egui/pull/2202)).
* Added `egui::KeyboardShortcut` for showing keyboard shortcuts in menu buttons ([#2202](https://github.com/emilk/egui/pull/2202)).
* Texture loading now takes a `TextureOptions` with minification and magnification filters ([#2224](https://github.com/emilk/egui/pull/2224)).
* Added `Key::Minus` and `Key::Equals` ([#2239](https://github.com/emilk/egui/pull/2239)).
* Added `egui::gui_zoom` module with helpers for scaling the whole GUI of an app ([#2239](https://github.com/emilk/egui/pull/2239)).
* You can now put one interactive widget on top of another, and only one will get interaction at a time ([#2244](https://github.com/emilk/egui/pull/2244)).
* Added `spacing.menu_margin` for customizing menu spacing ([#2036](https://github.com/emilk/egui/pull/2036))
* Added possibility to enable text wrap for the selected text of `egui::ComboBox` ([#2272](https://github.com/emilk/egui/pull/2272))
* Added `Area::constrain` and `Window::constrain` which constrains area to the screen bounds ([#2270](https://github.com/emilk/egui/pull/2270)).
* Added `Area::pivot` and `Window::pivot` which controls what part of the window to position ([#2303](https://github.com/emilk/egui/pull/2303)).
* Added support for [thin space](https://en.wikipedia.org/wiki/Thin_space).
* Added optional integration with [AccessKit](https://accesskit.dev/) for implementing platform accessibility APIs ([#2294](https://github.com/emilk/egui/pull/2294)).
* Added `panel_fill`, `window_fill` and `window_stroke` to `Visuals` for your theming pleasure ([#2406](https://github.com/emilk/egui/pull/2406)).
* Plots:
  * Allow linking plot cursors ([#1722](https://github.com/emilk/egui/pull/1722)).
  * Added `Plot::auto_bounds_x/y` and `Plot::reset` ([#2029](https://github.com/emilk/egui/pull/2029)).
  * Added `PlotUi::translate_bounds` ([#2145](https://github.com/emilk/egui/pull/2145)).
  * Added `PlotUi::set_plot_bounds` ([#2320](https://github.com/emilk/egui/pull/2320)).
  * Added `PlotUi::plot_secondary_clicked` ([#2318](https://github.com/emilk/egui/pull/2318)).

### 🔧 Changed
* Panels always have a separator line, but no stroke on other sides. Their spacing has also changed slightly ([#2261](https://github.com/emilk/egui/pull/2261)).
* Tooltips are only shown when mouse pointer is still ([#2263](https://github.com/emilk/egui/pull/2263)).
* Make it slightly easier to click buttons ([#2304](https://github.com/emilk/egui/pull/2304)).
* `egui::color` has been renamed `egui::ecolor` ([#2399](https://github.com/emilk/egui/pull/2399)).

### 🐛 Fixed
* ⚠️ BREAKING: Fix text being too small ([#2069](https://github.com/emilk/egui/pull/2069)).
* Improve mixed CJK/Latin line-breaking ([#1986](https://github.com/emilk/egui/pull/1986)).
* Improved text rendering ([#2071](https://github.com/emilk/egui/pull/2071)).
* Constrain menu popups to the screen ([#2191](https://github.com/emilk/egui/pull/2191)).
* Less jitter when calling `Context::set_pixels_per_point` ([#2239](https://github.com/emilk/egui/pull/2239)).
* Fixed popups and color edit going outside the screen.
* Fixed keyboard support in `DragValue` ([#2342](https://github.com/emilk/egui/pull/2342)).
* If you nest `ScrollAreas` inside each other, the inner area will now move its scroll bar so it is always visible ([#2371](https://github.com/emilk/egui/pull/2371)).
* Ignore key-repeats for `input.key_pressed` ([#2334](https://github.com/emilk/egui/pull/2334), [#2389](https://github.com/emilk/egui/pull/2389)).
* Fixed issue with calling `set_pixels_per_point` each frame ([#2352](https://github.com/emilk/egui/pull/2352)).
* Fix bug in `ScrollArea::show_rows` ([#2258](https://github.com/emilk/egui/pull/2258)).
* Fix bug in `plot::Line::fill` ([#2275](https://github.com/emilk/egui/pull/2275)).
* Only emit `changed` events in `radio_value` and `selectable_value` if the value actually changed ([#2343](https://github.com/emilk/egui/pull/2343)).
* Fixed sizing bug in `Grid` ([#2384](https://github.com/emilk/egui/pull/2384)).
* `ComboBox::width` now correctly sets the outer width ([#2406](https://github.com/emilk/egui/pull/2406)).


## 0.19.0 - 2022-08-20
### ⭐ Added
* Added `*_released` & `*_clicked` methods for `PointerState` ([#1582](https://github.com/emilk/egui/pull/1582)).
* Added `PointerButton::Extra1` and `PointerButton::Extra2` ([#1592](https://github.com/emilk/egui/pull/1592)).
* Added `egui::hex_color!` to create `Color32`'s from hex strings under the `color-hex` feature ([#1596](https://github.com/emilk/egui/pull/1596)).
* Optimized painting of filled circles (e.g. for scatter plots) by 10x or more ([#1616](https://github.com/emilk/egui/pull/1616)).
* Added opt-in feature `deadlock_detection` to detect double-lock of mutexes on the same thread ([#1619](https://github.com/emilk/egui/pull/1619)).
* Added `InputState::stable_dt`: a more stable estimate for the delta-time in reactive mode ([#1625](https://github.com/emilk/egui/pull/1625)).
* You can now specify a texture filter for your textures ([#1636](https://github.com/emilk/egui/pull/1636)).
* Added functions keys in `egui::Key` ([#1665](https://github.com/emilk/egui/pull/1665)).
* Added support for using `PaintCallback` shapes with the WGPU backend ([#1684](https://github.com/emilk/egui/pull/1684)).
* Added `Context::request_repaint_after` ([#1694](https://github.com/emilk/egui/pull/1694)).
* `ctrl-h` now acts like backspace in `TextEdit` ([#1812](https://github.com/emilk/egui/pull/1812)).
* Added `custom_formatter` method for `Slider` and `DragValue` ([#1851](https://github.com/emilk/egui/issues/1851)).
* Added `RawInput::has_focus` which backends can set to indicate whether the UI as a whole has the keyboard focus ([#1859](https://github.com/emilk/egui/pull/1859)).
* Added `PointerState::button_double_clicked()` and `PointerState::button_triple_clicked()` ([#1906](https://github.com/emilk/egui/issues/1906)).
* Added `custom_formatter`, `binary`, `octal`, and `hexadecimal` to `DragValue` and `Slider` ([#1953](https://github.com/emilk/egui/issues/1953))

### 🔧 Changed
* MSRV (Minimum Supported Rust Version) is now `1.61.0` ([#1846](https://github.com/emilk/egui/pull/1846)).
* `PaintCallback` shapes now require the whole callback to be put in an `Arc<dyn Any>` with the value being a backend-specific callback type ([#1684](https://github.com/emilk/egui/pull/1684)).
* Replaced `needs_repaint` in `FullOutput` with `repaint_after`. Used to force repaint after the set duration in reactive mode ([#1694](https://github.com/emilk/egui/pull/1694)).
* `Layout::left_to_right` and `Layout::right_to_left` now takes the vertical align as an argument. Previous default was `Align::Center`.
* Improved ergonomics of adding plot items. All plot items that take a series of 2D coordinates can now be created directly from `Vec<[f64; 2]>`. The `Value` and `Values` types were removed in favor of `PlotPoint` and `PlotPoints` respectively ([#1816](https://github.com/emilk/egui/pull/1816)).
* `TextBuffer` no longer needs to implement `AsRef<str>` ([#1824](https://github.com/emilk/egui/pull/1824)).

### 🐛 Fixed
* Fixed `Response::changed` for `ui.toggle_value` ([#1573](https://github.com/emilk/egui/pull/1573)).
* Fixed `ImageButton`'s changing background padding on hover ([#1595](https://github.com/emilk/egui/pull/1595)).
* Fixed `Plot` auto-bounds bug ([#1599](https://github.com/emilk/egui/pull/1599)).
* Fixed dead-lock when alt-tabbing while also showing a tooltip ([#1618](https://github.com/emilk/egui/pull/1618)).
* Fixed `ScrollArea` scrolling when editing an unrelated `TextEdit` ([#1779](https://github.com/emilk/egui/pull/1779)).
* Fixed `Slider` not always generating events on change ([#1854](https://github.com/emilk/egui/pull/1854)).
* Fixed jitter of anchored windows for the first frame ([#1856](https://github.com/emilk/egui/pull/1856)).
* Fixed focus behavior when pressing Tab in a UI with no focused widget ([#1861](https://github.com/emilk/egui/pull/1861)).
* Fixed automatic plot bounds ([#1865](https://github.com/emilk/egui/pull/1865)).


## 0.18.1 - 2022-05-01
* Change `Shape::Callback` from `&dyn Any` to `&mut dyn Any` to support more backends.


## 0.18.0 - 2022-04-30

### ⭐ Added
* Added `Shape::Callback` for backend-specific painting, [with an example](https://github.com/emilk/egui/tree/master/examples/custom_3d_glow) ([#1351](https://github.com/emilk/egui/pull/1351)).
* Added `Frame::canvas` ([#1362](https://github.com/emilk/egui/pull/1362)).
* `Context::request_repaint` will now wake up UI thread, if integrations has called `Context::set_request_repaint_callback` ([#1366](https://github.com/emilk/egui/pull/1366)).
* Added `Plot::allow_scroll`, `Plot::allow_zoom` no longer affects scrolling ([#1382](https://github.com/emilk/egui/pull/1382)).
* Added `Ui::push_id` to resolve id clashes ([#1374](https://github.com/emilk/egui/pull/1374)).
* Added `ComboBox::icon` ([#1405](https://github.com/emilk/egui/pull/1405)).
* Added `Ui::scroll_with_delta`.
* Added `Frame::outer_margin`.
* Added `Painter::hline` and `Painter::vline`.
* Added `Link` and `ui.link` ([#1506](https://github.com/emilk/egui/pull/1506)).
* Added triple-click support; triple-clicking a TextEdit field will select the whole paragraph ([#1512](https://github.com/emilk/egui/pull/1512)).
* Added `Plot::x_grid_spacer` and `Plot::y_grid_spacer` for custom grid spacing ([#1180](https://github.com/emilk/egui/pull/1180)).
* Added `Ui::spinner()` shortcut method ([#1494](https://github.com/emilk/egui/pull/1494)).
* Added `CursorIcon`s for resizing columns, rows, and the eight cardinal directions.
* Added `Ui::toggle_value`.
* Added ability to add any widgets to the header of a collapsing region ([#1538](https://github.com/emilk/egui/pull/1538)).

### 🔧 Changed
* MSRV (Minimum Supported Rust Version) is now `1.60.0` ([#1467](https://github.com/emilk/egui/pull/1467)).
* `ClippedMesh` has been replaced with `ClippedPrimitive` ([#1351](https://github.com/emilk/egui/pull/1351)).
* Renamed `Frame::margin` to `Frame::inner_margin`.
* Renamed `AlphaImage` to `FontImage` to discourage any other use for it ([#1412](https://github.com/emilk/egui/pull/1412)).
* Warnings will be painted on screen when there is an `Id` clash for `Grid`, `Plot` or `ScrollArea` ([#1452](https://github.com/emilk/egui/pull/1452)).
* `Checkbox` and `RadioButton` with an empty label (`""`) will now take up much less space ([#1456](https://github.com/emilk/egui/pull/1456)).
* Replaced `Memory::top_most_layer` with more flexible `Memory::layer_ids`.
* Renamed the feature `convert_bytemuck` to `bytemuck` ([#1467](https://github.com/emilk/egui/pull/1467)).
* Renamed the feature `serialize` to `serde` ([#1467](https://github.com/emilk/egui/pull/1467)).
* Renamed `Painter::sub_region` to `Painter::with_clip_rect`.

### 🐛 Fixed
* Fixed `ComboBox`es always being rendered left-aligned ([#1304](https://github.com/emilk/egui/pull/1304)).
* Fixed ui code that could lead to a deadlock ([#1380](https://github.com/emilk/egui/pull/1380)).
* Text is darker and more readable in bright mode ([#1412](https://github.com/emilk/egui/pull/1412)).
* Fixed a lot of broken/missing doclinks  ([#1419](https://github.com/emilk/egui/pull/1419)).
* Fixed `Ui::add_visible` sometimes leaving the `Ui` in a disabled state ([#1436](https://github.com/emilk/egui/issues/1436)).
* Added line breaking rules for Japanese text ([#1498](https://github.com/emilk/egui/pull/1498)).

### ☢️ Deprecated
* Deprecated `CollapsingHeader::selectable` ([#1538](https://github.com/emilk/egui/pull/1538)).

### 🔥 Removed
* Removed the `single_threaded/multi_threaded` flags - egui is now always thread-safe ([#1390](https://github.com/emilk/egui/pull/1390)).

### Contributors 🙏
* [4JX](https://github.com/4JX)
* [a-liashenko](https://github.com/a-liashenko)
* [ascclemens](https://github.com/ascclemens)
* [awaken1ng](https://github.com/awaken1ng)
* [bigfarts](https://github.com/bigfarts)
* [bobyclaws](https://github.com/bobyclaws)
* [Bromeon](https://github.com/Bromeon)
* [cloudhead](https://github.com/cloudhead)
* [collin-kemper](https://github.com/collin-kemper)
* [cpterry](https://github.com/cpterry)
* [dbuch](https://github.com/dbuch)
* [DusterTheFirst](https://github.com/DusterTheFirst)
* [Edgeworth ](https://github.com/Edgeworth )
* [elwerene](https://github.com/elwerene)
* [follower](https://github.com/follower)
* [Friz64](https://github.com/Friz64)
* [Hunter522 ](https://github.com/Hunter522 )
* [Jake-Shadle](https://github.com/Jake-Shadle)
* [jean-airoldie ](https://github.com/jean-airoldie )
* [JelNiSlaw](https://github.com/JelNiSlaw)
* [juancampa](https://github.com/juancampa)
* [LU15W1R7H](https://github.com/LU15W1R7H)
* [mbillingr](https://github.com/mbillingr)
* [nicklasmoeller](https://github.com/nicklasmoeller)
* [rukai](https://github.com/rukai)
* [tami5](https://github.com/tami5)
* [Titaniumtown](https://github.com/Titaniumtown)
* [trevyn](https://github.com/trevyn)
* [waynr](https://github.com/waynr)
* [zam-5 ](https://github.com/zam-5 )


## 0.17.0 - 2022-02-22 - Improved font selection and image handling

### ⭐ Added
* Much improved font selection ([#1154](https://github.com/emilk/egui/pull/1154)):
  * You can now select any font size and family using `RichText::size` amd `RichText::family` and the new `FontId`.
  * Easily change text styles with `Style::text_styles`.
  * Added `Ui::text_style_height`.
  * Added `TextStyle::resolve`.
  * Made the v-align and scale of user fonts tweakable ([#1241](https://github.com/emilk/egui/pull/1027)).
* Plot:
  * Added `Plot::x_axis_formatter` and `Plot::y_axis_formatter` for custom axis labels ([#1130](https://github.com/emilk/egui/pull/1130)).
  * Added `Plot::allow_boxed_zoom()`, `Plot::boxed_zoom_pointer()` for boxed zooming on plots ([#1188](https://github.com/emilk/egui/pull/1188)).
  * Added plot pointer coordinates with `Plot::coordinates_formatter` ([#1235](https://github.com/emilk/egui/pull/1235)).
  * Added linked axis support for plots via `plot::LinkedAxisGroup` ([#1184](https://github.com/emilk/egui/pull/1184)).
* `Context::load_texture` to convert an image into a texture which can be displayed using e.g. `ui.image(texture, size)` ([#1110](https://github.com/emilk/egui/pull/1110)).
* `Ui::input_mut` to modify how subsequent widgets see the `InputState` and a convenience method `InputState::consume_key` for shortcuts or hotkeys ([#1212](https://github.com/emilk/egui/pull/1212)).
* Added `Ui::add_visible` and `Ui::add_visible_ui`.
* Added `CollapsingHeader::icon` to override the default open/close icon using a custom function. ([1147](https://github.com/emilk/egui/pull/1147)).
* Added `ui.data()`, `ctx.data()`, `ctx.options()` and `ctx.tessellation_options()` ([#1175](https://github.com/emilk/egui/pull/1175)).
* Added `Response::on_hover_text_at_pointer` as a convenience akin to `Response::on_hover_text` ([1179](https://github.com/emilk/egui/pull/1179)).
* Opt-in dependency on `tracing` crate for logging warnings ([#1192](https://github.com/emilk/egui/pull/1192)).
* Added `ui.weak(text)`.
* Added `Slider::step_by` ([1225](https://github.com/emilk/egui/pull/1225)).
* Added `Context::move_to_top` and `Context::top_most_layer` for managing the layer on the top ([#1242](https://github.com/emilk/egui/pull/1242)).
* Support a subset of macOS' emacs input field keybindings in `TextEdit` ([#1243](https://github.com/emilk/egui/pull/1243)).
* Added ability to scroll an UI into view without specifying an alignment ([1247](https://github.com/emilk/egui/pull/1247)).
* Added `Ui::scroll_to_rect` ([1252](https://github.com/emilk/egui/pull/1252)).

### 🔧 Changed
* ⚠️ `Context::input` and `Ui::input` now locks a mutex. This can lead to a dead-lock is used in an `if let` binding!
  * `if let Some(pos) = ui.input().pointer.latest_pos()` and similar must now be rewritten on two lines.
  * Search for this problem in your code using the regex `if let .*input`.
* Better contrast in the default light mode style ([#1238](https://github.com/emilk/egui/pull/1238)).
* Renamed `CtxRef` to `Context` ([#1050](https://github.com/emilk/egui/pull/1050)).
* `Context` can now be cloned and stored between frames ([#1050](https://github.com/emilk/egui/pull/1050)).
* Renamed `Ui::visible` to `Ui::is_visible`.
* Split `Event::Text` into `Event::Text` and `Event::Paste` ([#1058](https://github.com/emilk/egui/pull/1058)).
* Replaced `Style::body_text_style` with more generic `Style::text_styles` ([#1154](https://github.com/emilk/egui/pull/1154)).
* `TextStyle` is no longer `Copy` ([#1154](https://github.com/emilk/egui/pull/1154)).
* Replaced `TextEdit::text_style` with `TextEdit::font` ([#1154](https://github.com/emilk/egui/pull/1154)).
* `Plot::highlight` now takes a `bool` argument ([#1159](https://github.com/emilk/egui/pull/1159)).
* `ScrollArea::show` now returns a `ScrollAreaOutput`, so you might need to add `.inner` after the call to it ([#1166](https://github.com/emilk/egui/pull/1166)).
* Replaced `corner_radius: f32` with `rounding: Rounding`, allowing per-corner rounding settings ([#1206](https://github.com/emilk/egui/pull/1206)).
* Replaced Frame's `margin: Vec2` with `margin: Margin`, allowing for different margins on opposing sides ([#1219](https://github.com/emilk/egui/pull/1219)).
* Renamed `Plot::custom_label_func` to `Plot::label_formatter` ([#1235](https://github.com/emilk/egui/pull/1235)).
* `Areas::layer_id_at` ignores non-interatable layers (i.e. Tooltips) ([#1240](https://github.com/emilk/egui/pull/1240)).
* `ScrollArea`s will not shrink below a certain minimum size, set by `min_scrolled_width/min_scrolled_height` ([1255](https://github.com/emilk/egui/pull/1255)).
* For integrations:
  * `Output` has now been renamed `PlatformOutput` and `Context::run` now returns the new `FullOutput` ([#1292](https://github.com/emilk/egui/pull/1292)).
  * `FontImage` has been replaced by `TexturesDelta` (found in `FullOutput`), describing what textures were loaded and freed each frame ([#1110](https://github.com/emilk/egui/pull/1110)).
  * The painter must support partial texture updates ([#1149](https://github.com/emilk/egui/pull/1149)).
  * Added `RawInput::max_texture_side` which should be filled in with e.g. `GL_MAX_TEXTURE_SIZE` ([#1154](https://github.com/emilk/egui/pull/1154)).

### 🐛 Fixed
* Plot `Orientation` was not public, although fields using this type were ([#1130](https://github.com/emilk/egui/pull/1130)).
* Context menus now respects the theme ([#1043](https://github.com/emilk/egui/pull/1043)).
* Calling `Context::set_pixels_per_point` before the first frame will now work.
* Tooltips that don't fit the window don't flicker anymore ([#1240](https://github.com/emilk/egui/pull/1240)).
* Scroll areas now follow text cursor ([#1252](https://github.com/emilk/egui/pull/1252)).
* Slider: correctly respond with drag and focus events when interacting with the value directly ([1270](https://github.com/emilk/egui/pull/1270)).

### Contributors 🙏
* [4JX](https://github.com/4JX)
* [55nknown](https://github.com/55nknown)
* [AlanRace](https://github.com/AlanRace)
* [a-liashenko](https://github.com/a-liashenko)
* [awaken1ng](https://github.com/awaken1ng)
* [BctfN0HUK7Yg](https://github.com/BctfN0HUK7Yg)
* [Bromeon](https://github.com/Bromeon)
* [cat-state](https://github.com/cat)
* [danielkeller](https://github.com/danielkeller)
* [dvec](https://github.com/dvec)
* [Friz64](https://github.com/Friz64)
* [Gordon01](https://github.com/Gordon01)
* [HackerFoo](https://github.com/HackerFoo)
* [juancampa](https://github.com/juancampa)
* [justinj](https://github.com/justinj)
* [lampsitter](https://github.com/lampsitter)
* [LordMZTE](https://github.com/LordMZTE)
* [manuel-i](https://github.com/manuel)
* [Mingun](https://github.com/Mingun)
* [niklaskorz](https://github.com/niklaskorz)
* [nongiach](https://github.com/nongiach)
* [parasyte](https://github.com/parasyte)
* [psiphi75](https://github.com/psiphi75)
* [s-nie](https://github.com/s)
* [t18b219k](https://github.com/t18b219k)
* [terhechte](https://github.com/terhechte)
* [xudesheng](https://github.com/xudesheng)
* [yusdacra](https://github.com/yusdacra)


## 0.16.1 - 2021-12-31 - Add back `CtxRef::begin_frame,end_frame`

### ⭐ Added
* Added back `CtxRef::begin_frame,end_frame` as an alternative to `CtxRef::run`.


## 0.16.0 - 2021-12-29 - Context menus and rich text

### ⭐ Added
* Added context menus: See `Ui::menu_button` and `Response::context_menu` ([#543](https://github.com/emilk/egui/pull/543)).
* Most widgets containing text (`Label`, `Button` etc) now supports rich text ([#855](https://github.com/emilk/egui/pull/855)).
* Plots:
  * Added bar charts and box plots ([#863](https://github.com/emilk/egui/pull/863)).
  * You can now query information about the plot (e.g. get the mouse position in plot coordinates, or the plot
    bounds) while adding items. `Plot` ([#766](https://github.com/emilk/egui/pull/766) and
    [#892](https://github.com/emilk/egui/pull/892)).
* You can now read and write the cursor of a `TextEdit` ([#848](https://github.com/emilk/egui/pull/848)).
* When using a custom font you can now specify a font index ([#873](https://github.com/emilk/egui/pull/873)).
* Added vertical sliders with `Slider::new(…).vertical()` ([#875](https://github.com/emilk/egui/pull/875)).
* Added `Button::image_and_text` ([#832](https://github.com/emilk/egui/pull/832)).
* Added `CollapsingHeader::open` to control if it is open or collapsed ([#1006](https://github.com/emilk/egui/pull/1006)).
* Added `egui::widgets::color_picker::color_picker_color32` to show the color picker.

### 🔧 Changed
* MSRV (Minimum Supported Rust Version) is now `1.56.0`.
* `ui.add(Button::new("…").text_color(…))` is now `ui.button(RichText::new("…").color(…))` (same for `Label` )([#855](https://github.com/emilk/egui/pull/855)).
* Plots now provide a `show` method that has to be used to add items to and show the plot ([#766](https://github.com/emilk/egui/pull/766)).
* `menu::menu(ui, ...)` is now `ui.menu_button(...)` ([#543](https://github.com/emilk/egui/pull/543))
* Replaced `CtxRef::begin_frame` and `end_frame` with `CtxRef::run` ([#872](https://github.com/emilk/egui/pull/872)).
* Replaced `scroll_delta` and `zoom_delta` in `RawInput` with `Event::Scroll` and `Event::Zoom`.
* Unified the four `Memory` data buckets (`data`, `data_temp`, `id_data` and `id_data_temp`) into a single `Memory::data`, with a new interface ([#836](https://github.com/emilk/egui/pull/836)).
* Replaced `Ui::__test` with `egui::__run_test_ui` ([#872](https://github.com/emilk/egui/pull/872)).

### 🐛 Fixed
* Fixed `ComboBox` and other popups getting clipped to parent window ([#885](https://github.com/emilk/egui/pull/885)).
* The color picker is now better at keeping the same hue even when saturation goes to zero ([#886](https://github.com/emilk/egui/pull/886)).

### 🔥 Removed
* Removed `egui::math` (use `egui::emath` instead).
* Removed `egui::paint` (use `egui::epaint` instead).

### Contributors 🙏
* [5225225](https://github.com/5225225): [#849](https://github.com/emilk/egui/pull/849).
* [aevyrie](https://github.com/aevyrie): [#966](https://github.com/emilk/egui/pull/966).
* [B-Reif](https://github.com/B-Reif): [#875](https://github.com/emilk/egui/pull/875).
* [Bromeon](https://github.com/Bromeon): [#863](https://github.com/emilk/egui/pull/863), [#918](https://github.com/emilk/egui/pull/918).
* [d10sfan](https://github.com/d10sfan): [#832](https://github.com/emilk/egui/pull/832).
* [EmbersArc](https://github.com/EmbersArc): [#766](https://github.com/emilk/egui/pull/766), [#892](https://github.com/emilk/egui/pull/892).
* [Hperigo](https://github.com/Hperigo): [#905](https://github.com/emilk/egui/pull/905).
* [isegal](https://github.com/isegal): [#934](https://github.com/emilk/egui/pull/934).
* [mankinskin](https://github.com/mankinskin): [#543](https://github.com/emilk/egui/pull/543).
* [niladic](https://github.com/niladic): [#499](https://github.com/emilk/egui/pull/499), [#863](https://github.com/emilk/egui/pull/863).
* [singalen](https://github.com/singalen): [#973](https://github.com/emilk/egui/pull/973).
* [sumibi-yakitori](https://github.com/sumibi-yakitori): [#830](https://github.com/emilk/egui/pull/830), [#870](https://github.com/emilk/egui/pull/870).
* [t18b219k](https://github.com/t18b219k): [#868](https://github.com/emilk/egui/pull/868), [#888](https://github.com/emilk/egui/pull/888).


## 0.15.0 - 2021-10-24 - Syntax highlighting and hscroll

<img src="media/egui-0.15-code-editor.gif">

### ⭐ Added
* Added horizontal scrolling support to `ScrollArea` and `Window` (opt-in).
* `TextEdit::layouter`: Add custom text layout for e.g. syntax highlighting or WYSIWYG.
* `Fonts::layout_job`: New text layout engine allowing mixing fonts, colors and styles, with underlining and strikethrough.
* Added `ui.add_enabled(bool, widget)` to easily add a possibly disabled widget.
* Added `ui.add_enabled_ui(bool, |ui| …)` to create a possibly disabled UI section.
* Added feature `"serialize"` separately from `"persistence"`.
* Added `egui::widgets::global_dark_light_mode_buttons` to easily add buttons for switching the egui theme.
* `TextEdit` can now be used to show text which can be selected and copied, but not edited.
* Added `Memory::caches` for caching things from one frame to the next.

### 🔧 Changed
* Change the default monospace font to [Hack](https://github.com/source-foundry/Hack).
* Label text will now be centered, right-aligned and/or justified based on the layout of the `Ui` it is in.
* `Hyperlink` will now word-wrap just like a `Label`.
* All `Ui`s must now have a finite `max_rect`.
  * Deprecated: `max_rect_finite`, `available_size_before_wrap_finite` and `available_rect_before_wrap_finite`.
* `Painter`/`Fonts`: text layout now expect a color when creating a `Galley`. You may override that color with `Painter::galley_with_color`.
* MSRV (Minimum Supported Rust Version) is now `1.54.0`.
* By default, `DragValue`s no longer show a tooltip when hovered. Change with `Style::explanation_tooltips`.
* Smaller and nicer color picker.
* `ScrollArea` will auto-shrink to content size unless told otherwise using `ScrollArea::auto_shrink`.
* By default, `Slider`'s `clamp_to_range` is set to true.
* Renamed `TextEdit::enabled` to `TextEdit::interactive`.
* `ui.label` (and friends) now take `impl ToString` as argument instead of `impl Into<Label>`.

### 🐛 Fixed
* Fixed wrongly sized multiline `TextEdit` in justified layouts.
* Fixed clip rectangle of windows that don't fit the central area.
* Show tooltips above widgets on touch screens.
* Fixed popups sometimes getting clipped by panels.

### 🔥 Removed
* Replace `Button::enabled` with `ui.add_enabled`.

### Contributors 🙏
* [AlexApps99](https://github.com/AlexApps99)
* [baysmith](https://github.com/baysmith)
* [bpostlethwaite](https://github.com/bpostlethwaite)
* [cwfitzgerald](https://github.com/cwfitzgerald)
* [DrOptix](https://github.com/DrOptix)
* [JerzySpendel](https://github.com/JerzySpendel)
* [NiceneNerd](https://github.com/NiceneNerd)
* [parasyte](https://github.com/parasyte)
* [spersson](https://github.com/spersson)
* [Stock84-dev](https://github.com/Stock84-dev)
* [sumibi-yakitori](https://github.com/sumibi-yakitori)
* [t18b219k](https://github.com/t18b219k)
* [TobTobXX](https://github.com/TobTobXX)
* [zu1k](https://github.com/zu1k)


## 0.14.2 - 2021-08-28 - Window resize fix

### 🐛 Fixed
* Fixed window resize bug introduced in `0.14.1`.


## 0.14.1 - 2021-08-28 - Layout bug fixes

### ⭐ Added
* Added `Ui::horizontal_top`.

### 🐛 Fixed
* Fixed `set_width/set_min_width/set_height/set_min_height/expand_to_include_x/expand_to_include_y`.
* Make minimum grid column width propagate properly.
* Make sure `TextEdit` contents expand to fill width if applicable.
* `ProgressBar`: add a minimum width and fix for having it in an infinite layout.
* Fixed sometimes not being able to click inside a combo box or popup menu.


## 0.14.0 - 2021-08-24 - Ui panels and bug fixes

### ⭐ Added
* Panels can now be added to any `Ui`.
* Plot:
  * [Line styles](https://github.com/emilk/egui/pull/482).
  * Added `show_background` and `show_axes` methods to `Plot`.
* [Progress bar](https://github.com/emilk/egui/pull/519).
* `Grid::num_columns`: allow the last column to take up the rest of the space of the parent `Ui`.
* Added an API for dropping files into egui (see `RawInput`).
* `CollapsingHeader` can now optionally be selectable.

### 🔧 Changed
* A single-line `TextEdit` will now clip text that doesn't fit in it, and scroll.
* Return closure return value from `Area::show`, `ComboBox::show_ui`, `ComboBox::combo_box_with_label`, `Window::show`, `popup::*`, `menu::menu`.
* Only move/resize windows with primary mouse button.
* Tooltips are now moved to not cover the widget they are attached to.

### 🐛 Fixed
* Fixed custom font definitions getting replaced when `pixels_per_point` is changed.
* Fixed `lost_focus` for `TextEdit`.
* Clicking the edge of a menu button will now properly open the menu.
* Fixed hover detection close to an `Area`.
* Fixed case where `Plot`'s `min_auto_bounds` could be ignored after the first call to `Plot::ui`.
* Fixed slow startup when using large font files.

### Contributors 🙏
* [barrowsys](https://github.com/barrowsys)
* [EmbersArc](https://github.com/EmbersArc)
* [gents83](https://github.com/gents83 )
* [lucaspoffo](https://github.com/lucaspoffo)
* [mankinskin](https://github.com/mankinskin)
* [mental32](https://github.com/mental32)
* [mitchmindtree](https://github.com/mitchmindtree)
* [parasyte](https://github.com/parasyte)
* [rekka](https://github.com/rekka)
* [zu1k](https://github.com/zu1k)


## 0.13.1 - 2021-06-28 - Plot fixes

### ⭐ Added
* Plot: you can now set the stroke of a `HLine/VLine`.

### 🔧 Changed
* `Plot::new` now takes an `id_source: impl Hash` instead of a `name: impl ToString`. Functionally it is the same.


## 0.13.0 - 2021-06-24 - Better panels, plots and new visual style

### ⭐ Added
* Plot:
  * [More plot items: Arrows, Polygons, Text, Images](https://github.com/emilk/egui/pull/471).
  * [Plot legend improvements](https://github.com/emilk/egui/pull/410).
  * [Line markers for plots](https://github.com/emilk/egui/pull/363).
* Panels:
  * Added right and bottom panels (`SidePanel::right` and `Panel::bottom`).
  * Panels can now be resized.
  * Added an option to overwrite frame of a `Panel`.
* [Improve accessibility / screen reader](https://github.com/emilk/egui/pull/412).
* Added `ScrollArea::show_rows` for efficient scrolling of huge UI:s.
* Added `ScrollArea::enable_scrolling` to allow freezing scrolling when editing TextEdit widgets within it
* Added `Ui::set_visible` as a way to hide widgets.
* Added `Style::override_text_style` to easily change the text style of everything in a `Ui` (or globally).
* You can now change `TextStyle` on checkboxes, radio buttons and `SelectableLabel`.
* Added support for [cint](https://crates.io/crates/cint) under `cint` feature.
* Added features `extra_asserts` and `extra_debug_asserts` to enable additional checks.
* `TextEdit` now supports edits on a generic buffer using `TextBuffer`.
* Added `Context::set_debug_on_hover` and `egui::trace!(ui)`

### 🔧 Changed
* Minimum Rust version is now 1.51 (used to be 1.52)
* [Tweaked the default visuals style](https://github.com/emilk/egui/pull/450).
* Plot: Renamed `Curve` to `Line`.
* `TopPanel::top` is now `TopBottomPanel::top`.
* `SidePanel::left` no longet takes the default width by argument, but by a builder call.
* `SidePanel::left` is resizable by default.

### 🐛 Fixed
* Fixed uneven lettering on non-integral device scales ("extortion lettering").
* Fixed invisible scroll bar when native window is too narrow for egui.


## 0.12.0 - 2021-05-10 - Multitouch, user memory, window pivots, and improved plots

### ⭐ Added
* Added anchors to windows and areas so you can put a window in e.g. the top right corner.
* Make labels interactive with `Label::sense(Sense::click())`.
* Added `Response::request_focus` and `Response::surrender_focus`.
* Added `TextEdit::code_editor` (VERY basic).
* [Pan and zoom plots](https://github.com/emilk/egui/pull/317).
* [Add plot legends](https://github.com/emilk/egui/pull/349).
* [Users can now store custom state in `egui::Memory`](https://github.com/emilk/egui/pull/257).
* Added `Response::on_disabled_hover_text` to show tooltip for disabled widgets.
* Zoom input: ctrl-scroll and (on `eframe` web) trackpad-pinch gesture.
* Support for raw [multi touch](https://github.com/emilk/egui/pull/306) events,
  enabling zoom, rotate, and more. Works with `eframe` web on mobile devices,
  and should work with `egui_glium` for certain touch devices/screens.
* Added (optional) compatibility with [mint](https://docs.rs/mint).

### 🔧 Changed
* Make `Memory::has_focus` public (again).
* `Plot` must now be given a name that is unique within its scope.
* Tab only selects labels if the `screen_reader` option is turned on.
* Renamed `ui.wrap` to `ui.scope`.

### 🐛 Fixed
* Fixed [defocus-bug on touch screens](https://github.com/emilk/egui/issues/288).
* Fixed bug with the layout of wide `DragValue`s.

### 🔥 Removed
* Moved experimental markup language to `egui_demo_lib`


## 0.11.0 - 2021-04-05 - Optimization, screen reader & new layout logic

### ⭐ Added
* You can now give focus to any clickable widget with tab/shift-tab.
  * Use space or enter to click the selected widget.
  * Use arrow keys to adjust sliders and `DragValue`s.
* egui will now output events when widgets gain keyboard focus.
  * This can be hooked up to a screen reader to aid the visually impaired
* Added the option to restrict the dragging bounds of `Window` and `Area` to a specified area using `drag_bounds(rect)`.
* Added support for small and raised text.
* Added `ui.set_row_height`.
* Added `DebugOptions::show_widgets` to debug layouting by hovering widgets.
* Added `ComboBox` to more easily customize combo boxes.
* Added `Slider::new` and `DragValue::new` to replace old type-specific constructors.
* Added `TextEdit::password` to hide input characters.

### 🔧 Changed
* `ui.advance_cursor` is now called `ui.add_space`.
* `kb_focus` is now just called `focus`.

### 🐛 Fixed
* Fixed some bugs related to centered layouts.
* Fixed secondary-click to open a menu.
* [Fix panic for zero-range sliders and zero-speed drag values](https://github.com/emilk/egui/pull/216).
* Fixed false id clash error for wrapping text.
* Fixed bug that would close a popup (e.g. the color picker) when clicking inside of it.

### ☢️ Deprecated
* Deprecated `combo_box_with_label` in favor of new `ComboBox`.
* Deprecated type-specific constructors for `Slider` and `DragValue` (`Slider::f32`, `DragValue::usize` etc).


## 0.10.0 - 2021-02-28 - Plot and polish

<img src="media/egui-0.10-plot.gif" width="50%">

### ⭐ Added
* Added `egui::plot::Plot` to plot some 2D data.
* Added `Ui::hyperlink_to(label, url)`.
* Sliders can now have a value prefix and suffix (e.g. the suffix `"°"` works like a unit).
* `Context::set_pixels_per_point` to control the scale of the UI.
* Added `Response::changed()` to query if e.g. a slider was dragged, text was entered or a checkbox was clicked.
* Added support for all integers in `DragValue` and `Slider` (except 128-bit).

### 🔧 Changed
* Improve the positioning of tooltips.
* Only show tooltips if mouse is still.
* `Slider` will now show the value display by default, unless turned off with `.show_value(false)`.
* The `Slider` value is now a `DragValue` which when dragged can pick values outside of the slider range (unless `clamp_to_range` is set).


## 0.9.0 - 2021-02-07 - Light Mode and much more

<img src="media/0.9.0-disabled.gif" width="50%">

### ⭐ Added
* Added support for secondary and middle mouse buttons.
* Added `Label` methods for code, strong, strikethrough, underline and italics.
* Added `ui.group(|ui| { … })` to visually group some widgets within a frame.
* Added `Ui` helpers for doing manual layout (`ui.put`, `ui.allocate_ui_at_rect` and more).
* Added `ui.set_enabled(false)` to disable all widgets in a `Ui` (grayed out and non-interactive).
* Added `TextEdit::hint_text` for showing a weak hint text when empty.
* `egui::popup::popup_below_widget`: show a popup area below another widget.
* Added `Slider::clamp_to_range(bool)`: if set, clamp the incoming and outgoing values to the slider range.
* Add: `ui.spacing()`, `ui.spacing_mut()`, `ui.visuals()`, `ui.visuals_mut()`.
* Add: `ctx.set_visuals()`.
* You can now control text wrapping with `Style::wrap`.
* Added `Grid::max_col_width`.

### 🔧 Changed
* Text will now wrap at newlines, spaces, dashes, punctuation or in the middle of a words if necessary, in that order of priority.
* Widgets will now always line break at `\n` characters.
* Widgets will now more intelligently choose whether or not to wrap text.
* `mouse` has been renamed `pointer` everywhere (to make it clear it includes touches too).
* Most parts of `Response` are now methods, so `if ui.button("…").clicked {` is now `if ui.button("…").clicked() {`.
* `Response::active` is now gone. You can use `response.dragged()` or `response.clicked()` instead.
* Backend: pointer (mouse/touch) position and buttons are now passed to egui in the event stream.
* `DragValue::range` is now called `clamp_range` and also clamps incoming values.
* Renamed `Triangles` to `Mesh`.
* The tessellator now wraps the clip rectangle and mesh in `struct ClippedMesh(Rect, Mesh)`.
* `Mesh::split_to_u16` now returns a 16-bit indexed `Mesh16`.

### 🐛 Fixed
* It is now possible to click widgets even when FPS is very low.
* Tessellator: handle sharp path corners better (switch to bevel instead of miter joints for > 90°).


## 0.8.0 - 2021-01-17 - Grid layout & new visual style

<img src="media/widget_gallery_0.8.0.gif" width="50%">

### ⭐ Added
* Added a simple grid layout (`Grid`).
* Added `ui.allocate_at_least` and `ui.allocate_exact_size`.
* Added function `InputState::key_down`.
* Added `Window::current_pos` to position a window.

### 🔧 Changed
* New simpler and sleeker look!
* Renamed `PaintCmd` to `Shape`.
* Replace tuple `(Rect, Shape)` with tuple-struct `ClippedShape`.
* Renamed feature `"serde"` to `"persistence"`.
* Break out the modules `math` and `paint` into separate crates `emath` and `epaint`.

### 🐛 Fixed
* Fixed a bug that would sometimes trigger a "Mismatching panels" panic in debug builds.
* `Image` and `ImageButton` will no longer stretch to fill a justified layout.


## 0.7.0 - 2021-01-04

### ⭐ Added
* Added `ui.scroll_to_cursor` and `response.scroll_to_me` ([#81](https://github.com/emilk/egui/pull/81) by [lucaspoffo](https://github.com/lucaspoffo)).
* Added `window.id(…)` and `area.id(…)` for overriding the default `Id`.

### 🔧 Changed
* Renamed `Srgba` to `Color32`.
* All color constructors now starts with `from_`, e.g. `Color32::from_rgb`.
* Renamed `FontFamily::VariableWidth` to `FontFamily::Proportional`.
* Removed `pixels_per_point` from `FontDefinitions`.

### 🐛 Fixed
* `RepaintSignal` now implements `Sync` so it can be sent to a background thread.
* `TextEdit` widgets are now slightly larger to accommodate their frames.

### ☢️ Deprecated
* Deprecated `color::srgba`.


## 0.6.0 - 2020-12-26

### ⭐ Added
* Turn off `Window` title bars with `window.title_bar(false)`.
* `ImageButton` - `ui.add(ImageButton::new(…))`.
* `ui.vertical_centered` and `ui.vertical_centered_justified`.
* `ui.allocate_painter` helper.
* Mouse-over explanation to duplicate ID warning.
* You can now easily constrain egui to a portion of the screen using `RawInput::screen_rect`.
* You can now control the minimum and maixumum number of decimals to show in a `Slider` or `DragValue`.
* Added `egui::math::Rot2`: rotation helper.
* `Response` now contains the `Id` of the widget it pertains to.
* `ui.allocate_response` that allocates space and checks for interactions.
* Added `response.interact(sense)`, e.g. to check for clicks on labels.

### 🔧 Changed
* `ui.allocate_space` now returns an `(Id, Rect)` tuple.
* `Arc<Context>` has been replaced with `CtxRef` everywhere.
* Slight tweak of the default `Style` and font sizes.
* `SidePanel::left` and `TopPanel::top` now takes `impl Hash` as first argument.
* A `Window` may now cover an existing `CentralPanel`.
* `ui.image` now takes `impl Into<Vec2>` as a `size` argument.
* Made some more fields of `RawInput` optional.
* `Slider` and `DragValue` uses fewer decimals by default. See the full precision by hovering over the value.
* `egui::App`: added `fn name(&self)` and `fn clear_color(&self)`.
* Combo boxes has scroll bars when needed.
* Expand `Window` + `Resize` containers to be large enough for last frames content
* `ui.columns`: Columns now defaults to justified top-to-down layouts.
* Renamed `Sense::nothing()` to  `Sense::hover()`.
* Replaced `parking_lot` dependency with `atomic_refcell` by default.

### 🐛 Fixed
* The background for `CentralPanel` will now cover unused space too.
* `ui.columns`: Improve allocated size estimation.

### ☢️ Deprecated
* `RawInput::screen_size` - use `RawInput::screen_rect` instead.
* left/centered/right column functions on `Ui`.
* `ui.interact_hover` and `ui.hovered`.


## 0.5.0 - 2020-12-13

### ⭐ Added
* Emoji support: 1216 different emojis that work in any text.
  * The Demo app comes with a Font Book to explore the available glyphs.
* `ui.horizontal_wrapped(|ui| …)`: Add widgets on a row but wrap at `max_size`.
* `ui.horizontal_wrapped_for_text`: Like `ui.horizontal_wrapped`, but with spacing made for embedding text.
* `ui.horizontal_for_text`: Like `ui.horizontal`, but with spacing made for embedding text.
* `egui::Layout` now supports justified layouts where contents is _also_ centered, right-aligned, etc.
* `ui.allocate_ui(size, |ui| …)`: Easily create a child-`Ui` of a given size.
* `SelectableLabel` (`ui.selectable_label` and `ui.selectable_value`): A text-button that can be selected.
* `ui.small_button`: A smaller button that looks good embedded in text.
* `ui.drag_angle_tau`: For those who want to specify angles as fractions of τ (a full turn).
* Added `Resize::id_source` and `ScrollArea::id_source` to let the user avoid Id clashes.

### 🔧 Changed
* New default font: [Ubuntu-Light](https://fonts.google.com/specimen/Ubuntu).
* Make it simpler to override fonts in `FontDefinitions`.
* Remove minimum button width.
* Refactor `egui::Layout` substantially, changing its interface.
* Calling `on_hover_text`/`on_hover_ui` multiple times will stack tooltips underneath the previous ones.
* Text wrapping on labels, buttons, checkboxes and radio buttons is now based on the layout.

### 🔥 Removed

* Removed the `label!` macro.


## 0.4.0 - 2020-11-28

### ⭐ Added
* `TextEdit` improvements:
  * Much improved text editing, with better navigation and selection.
  * Move focus between `TextEdit` widgets with tab and shift-tab.
  * Undo edtis in a `TextEdit`.
  * You can now check if a `TextEdit` lost keyboard focus with `response.lost_focus`.
  * Added `ui.text_edit_singleline` and `ui.text_edit_multiline`.
* You can now debug why your `Ui` is unexpectedly wide with `ui.style_mut().debug.show_expand_width = true;`

### 🔧 Changed
* Pressing enter in a single-line `TextEdit` will now surrender keyboard focus for it.
* You must now be explicit when creating a `TextEdit` if you want it to be singeline or multiline.
* Improved automatic `Id` generation, making `Id` clashes less likely.
* egui now requires modifier key state from the integration
* Added, renamed and removed some keys in the `Key` enum.
* Fixed incorrect text wrapping width on radio buttons

### 🐛 Fixed
* Fixed bug where a lost widget could still retain keyboard focus.


## 0.3.0 - 2020-11-07

### ⭐ Added
* Panels: you can now create panels using `SidePanel`, `TopPanel` and `CentralPanel`.
* You can now override the default egui fonts.
* Added ability to override text color with `visuals.override_text_color`.
* The demo now includes a simple drag-and-drop example.
* The demo app now has a slider to scale all of egui.

### 🔧 Changed
* `ui.horizontal(…)` etc returns `Response`.
* Refactored the interface for `egui::app::App`.
* Windows are now constrained to the screen.
* `Context::begin_frame()` no longer returns a `Ui`. Instead put your widgets into a `SidePanel`, `TopPanel`, `CentralPanel`, `Window` or `Area`.
* `Context::end_frame()` now returns shapes that need to be converted to triangles with `Context::tessellate()`.
* Anti-aliasing is now off by default in debug builds.

### 🔥 Removed
* You can no longer throw windows.

### 🐛 Fixed
* Fixed a bug where some regions would slowly grow for non-integral scales (`pixels_per_point`).


## 0.2.0 - 2020-10-10

* Color picker
* Unicode characters in labels (limited by [what the default font supports](https://fonts.google.com/specimen/Comfortaa#glyphs))
* Simple drop-down combo box menu
* Logarithmic sliders
* Optimization: coarse culling in the tessellator
* CHANGED: switch argument order of `ui.checkbox` and `ui.radio`


## 0.1.4 - 2020-09-08

This is when I started the CHANGELOG.md, after almost two years of development. Better late than never.

* Widgets: label, text button, hyperlink, checkbox, radio button, slider, draggable value, text editing
* Layouts: horizontal, vertical, columns
* Text input: very basic, multiline, copy/paste
* Windows: move, resize, name, minimize and close. Automatically sized and positioned.
* Regions: resizing, vertical scrolling, collapsing headers (sections)
* Rendering: Anti-aliased rendering of lines, circles, text and convex polygons.
* Tooltips on hover


## Earlier:

* 2020-08-10: renamed the project to "egui"
* 2020-05-30: first release on crates.io (0.1.0)
* 2020-04-01: serious work starts (pandemic project)
* 2019-03-12: gave a talk about what would later become egui: https://www.youtube.com/watch?v=-pmwLHw5Gbs
* 2018-12-23: [initial commit](https://github.com/emilk/egui/commit/856bbf4dae4a69693a0324da34e8b0dd3754dfdf)
* 2018-11-04: started tinkering on a train<|MERGE_RESOLUTION|>--- conflicted
+++ resolved
@@ -231,14 +231,6 @@
 * egui_demo_app: add some native window info [b5c24d6](https://github.com/emilk/egui/commit/b5c24d6ec83112440f1a807d5ec79241ea8b40fe)
 
 
-<<<<<<< HEAD
-## Unreleased
-* Add `char_limit` to `TextEdit` singleline mode to limit the amount of characters
-* ⚠️ BREAKING: `Plot::link_axis` and `Plot::link_cursor` now take the name of the group ([#2410](https://github.com/emilk/egui/pull/2410)).
-* Update `Plot::allow_zoom` and `Plot::allow_drag` to allow setting those values for X and Y axes independently ([#2901](https://github.com/emilk/egui/pull/2901)).
-* Add `ComboBox::height` to allow setting the outer height of the pop-up ui ([#3001](https://github.com/emilk/egui/pull/3001)).
-=======
->>>>>>> 301c72ba
 
 ## 0.21.0 - 2023-02-08 - Deadlock fix and style customizability
 * ⚠️ BREAKING: `egui::Context` now use closures for locking ([#2625](https://github.com/emilk/egui/pull/2625)):
