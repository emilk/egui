# egui changelog

All notable changes to the `egui` crate will be documented in this file.

NOTE: [`epaint`](crates/epaint/CHANGELOG.md), [`eframe`](crates/eframe/CHANGELOG.md), [`egui-winit`](crates/egui-winit/CHANGELOG.md), [`egui_glium`](crates/egui_glium/CHANGELOG.md), [`egui_glow`](crates/egui_glow/CHANGELOG.md) and [`egui-wgpu`](crates/egui-wgpu/CHANGELOG.md) have their own changelogs!

## Unreleased

<<<<<<< HEAD
### Added ⭐

- Add `Plot::Items::group`, Group name and index are used to retrieve the source index of the hover event.
- `Event::Key` now has a `repeat` field that is set to `true` if the event was the result of a key-repeat ([#2435](https://github.com/emilk/egui/pull/2435)).
- Add `Slider::drag_value_speed`, which lets you ask for finer precision when dragging the slider value rather than the actual slider.
- Add `Memory::any_popup_open`, which returns true if any popup is currently open ([#2464](https://github.com/emilk/egui/pull/2464)).
- Add `Plot::clamp_grid` to only show grid where there is data ([#2480](https://github.com/emilk/egui/pull/2480)).
- Add `ScrollArea::drag_to_scroll` if you want to turn off that feature.
- Add `Response::on_hover_and_drag_cursor`.
- Add `Window::default_open` ([#2539](https://github.com/emilk/egui/pull/2539))
- Add `ProgressBar::fill` if you want to set the fill color manually. ([#2618](https://github.com/emilk/egui/pull/2618))
- Add `Button::rounding` to enable round buttons ([#2539](https://github.com/emilk/egui/pull/2539))

### Changed 🔧

- Improved plot grid appearance ([#2412](https://github.com/emilk/egui/pull/2412)).
- Improved the algorithm for picking the number of decimals to show when hovering values in the `Plot`.

### Fixed 🐛
=======

## 0.21.0 - 2023-02-08 - Deadlock fix and style customizability
* ⚠️ BREAKING: `egui::Context` now use closures for locking ([#2625](https://github.com/emilk/egui/pull/2625)):
  * `ctx.input().key_pressed(Key::A)` -> `ctx.input(|i| i.key_pressed(Key::A))`
  * `ui.memory().toggle_popup(popup_id)` -> `ui.memory_mut(|mem| mem.toggle_popup(popup_id))`

### Added ⭐
* Add `Response::drag_started_by` and `Response::drag_released_by` for convenience, similar to `dragged` and `dragged_by` ([#2507](https://github.com/emilk/egui/pull/2507)).
* Add `PointerState::*_pressed` to check if the given button was pressed in this frame ([#2507](https://github.com/emilk/egui/pull/2507)).
* `Event::Key` now has a `repeat` field that is set to `true` if the event was the result of a key-repeat ([#2435](https://github.com/emilk/egui/pull/2435)).
* Add `Slider::drag_value_speed`, which lets you ask for finer precision when dragging the slider value rather than the actual slider.
* Add `Memory::any_popup_open`, which returns true if any popup is currently open ([#2464](https://github.com/emilk/egui/pull/2464)).
* Add `Plot::clamp_grid` to only show grid where there is data ([#2480](https://github.com/emilk/egui/pull/2480)).
* Add `ScrollArea::drag_to_scroll` if you want to turn off that feature.
* Add `Response::on_hover_and_drag_cursor`.
* Add `Window::default_open` ([#2539](https://github.com/emilk/egui/pull/2539)).
* Add `ProgressBar::fill` if you want to set the fill color manually. ([#2618](https://github.com/emilk/egui/pull/2618)).
* Add `Button::rounding` to enable round buttons ([#2616](https://github.com/emilk/egui/pull/2616)).
* Add `WidgetVisuals::optional_bg_color` - set it to `Color32::TRANSPARENT` to hide button backgrounds ([#2621](https://github.com/emilk/egui/pull/2621)).
* Add `Context::screen_rect` and `Context::set_cursor_icon` ([#2625](https://github.com/emilk/egui/pull/2625)).
* You can turn off the vertical line left of indented regions with `Visuals::indent_has_left_vline` ([#2636](https://github.com/emilk/egui/pull/2636)).
* Add `Response.highlight` to highlight a widget ([#2632](https://github.com/emilk/egui/pull/2632)).
* Add `Separator::grow` and `Separator::shrink` ([#2665](https://github.com/emilk/egui/pull/2665)).
* Add `Slider::trailing_fill` for trailing color behind the circle like a `ProgressBar` ([#2660](https://github.com/emilk/egui/pull/2660)).

### Changed 🔧
* Improved plot grid appearance ([#2412](https://github.com/emilk/egui/pull/2412)).
* Improved the algorithm for picking the number of decimals to show when hovering values in the `Plot`.
* Default `ComboBox` is now controlled with `Spacing::combo_width` ([#2621](https://github.com/emilk/egui/pull/2621)).
* `DragValue` and `Slider` now use the proportional font ([#2638](https://github.com/emilk/egui/pull/2638)).
* `ScrollArea` is less aggressive about clipping its contents ([#2665](https://github.com/emilk/egui/pull/2665)).
* Updated to be compatible with a major breaking change in AccessKit that drastically reduces memory usage when accessibility is enabled ([#2678](https://github.com/emilk/egui/pull/2678)).
* Improve `DragValue` behavior ([#2649](https://github.com/emilk/egui/pull/2649), [#2650](https://github.com/emilk/egui/pull/2650), [#2688](https://github.com/emilk/egui/pull/2688), [#2638](https://github.com/emilk/egui/pull/2638)).

### Fixed 🐛
* Trigger `PointerEvent::Released` for drags ([#2507](https://github.com/emilk/egui/pull/2507)).
* Expose `TextEdit`'s multiline flag to AccessKit ([#2448](https://github.com/emilk/egui/pull/2448)).
* Don't render `\r` (Carriage Return) ([#2452](https://github.com/emilk/egui/pull/2452)).
* The `button_padding` style option works closer as expected with image+text buttons now ([#2510](https://github.com/emilk/egui/pull/2510)).
* Menus are now moved to fit on the screen.
* Fix `Window::pivot` causing windows to move around ([#2694](https://github.com/emilk/egui/pull/2694)).
>>>>>>> 38849fe3

- Expose `TextEdit`'s multiline flag to AccessKit ([#2448](https://github.com/emilk/egui/pull/2448)).
- Don't render `\r` (Carriage Return) ([#2452](https://github.com/emilk/egui/pull/2452)).
- The `button_padding` style option works closer as expected with image+text buttons now ([#2510](https://github.com/emilk/egui/pull/2510)).
- Fixed rendering of `…` (ellipsis).

## 0.20.1 - 2022-12-11 - Fix key-repeat

### Changed 🔧

- `InputState`: all press functions again include key repeats (like in egui 0.19) ([#2429](https://github.com/emilk/egui/pull/2429)).
- Improve the look of thin white lines ([#2437](https://github.com/emilk/egui/pull/2437)).

### Fixed 🐛

- Fix key-repeats for `TextEdit`, `Slider`s, etc ([#2429](https://github.com/emilk/egui/pull/2429)).

## 0.20.0 - 2022-12-08 - AccessKit, prettier text, overlapping widgets

- MSRV (Minimum Supported Rust Version) is now `1.65.0` ([#2314](https://github.com/emilk/egui/pull/2314)).
- ⚠️ BREAKING: egui now expects integrations to do all color blending in gamma space ([#2071](https://github.com/emilk/egui/pull/2071)).
- ⚠️ BREAKING: if you have overlapping interactive widgets, only the top widget (last added) will be interactive ([#2244](https://github.com/emilk/egui/pull/2244)).

### Added ⭐

- Added helper functions for animating panels that collapse/expand ([#2190](https://github.com/emilk/egui/pull/2190)).
- Added `Context::os/Context::set_os` to query/set what operating system egui believes it is running on ([#2202](https://github.com/emilk/egui/pull/2202)).
- Added `Button::shortcut_text` for showing keyboard shortcuts in menu buttons ([#2202](https://github.com/emilk/egui/pull/2202)).
- Added `egui::KeyboardShortcut` for showing keyboard shortcuts in menu buttons ([#2202](https://github.com/emilk/egui/pull/2202)).
- Texture loading now takes a `TexureOptions` with minification and magnification filters ([#2224](https://github.com/emilk/egui/pull/2224)).
- Added `Key::Minus` and `Key::Equals` ([#2239](https://github.com/emilk/egui/pull/2239)).
- Added `egui::gui_zoom` module with helpers for scaling the whole GUI of an app ([#2239](https://github.com/emilk/egui/pull/2239)).
- You can now put one interactive widget on top of another, and only one will get interaction at a time ([#2244](https://github.com/emilk/egui/pull/2244)).
- Added `spacing.menu_margin` for customizing menu spacing ([#2036](https://github.com/emilk/egui/pull/2036))
- Added possibility to enable text wrap for the selected text of `egui::ComboBox` ([#2272](https://github.com/emilk/egui/pull/2272))
- Added `Area::constrain` and `Window::constrain` which constrains area to the screen bounds ([#2270](https://github.com/emilk/egui/pull/2270)).
- Added `Area::pivot` and `Window::pivot` which controls what part of the window to position ([#2303](https://github.com/emilk/egui/pull/2303)).
- Added support for [thin space](https://en.wikipedia.org/wiki/Thin_space).
- Added optional integration with [AccessKit](https://accesskit.dev/) for implementing platform accessibility APIs ([#2294](https://github.com/emilk/egui/pull/2294)).
- Added `panel_fill`, `window_fill` and `window_stroke` to `Visuals` for your theming pleasure ([#2406](https://github.com/emilk/egui/pull/2406)).
- Plots:
  - Allow linking plot cursors ([#1722](https://github.com/emilk/egui/pull/1722)).
  - Added `Plot::auto_bounds_x/y` and `Plot::reset` ([#2029](https://github.com/emilk/egui/pull/2029)).
  - Added `PlotUi::translate_bounds` ([#2145](https://github.com/emilk/egui/pull/2145)).
  - Added `PlotUi::set_plot_bounds` ([#2320](https://github.com/emilk/egui/pull/2320)).
  - Added `PlotUi::plot_secondary_clicked` ([#2318](https://github.com/emilk/egui/pull/2318)).

### Changed 🔧

- Panels always have a separator line, but no stroke on other sides. Their spacing has also changed slightly ([#2261](https://github.com/emilk/egui/pull/2261)).
- Tooltips are only shown when mouse pointer is still ([#2263](https://github.com/emilk/egui/pull/2263)).
- Make it slightly easier to click buttons ([#2304](https://github.com/emilk/egui/pull/2304)).
- `egui::color` has been renamed `egui::ecolor` ([#2399](https://github.com/emilk/egui/pull/2399)).

### Fixed 🐛

- ⚠️ BREAKING: Fix text being too small ([#2069](https://github.com/emilk/egui/pull/2069)).
- Improve mixed CJK/Latin line-breaking ([#1986](https://github.com/emilk/egui/pull/1986)).
- Improved text rendering ([#2071](https://github.com/emilk/egui/pull/2071)).
- Constrain menu popups to the screen ([#2191](https://github.com/emilk/egui/pull/2191)).
- Less jitter when calling `Context::set_pixels_per_point` ([#2239](https://github.com/emilk/egui/pull/2239)).
- Fixed popups and color edit going outside the screen.
- Fixed keyboard support in `DragValue` ([#2342](https://github.com/emilk/egui/pull/2342)).
- If you nest `ScrollAreas` inside each other, the inner area will now move its scroll bar so it is always visible ([#2371](https://github.com/emilk/egui/pull/2371)).
- Ignore key-repeats for `input.key_pressed` ([#2334](https://github.com/emilk/egui/pull/2334), [#2389](https://github.com/emilk/egui/pull/2389)).
- Fixed issue with calling `set_pixels_per_point` each frame ([#2352](https://github.com/emilk/egui/pull/2352)).
- Fix bug in `ScrollArea::show_rows` ([#2258](https://github.com/emilk/egui/pull/2258)).
- Fix bug in `plot::Line::fill` ([#2275](https://github.com/emilk/egui/pull/2275)).
- Only emit `changed` events in `radio_value` and `selectable_value` if the value actually changed ([#2343](https://github.com/emilk/egui/pull/2343)).
- Fixed sizing bug in `Grid` ([#2384](https://github.com/emilk/egui/pull/2384)).
- `ComboBox::width` now correctly sets the outer width ([#2406](https://github.com/emilk/egui/pull/2406)).

## 0.19.0 - 2022-08-20

### Added ⭐

- Added `*_released` & `*_clicked` methods for `PointerState` ([#1582](https://github.com/emilk/egui/pull/1582)).
- Added `PointerButton::Extra1` and `PointerButton::Extra2` ([#1592](https://github.com/emilk/egui/pull/1592)).
- Added `egui::hex_color!` to create `Color32`'s from hex strings under the `color-hex` feature ([#1596](https://github.com/emilk/egui/pull/1596)).
- Optimized painting of filled circles (e.g. for scatter plots) by 10x or more ([#1616](https://github.com/emilk/egui/pull/1616)).
- Added opt-in feature `deadlock_detection` to detect double-lock of mutexes on the same thread ([#1619](https://github.com/emilk/egui/pull/1619)).
- Added `InputState::stable_dt`: a more stable estimate for the delta-time in reactive mode ([#1625](https://github.com/emilk/egui/pull/1625)).
- You can now specify a texture filter for your textures ([#1636](https://github.com/emilk/egui/pull/1636)).
- Added functions keys in `egui::Key` ([#1665](https://github.com/emilk/egui/pull/1665)).
- Added support for using `PaintCallback` shapes with the WGPU backend ([#1684](https://github.com/emilk/egui/pull/1684)).
- Added `Context::request_repaint_after` ([#1694](https://github.com/emilk/egui/pull/1694)).
- `ctrl-h` now acts like backspace in `TextEdit` ([#1812](https://github.com/emilk/egui/pull/1812)).
- Added `custom_formatter` method for `Slider` and `DragValue` ([#1851](https://github.com/emilk/egui/issues/1851)).
- Added `RawInput::has_focus` which backends can set to indicate whether the UI as a whole has the keyboard focus ([#1859](https://github.com/emilk/egui/pull/1859)).
- Added `PointerState::button_double_clicked()` and `PointerState::button_triple_clicked()` ([#1906](https://github.com/emilk/egui/issues/1906)).
- Added `custom_formatter`, `binary`, `octal`, and `hexadecimal` to `DragValue` and `Slider` ([#1953](https://github.com/emilk/egui/issues/1953))

### Changed 🔧

- MSRV (Minimum Supported Rust Version) is now `1.61.0` ([#1846](https://github.com/emilk/egui/pull/1846)).
- `PaintCallback` shapes now require the whole callback to be put in an `Arc<dyn Any>` with the value being a backend-specific callback type ([#1684](https://github.com/emilk/egui/pull/1684)).
- Replaced `needs_repaint` in `FullOutput` with `repaint_after`. Used to force repaint after the set duration in reactive mode ([#1694](https://github.com/emilk/egui/pull/1694)).
- `Layout::left_to_right` and `Layout::right_to_left` now takes the vertical align as an argument. Previous default was `Align::Center`.
- Improved ergonomics of adding plot items. All plot items that take a series of 2D coordinates can now be created directly from `Vec<[f64; 2]>`. The `Value` and `Values` types were removed in favor of `PlotPoint` and `PlotPoints` respectively ([#1816](https://github.com/emilk/egui/pull/1816)).
- `TextBuffer` no longer needs to implement `AsRef<str>` ([#1824](https://github.com/emilk/egui/pull/1824)).

### Fixed 🐛

- Fixed `Response::changed` for `ui.toggle_value` ([#1573](https://github.com/emilk/egui/pull/1573)).
- Fixed `ImageButton`'s changing background padding on hover ([#1595](https://github.com/emilk/egui/pull/1595)).
- Fixed `Plot` auto-bounds bug ([#1599](https://github.com/emilk/egui/pull/1599)).
- Fixed dead-lock when alt-tabbing while also showing a tooltip ([#1618](https://github.com/emilk/egui/pull/1618)).
- Fixed `ScrollArea` scrolling when editing an unrelated `TextEdit` ([#1779](https://github.com/emilk/egui/pull/1779)).
- Fixed `Slider` not always generating events on change ([#1854](https://github.com/emilk/egui/pull/1854)).
- Fixed jitter of anchored windows for the first frame ([#1856](https://github.com/emilk/egui/pull/1856)).
- Fixed focus behavior when pressing Tab in a UI with no focused widget ([#1861](https://github.com/emilk/egui/pull/1861)).
- Fixed automatic plot bounds ([#1865](https://github.com/emilk/egui/pull/1865)).

## 0.18.1 - 2022-05-01

- Change `Shape::Callback` from `&dyn Any` to `&mut dyn Any` to support more backends.

## 0.18.0 - 2022-04-30

### Added ⭐

- Added `Shape::Callback` for backend-specific painting, [with an example](https://github.com/emilk/egui/tree/master/examples/custom_3d_glow) ([#1351](https://github.com/emilk/egui/pull/1351)).
- Added `Frame::canvas` ([#1362](https://github.com/emilk/egui/pull/1362)).
- `Context::request_repaint` will now wake up UI thread, if integrations has called `Context::set_request_repaint_callback` ([#1366](https://github.com/emilk/egui/pull/1366)).
- Added `Plot::allow_scroll`, `Plot::allow_zoom` no longer affects scrolling ([#1382](https://github.com/emilk/egui/pull/1382)).
- Added `Ui::push_id` to resolve id clashes ([#1374](https://github.com/emilk/egui/pull/1374)).
- Added `ComboBox::icon` ([#1405](https://github.com/emilk/egui/pull/1405)).
- Added `Ui::scroll_with_delta`.
- Added `Frame::outer_margin`.
- Added `Painter::hline` and `Painter::vline`.
- Added `Link` and `ui.link` ([#1506](https://github.com/emilk/egui/pull/1506)).
- Added triple-click support; triple-clicking a TextEdit field will select the whole paragraph ([#1512](https://github.com/emilk/egui/pull/1512)).
- Added `Plot::x_grid_spacer` and `Plot::y_grid_spacer` for custom grid spacing ([#1180](https://github.com/emilk/egui/pull/1180)).
- Added `Ui::spinner()` shortcut method ([#1494](https://github.com/emilk/egui/pull/1494)).
- Added `CursorIcon`s for resizing columns, rows, and the eight cardinal directions.
- Added `Ui::toggle_value`.
- Added ability to add any widgets to the header of a collapsing region ([#1538](https://github.com/emilk/egui/pull/1538)).

### Changed 🔧

- MSRV (Minimum Supported Rust Version) is now `1.60.0` ([#1467](https://github.com/emilk/egui/pull/1467)).
- `ClippedMesh` has been replaced with `ClippedPrimitive` ([#1351](https://github.com/emilk/egui/pull/1351)).
- Renamed `Frame::margin` to `Frame::inner_margin`.
- Renamed `AlphaImage` to `FontImage` to discourage any other use for it ([#1412](https://github.com/emilk/egui/pull/1412)).
- Warnings will be painted on screen when there is an `Id` clash for `Grid`, `Plot` or `ScrollArea` ([#1452](https://github.com/emilk/egui/pull/1452)).
- `Checkbox` and `RadioButton` with an empty label (`""`) will now take up much less space ([#1456](https://github.com/emilk/egui/pull/1456)).
- Replaced `Memory::top_most_layer` with more flexible `Memory::layer_ids`.
- Renamed the feature `convert_bytemuck` to `bytemuck` ([#1467](https://github.com/emilk/egui/pull/1467)).
- Renamed the feature `serialize` to `serde` ([#1467](https://github.com/emilk/egui/pull/1467)).
- Renamed `Painter::sub_region` to `Painter::with_clip_rect`.

### Fixed 🐛

- Fixed `ComboBox`es always being rendered left-aligned ([#1304](https://github.com/emilk/egui/pull/1304)).
- Fixed ui code that could lead to a deadlock ([#1380](https://github.com/emilk/egui/pull/1380)).
- Text is darker and more readable in bright mode ([#1412](https://github.com/emilk/egui/pull/1412)).
- Fixed a lot of broken/missing doclinks ([#1419](https://github.com/emilk/egui/pull/1419)).
- Fixed `Ui::add_visible` sometimes leaving the `Ui` in a disabled state ([#1436](https://github.com/emilk/egui/issues/1436)).
- Added line breaking rules for Japanese text ([#1498](https://github.com/emilk/egui/pull/1498)).

### Deprecated ☢️

- Deprecated `CollapsingHeader::selectable` ([#1538](https://github.com/emilk/egui/pull/1538)).

### Removed 🔥

- Removed the `single_threaded/multi_threaded` flags - egui is now always thread-safe ([#1390](https://github.com/emilk/egui/pull/1390)).

### Contributors 🙏

- [4JX](https://github.com/4JX)
- [AlexxxRu](https://github.com/AlexxxRu)
- [ascclemens](https://github.com/ascclemens)
- [awaken1ng](https://github.com/awaken1ng)
- [bigfarts](https://github.com/bigfarts)
- [bobyclaws](https://github.com/bobyclaws)
- [Bromeon](https://github.com/Bromeon)
- [cloudhead](https://github.com/cloudhead)
- [collin-kemper](https://github.com/collin-kemper)
- [cpterry](https://github.com/cpterry)
- [dbuch](https://github.com/dbuch)
- [DusterTheFirst](https://github.com/DusterTheFirst)
- [Edgeworth ](https://github.com/Edgeworth)
- [elwerene](https://github.com/elwerene)
- [follower](https://github.com/follower)
- [Friz64](https://github.com/Friz64)
- [Hunter522 ](https://github.com/Hunter522)
- [Jake-Shadle](https://github.com/Jake-Shadle)
- [jean-airoldie ](https://github.com/jean-airoldie)
- [JelNiSlaw](https://github.com/JelNiSlaw)
- [juancampa](https://github.com/juancampa)
- [LU15W1R7H](https://github.com/LU15W1R7H)
- [mbillingr](https://github.com/mbillingr)
- [nicklasmoeller](https://github.com/nicklasmoeller)
- [rukai](https://github.com/rukai)
- [tami5](https://github.com/tami5)
- [Titaniumtown](https://github.com/Titaniumtown)
- [trevyn](https://github.com/trevyn)
- [waynr](https://github.com/waynr)
- [zam-5 ](https://github.com/zam-5)

## 0.17.0 - 2022-02-22 - Improved font selection and image handling

### Added ⭐

- Much improved font selection ([#1154](https://github.com/emilk/egui/pull/1154)):
  - You can now select any font size and family using `RichText::size` amd `RichText::family` and the new `FontId`.
  - Easily change text styles with `Style::text_styles`.
  - Added `Ui::text_style_height`.
  - Added `TextStyle::resolve`.
  - Made the v-align and scale of user fonts tweakable ([#1241](https://github.com/emilk/egui/pull/1027)).
- Plot:
  - Added `Plot::x_axis_formatter` and `Plot::y_axis_formatter` for custom axis labels ([#1130](https://github.com/emilk/egui/pull/1130)).
  - Added `Plot::allow_boxed_zoom()`, `Plot::boxed_zoom_pointer()` for boxed zooming on plots ([#1188](https://github.com/emilk/egui/pull/1188)).
  - Added plot pointer coordinates with `Plot::coordinates_formatter` ([#1235](https://github.com/emilk/egui/pull/1235)).
  - Added linked axis support for plots via `plot::LinkedAxisGroup` ([#1184](https://github.com/emilk/egui/pull/1184)).
- `Context::load_texture` to convert an image into a texture which can be displayed using e.g. `ui.image(texture, size)` ([#1110](https://github.com/emilk/egui/pull/1110)).
- `Ui::input_mut` to modify how subsequent widgets see the `InputState` and a convenience method `InputState::consume_key` for shortcuts or hotkeys ([#1212](https://github.com/emilk/egui/pull/1212)).
- Added `Ui::add_visible` and `Ui::add_visible_ui`.
- Added `CollapsingHeader::icon` to override the default open/close icon using a custom function. ([1147](https://github.com/emilk/egui/pull/1147)).
- Added `ui.data()`, `ctx.data()`, `ctx.options()` and `ctx.tessellation_options()` ([#1175](https://github.com/emilk/egui/pull/1175)).
- Added `Response::on_hover_text_at_pointer` as a convenience akin to `Response::on_hover_text` ([1179](https://github.com/emilk/egui/pull/1179)).
- Opt-in dependency on `tracing` crate for logging warnings ([#1192](https://github.com/emilk/egui/pull/1192)).
- Added `ui.weak(text)`.
- Added `Slider::step_by` ([1225](https://github.com/emilk/egui/pull/1225)).
- Added `Context::move_to_top` and `Context::top_most_layer` for managing the layer on the top ([#1242](https://github.com/emilk/egui/pull/1242)).
- Support a subset of macOS' emacs input field keybindings in `TextEdit` ([#1243](https://github.com/emilk/egui/pull/1243)).
- Added ability to scroll an UI into view without specifying an alignment ([1247](https://github.com/emilk/egui/pull/1247)).
- Added `Ui::scroll_to_rect` ([1252](https://github.com/emilk/egui/pull/1252)).

### Changed 🔧

- ⚠️ `Context::input` and `Ui::input` now locks a mutex. This can lead to a dead-lock is used in an `if let` binding!
  - `if let Some(pos) = ui.input().pointer.latest_pos()` and similar must now be rewritten on two lines.
  - Search for this problem in your code using the regex `if let .*input`.
- Better contrast in the default light mode style ([#1238](https://github.com/emilk/egui/pull/1238)).
- Renamed `CtxRef` to `Context` ([#1050](https://github.com/emilk/egui/pull/1050)).
- `Context` can now be cloned and stored between frames ([#1050](https://github.com/emilk/egui/pull/1050)).
- Renamed `Ui::visible` to `Ui::is_visible`.
- Split `Event::Text` into `Event::Text` and `Event::Paste` ([#1058](https://github.com/emilk/egui/pull/1058)).
- Replaced `Style::body_text_style` with more generic `Style::text_styles` ([#1154](https://github.com/emilk/egui/pull/1154)).
- `TextStyle` is no longer `Copy` ([#1154](https://github.com/emilk/egui/pull/1154)).
- Replaced `TextEdit::text_style` with `TextEdit::font` ([#1154](https://github.com/emilk/egui/pull/1154)).
- `Plot::highlight` now takes a `bool` argument ([#1159](https://github.com/emilk/egui/pull/1159)).
- `ScrollArea::show` now returns a `ScrollAreaOutput`, so you might need to add `.inner` after the call to it ([#1166](https://github.com/emilk/egui/pull/1166)).
- Replaced `corner_radius: f32` with `rounding: Rounding`, allowing per-corner rounding settings ([#1206](https://github.com/emilk/egui/pull/1206)).
- Replaced Frame's `margin: Vec2` with `margin: Margin`, allowing for different margins on opposing sides ([#1219](https://github.com/emilk/egui/pull/1219)).
- Renamed `Plot::custom_label_func` to `Plot::label_formatter` ([#1235](https://github.com/emilk/egui/pull/1235)).
- `Areas::layer_id_at` ignores non-interatable layers (i.e. Tooltips) ([#1240](https://github.com/emilk/egui/pull/1240)).
- `ScrollArea`s will not shrink below a certain minimum size, set by `min_scrolled_width/min_scrolled_height` ([1255](https://github.com/emilk/egui/pull/1255)).
- For integrations:
  - `Output` has now been renamed `PlatformOutput` and `Context::run` now returns the new `FullOutput` ([#1292](https://github.com/emilk/egui/pull/1292)).
  - `FontImage` has been replaced by `TexturesDelta` (found in `FullOutput`), describing what textures were loaded and freed each frame ([#1110](https://github.com/emilk/egui/pull/1110)).
  - The painter must support partial texture updates ([#1149](https://github.com/emilk/egui/pull/1149)).
  - Added `RawInput::max_texture_side` which should be filled in with e.g. `GL_MAX_TEXTURE_SIZE` ([#1154](https://github.com/emilk/egui/pull/1154)).

### Fixed 🐛

- Plot `Orientation` was not public, although fields using this type were ([#1130](https://github.com/emilk/egui/pull/1130)).
- Context menus now respects the theme ([#1043](https://github.com/emilk/egui/pull/1043)).
- Calling `Context::set_pixels_per_point` before the first frame will now work.
- Tooltips that don't fit the window don't flicker anymore ([#1240](https://github.com/emilk/egui/pull/1240)).
- Scroll areas now follow text cursor ([#1252](https://github.com/emilk/egui/pull/1252)).
- Slider: correctly respond with drag and focus events when interacting with the value directly ([1270](https://github.com/emilk/egui/pull/1270)).

### Contributors 🙏

- [4JX](https://github.com/4JX)
- [55nknown](https://github.com/55nknown)
- [AlanRace](https://github.com/AlanRace)
- [AlexxxRu](https://github.com/AlexxxRu)
- [awaken1ng](https://github.com/awaken1ng)
- [BctfN0HUK7Yg](https://github.com/BctfN0HUK7Yg)
- [Bromeon](https://github.com/Bromeon)
- [cat-state](https://github.com/cat)
- [danielkeller](https://github.com/danielkeller)
- [dvec](https://github.com/dvec)
- [Friz64](https://github.com/Friz64)
- [Gordon01](https://github.com/Gordon01)
- [HackerFoo](https://github.com/HackerFoo)
- [juancampa](https://github.com/juancampa)
- [justinj](https://github.com/justinj)
- [lampsitter](https://github.com/lampsitter)
- [LordMZTE](https://github.com/LordMZTE)
- [manuel-i](https://github.com/manuel)
- [Mingun](https://github.com/Mingun)
- [niklaskorz](https://github.com/niklaskorz)
- [nongiach](https://github.com/nongiach)
- [parasyte](https://github.com/parasyte)
- [psiphi75](https://github.com/psiphi75)
- [s-nie](https://github.com/s)
- [t18b219k](https://github.com/t18b219k)
- [terhechte](https://github.com/terhechte)
- [xudesheng](https://github.com/xudesheng)
- [yusdacra](https://github.com/yusdacra)

## 0.16.1 - 2021-12-31 - Add back `CtxRef::begin_frame,end_frame`

### Added ⭐

- Added back `CtxRef::begin_frame,end_frame` as an alternative to `CtxRef::run`.

## 0.16.0 - 2021-12-29 - Context menus and rich text

### Added ⭐

- Added context menus: See `Ui::menu_button` and `Response::context_menu` ([#543](https://github.com/emilk/egui/pull/543)).
- Most widgets containing text (`Label`, `Button` etc) now supports rich text ([#855](https://github.com/emilk/egui/pull/855)).
- Plots:
  - Added bar charts and box plots ([#863](https://github.com/emilk/egui/pull/863)).
  - You can now query information about the plot (e.g. get the mouse position in plot coordinates, or the plot
    bounds) while adding items. `Plot` ([#766](https://github.com/emilk/egui/pull/766) and
    [#892](https://github.com/emilk/egui/pull/892)).
- You can now read and write the cursor of a `TextEdit` ([#848](https://github.com/emilk/egui/pull/848)).
- When using a custom font you can now specify a font index ([#873](https://github.com/emilk/egui/pull/873)).
- Added vertical sliders with `Slider::new(…).vertical()` ([#875](https://github.com/emilk/egui/pull/875)).
- Added `Button::image_and_text` ([#832](https://github.com/emilk/egui/pull/832)).
- Added `CollapsingHeader::open` to control if it is open or collapsed ([#1006](https://github.com/emilk/egui/pull/1006)).
- Added `egui::widgets::color_picker::color_picker_color32` to show the color picker.

### Changed 🔧

- MSRV (Minimum Supported Rust Version) is now `1.56.0`.
- `ui.add(Button::new("…").text_color(…))` is now `ui.button(RichText::new("…").color(…))` (same for `Label` )([#855](https://github.com/emilk/egui/pull/855)).
- Plots now provide a `show` method that has to be used to add items to and show the plot ([#766](https://github.com/emilk/egui/pull/766)).
- `menu::menu(ui, ...)` is now `ui.menu_button(...)` ([#543](https://github.com/emilk/egui/pull/543))
- Replaced `CtxRef::begin_frame` and `end_frame` with `CtxRef::run` ([#872](https://github.com/emilk/egui/pull/872)).
- Replaced `scroll_delta` and `zoom_delta` in `RawInput` with `Event::Scroll` and `Event::Zoom`.
- Unified the four `Memory` data buckets (`data`, `data_temp`, `id_data` and `id_data_temp`) into a single `Memory::data`, with a new interface ([#836](https://github.com/emilk/egui/pull/836)).
- Replaced `Ui::__test` with `egui::__run_test_ui` ([#872](https://github.com/emilk/egui/pull/872)).

### Fixed 🐛

- Fixed `ComboBox` and other popups getting clipped to parent window ([#885](https://github.com/emilk/egui/pull/885)).
- The color picker is now better at keeping the same hue even when saturation goes to zero ([#886](https://github.com/emilk/egui/pull/886)).

### Removed 🔥

- Removed `egui::math` (use `egui::emath` instead).
- Removed `egui::paint` (use `egui::epaint` instead).

### Contributors 🙏

- [5225225](https://github.com/5225225): [#849](https://github.com/emilk/egui/pull/849).
- [aevyrie](https://github.com/aevyrie): [#966](https://github.com/emilk/egui/pull/966).
- [B-Reif](https://github.com/B-Reif): [#875](https://github.com/emilk/egui/pull/875).
- [Bromeon](https://github.com/Bromeon): [#863](https://github.com/emilk/egui/pull/863), [#918](https://github.com/emilk/egui/pull/918).
- [d10sfan](https://github.com/d10sfan): [#832](https://github.com/emilk/egui/pull/832).
- [EmbersArc](https://github.com/EmbersArc): [#766](https://github.com/emilk/egui/pull/766), [#892](https://github.com/emilk/egui/pull/892).
- [Hperigo](https://github.com/Hperigo): [#905](https://github.com/emilk/egui/pull/905).
- [isegal](https://github.com/isegal): [#934](https://github.com/emilk/egui/pull/934).
- [mankinskin](https://github.com/mankinskin): [#543](https://github.com/emilk/egui/pull/543).
- [niladic](https://github.com/niladic): [#499](https://github.com/emilk/egui/pull/499), [#863](https://github.com/emilk/egui/pull/863).
- [singalen](https://github.com/singalen): [#973](https://github.com/emilk/egui/pull/973).
- [sumibi-yakitori](https://github.com/sumibi-yakitori): [#830](https://github.com/emilk/egui/pull/830), [#870](https://github.com/emilk/egui/pull/870).
- [t18b219k](https://github.com/t18b219k): [#868](https://github.com/emilk/egui/pull/868), [#888](https://github.com/emilk/egui/pull/888).

## 0.15.0 - 2021-10-24 - Syntax highlighting and hscroll

<img src="media/egui-0.15-code-editor.gif">

### Added ⭐

- Added horizontal scrolling support to `ScrollArea` and `Window` (opt-in).
- `TextEdit::layouter`: Add custom text layout for e.g. syntax highlighting or WYSIWYG.
- `Fonts::layout_job`: New text layout engine allowing mixing fonts, colors and styles, with underlining and strikethrough.
- Added `ui.add_enabled(bool, widget)` to easily add a possibly disabled widget.
- Added `ui.add_enabled_ui(bool, |ui| …)` to create a possibly disabled UI section.
- Added feature `"serialize"` separatedly from `"persistence"`.
- Added `egui::widgets::global_dark_light_mode_buttons` to easily add buttons for switching the egui theme.
- `TextEdit` can now be used to show text which can be selected and copied, but not edited.
- Added `Memory::caches` for caching things from one frame to the next.

### Changed 🔧

- Change the default monospace font to [Hack](https://github.com/source-foundry/Hack).
- Label text will now be centered, right-aligned and/or justified based on the layout of the `Ui` it is in.
- `Hyperlink` will now word-wrap just like a `Label`.
- All `Ui`s must now have a finite `max_rect`.
  - Deprecated: `max_rect_finite`, `available_size_before_wrap_finite` and `available_rect_before_wrap_finite`.
- `Painter`/`Fonts`: text layout now expect a color when creating a `Galley`. You may override that color with `Painter::galley_with_color`.
- MSRV (Minimum Supported Rust Version) is now `1.54.0`.
- By default, `DragValue`s no longer show a tooltip when hovered. Change with `Style::explanation_tooltips`.
- Smaller and nicer color picker.
- `ScrollArea` will auto-shrink to content size unless told otherwise using `ScollArea::auto_shrink`.
- By default, `Slider`'s `clamp_to_range` is set to true.
- Renamed `TextEdit::enabled` to `TextEdit::interactive`.
- `ui.label` (and friends) now take `impl ToString` as argument instead of `impl Into<Label>`.

### Fixed 🐛

- Fixed wrongly sized multiline `TextEdit` in justified layouts.
- Fixed clip rectangle of windows that don't fit the central area.
- Show tooltips above widgets on touch screens.
- Fixed popups sometimes getting clipped by panels.

### Removed 🔥

- Replace `Button::enabled` with `ui.add_enabled`.

### Contributors 🙏

- [AlexApps99](https://github.com/AlexApps99)
- [baysmith](https://github.com/baysmith)
- [bpostlethwaite](https://github.com/bpostlethwaite)
- [cwfitzgerald](https://github.com/cwfitzgerald)
- [DrOptix](https://github.com/DrOptix)
- [JerzySpendel](https://github.com/JerzySpendel)
- [NiceneNerd](https://github.com/NiceneNerd)
- [parasyte](https://github.com/parasyte)
- [spersson](https://github.com/spersson)
- [Stock84-dev](https://github.com/Stock84-dev)
- [sumibi-yakitori](https://github.com/sumibi-yakitori)
- [t18b219k](https://github.com/t18b219k)
- [TobTobXX](https://github.com/TobTobXX)
- [zu1k](https://github.com/zu1k)

## 0.14.2 - 2021-08-28 - Window resize fix

### Fixed 🐛

- Fixed window resize bug introduced in `0.14.1`.

## 0.14.1 - 2021-08-28 - Layout bug fixes

### Added ⭐

- Added `Ui::horizontal_top`.

### Fixed 🐛

- Fixed `set_width/set_min_width/set_height/set_min_height/expand_to_include_x/expand_to_include_y`.
- Make minimum grid column width propagate properly.
- Make sure `TextEdit` contents expand to fill width if applicable.
- `ProgressBar`: add a minimum width and fix for having it in an infinite layout.
- Fixed sometimes not being able to click inside a combo box or popup menu.

## 0.14.0 - 2021-08-24 - Ui panels and bug fixes

### Added ⭐

- Panels can now be added to any `Ui`.
- Plot:
  - [Line styles](https://github.com/emilk/egui/pull/482).
  - Added `show_background` and `show_axes` methods to `Plot`.
- [Progress bar](https://github.com/emilk/egui/pull/519).
- `Grid::num_columns`: allow the last column to take up the rest of the space of the parent `Ui`.
- Added an API for dropping files into egui (see `RawInput`).
- `CollapsingHeader` can now optionally be selectable.

### Changed 🔧

- A single-line `TextEdit` will now clip text that doesn't fit in it, and scroll.
- Return closure return value from `Area::show`, `ComboBox::show_ui`, `ComboBox::combo_box_with_label`, `Window::show`, `popup::*`, `menu::menu`.
- Only move/resize windows with primary mouse button.
- Tooltips are now moved to not cover the widget they are attached to.

### Fixed 🐛

- Fixed custom font definitions getting replaced when `pixels_per_point` is changed.
- Fixed `lost_focus` for `TextEdit`.
- Clicking the edge of a menu button will now properly open the menu.
- Fixed hover detection close to an `Area`.
- Fixed case where `Plot`'s `min_auto_bounds` could be ignored after the first call to `Plot::ui`.
- Fixed slow startup when using large font files.

### Contributors 🙏

- [barrowsys](https://github.com/barrowsys)
- [EmbersArc](https://github.com/EmbersArc)
- [gents83](https://github.com/gents83)
- [lucaspoffo](https://github.com/lucaspoffo)
- [mankinskin](https://github.com/mankinskin)
- [mental32](https://github.com/mental32)
- [mitchmindtree](https://github.com/mitchmindtree)
- [parasyte](https://github.com/parasyte)
- [rekka](https://github.com/rekka)
- [zu1k](https://github.com/zu1k)

## 0.13.1 - 2021-06-28 - Plot fixes

### Added ⭐

- Plot: you can now set the stroke of a `HLine/VLine`.

### Changed 🔧

- `Plot::new` now takes an `id_source: impl Hash` instead of a `name: impl ToString`. Functionally it is the same.

## 0.13.0 - 2021-06-24 - Better panels, plots and new visual style

### Added ⭐

- Plot:
  - [More plot items: Arrows, Polygons, Text, Images](https://github.com/emilk/egui/pull/471).
  - [Plot legend improvements](https://github.com/emilk/egui/pull/410).
  - [Line markers for plots](https://github.com/emilk/egui/pull/363).
- Panels:
  - Added right and bottom panels (`SidePanel::right` and `Panel::bottom`).
  - Panels can now be resized.
  - Added an option to overwrite frame of a `Panel`.
- [Improve accessibility / screen reader](https://github.com/emilk/egui/pull/412).
- Added `ScrollArea::show_rows` for efficient scrolling of huge UI:s.
- Added `ScrollArea::enable_scrolling` to allow freezing scrolling when editing TextEdit widgets within it
- Added `Ui::set_visible` as a way to hide widgets.
- Added `Style::override_text_style` to easily change the text style of everything in a `Ui` (or globally).
- You can now change `TextStyle` on checkboxes, radio buttons and `SelectableLabel`.
- Added support for [cint](https://crates.io/crates/cint) under `cint` feature.
- Added features `extra_asserts` and `extra_debug_asserts` to enable additional checks.
- `TextEdit` now supports edits on a generic buffer using `TextBuffer`.
- Added `Context::set_debug_on_hover` and `egui::trace!(ui)`

### Changed 🔧

- Minimum Rust version is now 1.51 (used to be 1.52)
- [Tweaked the default visuals style](https://github.com/emilk/egui/pull/450).
- Plot: Renamed `Curve` to `Line`.
- `TopPanel::top` is now `TopBottomPanel::top`.
- `SidePanel::left` no longet takes the default width by argument, but by a builder call.
- `SidePanel::left` is resizable by default.

### Fixed 🐛

- Fixed uneven lettering on non-integral device scales ("extortion lettering").
- Fixed invisible scroll bar when native window is too narrow for egui.

## 0.12.0 - 2021-05-10 - Multitouch, user memory, window pivots, and improved plots

### Added ⭐

- Added anchors to windows and areas so you can put a window in e.g. the top right corner.
- Make labels interactive with `Label::sense(Sense::click())`.
- Added `Response::request_focus` and `Response::surrender_focus`.
- Added `TextEdit::code_editor` (VERY basic).
- [Pan and zoom plots](https://github.com/emilk/egui/pull/317).
- [Add plot legends](https://github.com/emilk/egui/pull/349).
- [Users can now store custom state in `egui::Memory`](https://github.com/emilk/egui/pull/257).
- Added `Response::on_disabled_hover_text` to show tooltip for disabled widgets.
- Zoom input: ctrl-scroll and (on `eframe` web) trackpad-pinch gesture.
- Support for raw [multi touch](https://github.com/emilk/egui/pull/306) events,
  enabling zoom, rotate, and more. Works with `eframe` web on mobile devices,
  and should work with `egui_glium` for certain touch devices/screens.
- Added (optional) compatibility with [mint](https://docs.rs/mint).

### Changed 🔧

- Make `Memory::has_focus` public (again).
- `Plot` must now be given a name that is unique within its scope.
- Tab only selects labels if the `screen_reader` option is turned on.
- Renamed `ui.wrap` to `ui.scope`.

### Fixed 🐛

- Fixed [defocus-bug on touch screens](https://github.com/emilk/egui/issues/288).
- Fixed bug with the layout of wide `DragValue`s.

### Removed 🔥

- Moved experimental markup language to `egui_demo_lib`

## 0.11.0 - 2021-04-05 - Optimization, screen reader & new layout logic

### Added ⭐

- You can now give focus to any clickable widget with tab/shift-tab.
  - Use space or enter to click the selected widget.
  - Use arrow keys to adjust sliders and `DragValue`s.
- egui will now output events when widgets gain keyboard focus.
  - This can be hooked up to a screen reader to aid the visually impaired
- Added the option to restrict the dragging bounds of `Window` and `Area` to a specified area using `drag_bounds(rect)`.
- Added support for small and raised text.
- Added `ui.set_row_height`.
- Added `DebugOptions::show_widgets` to debug layouting by hovering widgets.
- Added `ComboBox` to more easily customize combo boxes.
- Added `Slider::new` and `DragValue::new` to replace old type-specific constructors.
- Added `TextEdit::password` to hide input characters.

### Changed 🔧

- `ui.advance_cursor` is now called `ui.add_space`.
- `kb_focus` is now just called `focus`.

### Fixed 🐛

- Fixed some bugs related to centered layouts.
- Fixed secondary-click to open a menu.
- [Fix panic for zero-range sliders and zero-speed drag values](https://github.com/emilk/egui/pull/216).
- Fixed false id clash error for wrapping text.
- Fixed bug that would close a popup (e.g. the color picker) when clicking inside of it.

### Deprecated ☢️

- Deprectated `combo_box_with_label` in favor of new `ComboBox`.
- Deprectated type-specific constructors for `Slider` and `DragValue` (`Slider::f32`, `DragValue::usize` etc).

## 0.10.0 - 2021-02-28 - Plot and polish

<img src="media/egui-0.10-plot.gif" width="50%">

### Added ⭐

- Added `egui::plot::Plot` to plot some 2D data.
- Added `Ui::hyperlink_to(label, url)`.
- Sliders can now have a value prefix and suffix (e.g. the suffix `"°"` works like a unit).
- `Context::set_pixels_per_point` to control the scale of the UI.
- Added `Response::changed()` to query if e.g. a slider was dragged, text was entered or a checkbox was clicked.
- Added support for all integers in `DragValue` and `Slider` (except 128-bit).

### Changed 🔧

- Improve the positioning of tooltips.
- Only show tooltips if mouse is still.
- `Slider` will now show the value display by default, unless turned off with `.show_value(false)`.
- The `Slider` value is now a `DragValue` which when dragged can pick values outside of the slider range (unless `clamp_to_range` is set).

## 0.9.0 - 2021-02-07 - Light Mode and much more

<img src="media/0.9.0-disabled.gif" width="50%">

### Added ⭐

- Added support for secondary and middle mouse buttons.
- Added `Label` methods for code, strong, strikethrough, underline and italics.
- Added `ui.group(|ui| { … })` to visually group some widgets within a frame.
- Added `Ui` helpers for doing manual layout (`ui.put`, `ui.allocate_ui_at_rect` and more).
- Added `ui.set_enabled(false)` to disable all widgets in a `Ui` (grayed out and non-interactive).
- Added `TextEdit::hint_text` for showing a weak hint text when empty.
- `egui::popup::popup_below_widget`: show a popup area below another widget.
- Added `Slider::clamp_to_range(bool)`: if set, clamp the incoming and outgoing values to the slider range.
- Add: `ui.spacing()`, `ui.spacing_mut()`, `ui.visuals()`, `ui.visuals_mut()`.
- Add: `ctx.set_visuals()`.
- You can now control text wrapping with `Style::wrap`.
- Added `Grid::max_col_width`.

### Changed 🔧

- Text will now wrap at newlines, spaces, dashes, punctuation or in the middle of a words if necessary, in that order of priority.
- Widgets will now always line break at `\n` characters.
- Widgets will now more intelligently choose whether or not to wrap text.
- `mouse` has been renamed `pointer` everywhere (to make it clear it includes touches too).
- Most parts of `Response` are now methods, so `if ui.button("…").clicked {` is now `if ui.button("…").clicked() {`.
- `Response::active` is now gone. You can use `response.dragged()` or `response.clicked()` instead.
- Backend: pointer (mouse/touch) position and buttons are now passed to egui in the event stream.
- `DragValue::range` is now called `clamp_range` and also clamps incoming values.
- Renamed `Triangles` to `Mesh`.
- The tessellator now wraps the clip rectangle and mesh in `struct ClippedMesh(Rect, Mesh)`.
- `Mesh::split_to_u16` now returns a 16-bit indexed `Mesh16`.

### Fixed 🐛

- It is now possible to click widgets even when FPS is very low.
- Tessellator: handle sharp path corners better (switch to bevel instead of miter joints for > 90°).

## 0.8.0 - 2021-01-17 - Grid layout & new visual style

<img src="media/widget_gallery_0.8.0.gif" width="50%">

### Added ⭐

- Added a simple grid layout (`Grid`).
- Added `ui.allocate_at_least` and `ui.allocate_exact_size`.
- Added function `InputState::key_down`.
- Added `Window::current_pos` to position a window.

### Changed 🔧

- New simpler and sleeker look!
- Renamed `PaintCmd` to `Shape`.
- Replace tuple `(Rect, Shape)` with tuple-struct `ClippedShape`.
- Renamed feature `"serde"` to `"persistence"`.
- Break out the modules `math` and `paint` into separate crates `emath` and `epaint`.

### Fixed 🐛

- Fixed a bug that would sometimes trigger a "Mismatching panels" panic in debug builds.
- `Image` and `ImageButton` will no longer stretch to fill a justified layout.

## 0.7.0 - 2021-01-04

### Added ⭐

- Added `ui.scroll_to_cursor` and `response.scroll_to_me` ([#81](https://github.com/emilk/egui/pull/81) by [lucaspoffo](https://github.com/lucaspoffo)).
- Added `window.id(…)` and `area.id(…)` for overriding the default `Id`.

### Changed 🔧

- Renamed `Srgba` to `Color32`.
- All color contructions now starts with `from_`, e.g. `Color32::from_rgb`.
- Renamed `FontFamily::VariableWidth` to `FontFamily::Proportional`.
- Removed `pixels_per_point` from `FontDefinitions`.

### Fixed 🐛

- `RepaintSignal` now implements `Sync` so it can be sent to a background thread.
- `TextEdit` widgets are now slightly larger to accommodate their frames.

### Deprecated ☢️

- Deprecated `color::srgba`.

## 0.6.0 - 2020-12-26

### Added ⭐

- Turn off `Window` title bars with `window.title_bar(false)`.
- `ImageButton` - `ui.add(ImageButton::new(…))`.
- `ui.vertical_centered` and `ui.vertical_centered_justified`.
- `ui.allocate_painter` helper.
- Mouse-over explanation to duplicate ID warning.
- You can now easily constrain egui to a portion of the screen using `RawInput::screen_rect`.
- You can now control the minimum and maixumum number of decimals to show in a `Slider` or `DragValue`.
- Added `egui::math::Rot2`: rotation helper.
- `Response` now contains the `Id` of the widget it pertains to.
- `ui.allocate_response` that allocates space and checks for interactions.
- Added `response.interact(sense)`, e.g. to check for clicks on labels.

### Changed 🔧

- `ui.allocate_space` now returns an `(Id, Rect)` tuple.
- `Arc<Context>` has been replaced with `CtxRef` everywhere.
- Slight tweak of the default `Style` and font sizes.
- `SidePanel::left` and `TopPanel::top` now takes `impl Hash` as first argument.
- A `Window` may now cover an existing `CentralPanel`.
- `ui.image` now takes `impl Into<Vec2>` as a `size` argument.
- Made some more fields of `RawInput` optional.
- `Slider` and `DragValue` uses fewer decimals by default. See the full precision by hovering over the value.
- `egui::App`: added `fn name(&self)` and `fn clear_color(&self)`.
- Combo boxes has scroll bars when needed.
- Expand `Window` + `Resize` containers to be large enough for last frames content
- `ui.columns`: Columns now defaults to justified top-to-down layouts.
- Renamed `Sense::nothing()` to `Sense::hover()`.
- Replaced `parking_lot` dependency with `atomic_refcell` by default.

### Fixed 🐛

- The background for `CentralPanel` will now cover unused space too.
- `ui.columns`: Improve allocated size estimation.

### Deprecated ☢️

- `RawInput::screen_size` - use `RawInput::screen_rect` instead.
- left/centered/right column functions on `Ui`.
- `ui.interact_hover` and `ui.hovered`.

## 0.5.0 - 2020-12-13

### Added ⭐

- Emoji support: 1216 different emojis that work in any text.
  - The Demo app comes with a Font Book to explore the available glyphs.
- `ui.horizontal_wrapped(|ui| …)`: Add widgets on a row but wrap at `max_size`.
- `ui.horizontal_wrapped_for_text`: Like `ui.horizontal_wrapped`, but with spacing made for embedding text.
- `ui.horizontal_for_text`: Like `ui.horizontal`, but with spacing made for embedding text.
- `egui::Layout` now supports justified layouts where contents is _also_ centered, right-aligned, etc.
- `ui.allocate_ui(size, |ui| …)`: Easily create a child-`Ui` of a given size.
- `SelectableLabel` (`ui.selectable_label` and `ui.selectable_value`): A text-button that can be selected.
- `ui.small_button`: A smaller button that looks good embedded in text.
- `ui.drag_angle_tau`: For those who want to specify angles as fractions of τ (a full turn).
- Added `Resize::id_source` and `ScrollArea::id_source` to let the user avoid Id clashes.

### Changed 🔧

- New default font: [Ubuntu-Light](https://fonts.google.com/specimen/Ubuntu).
- Make it simpler to override fonts in `FontDefinitions`.
- Remove minimum button width.
- Refactor `egui::Layout` substantially, changing its interface.
- Calling `on_hover_text`/`on_hover_ui` multiple times will stack tooltips underneath the previous ones.
- Text wrapping on labels, buttons, checkboxes and radio buttons is now based on the layout.

### Removed 🔥

- Removed the `label!` macro.

## 0.4.0 - 2020-11-28

### Added ⭐

- `TextEdit` improvements:
  - Much improved text editing, with better navigation and selection.
  - Move focus between `TextEdit` widgets with tab and shift-tab.
  - Undo edtis in a `TextEdit`.
  - You can now check if a `TextEdit` lost keyboard focus with `response.lost_focus`.
  - Added `ui.text_edit_singleline` and `ui.text_edit_multiline`.
- You can now debug why your `Ui` is unexpectedly wide with `ui.style_mut().debug.show_expand_width = true;`

### Changed 🔧

- Pressing enter in a single-line `TextEdit` will now surrender keyboard focus for it.
- You must now be explicit when creating a `TextEdit` if you want it to be singeline or multiline.
- Improved automatic `Id` generation, making `Id` clashes less likely.
- egui now requires modifier key state from the integration
- Added, renamed and removed some keys in the `Key` enum.
- Fixed incorrect text wrapping width on radio buttons

### Fixed 🐛

- Fixed bug where a lost widget could still retain keyboard focus.

## 0.3.0 - 2020-11-07

### Added ⭐

- Panels: you can now create panels using `SidePanel`, `TopPanel` and `CentralPanel`.
- You can now override the default egui fonts.
- Added ability to override text color with `visuals.override_text_color`.
- The demo now includes a simple drag-and-drop example.
- The demo app now has a slider to scale all of egui.

### Changed 🔧

- `ui.horizontal(…)` etc returns `Response`.
- Refactored the interface for `egui::app::App`.
- Windows are now constrained to the screen.
- `Context::begin_frame()` no longer returns a `Ui`. Instead put your widgets into a `SidePanel`, `TopPanel`, `CentralPanel`, `Window` or `Area`.
- `Context::end_frame()` now returns shapes that need to be converted to triangles with `Context::tessellate()`.
- Anti-aliasing is now off by default in debug builds.

### Removed 🔥

- You can no longer throw windows.

### Fixed 🐛

- Fixed a bug where some regions would slowly grow for non-integral scales (`pixels_per_point`).

## 0.2.0 - 2020-10-10

- Color picker
- Unicode characters in labels (limited by [what the default font supports](https://fonts.google.com/specimen/Comfortaa#glyphs))
- Simple drop-down combo box menu
- Logarithmic sliders
- Optimization: coarse culling in the tessellator
- CHANGED: switch argument order of `ui.checkbox` and `ui.radio`

## 0.1.4 - 2020-09-08

This is when I started the CHANGELOG.md, after almost two years of development. Better late than never.

- Widgets: label, text button, hyperlink, checkbox, radio button, slider, draggable value, text editing
- Layouts: horizontal, vertical, columns
- Text input: very basic, multiline, copy/paste
- Windows: move, resize, name, minimize and close. Automatically sized and positioned.
- Regions: resizing, vertical scrolling, collapsing headers (sections)
- Rendering: Anti-aliased rendering of lines, circles, text and convex polygons.
- Tooltips on hover

## Earlier:

- 2020-08-10: renamed the project to "egui"
- 2020-05-30: first release on crates.io (0.1.0)
- 2020-04-01: serious work starts (pandemic project)
- 2019-03-12: gave a talk about what would later become egui: https://www.youtube.com/watch?v=-pmwLHw5Gbs
- 2018-12-23: [initial commit](https://github.com/emilk/egui/commit/856bbf4dae4a69693a0324da34e8b0dd3754dfdf)
- 2018-11-04: started tinkering on a train<|MERGE_RESOLUTION|>--- conflicted
+++ resolved
@@ -6,74 +6,58 @@
 
 ## Unreleased
 
-<<<<<<< HEAD
-### Added ⭐
-
-- Add `Plot::Items::group`, Group name and index are used to retrieve the source index of the hover event.
+- Add `Plot::Items::group` and `Plot::hover_indexes`, Group name and index are used to retrieve the source index of the hover event with optional choice sub_index bool depending shape.
+
+## 0.21.0 - 2023-02-08 - Deadlock fix and style customizability
+
+- ⚠️ BREAKING: `egui::Context` now use closures for locking ([#2625](https://github.com/emilk/egui/pull/2625)):
+  - `ctx.input().key_pressed(Key::A)` -> `ctx.input(|i| i.key_pressed(Key::A))`
+  - `ui.memory().toggle_popup(popup_id)` -> `ui.memory_mut(|mem| mem.toggle_popup(popup_id))`
+
+### Added ⭐
+
+- Add `Response::drag_started_by` and `Response::drag_released_by` for convenience, similar to `dragged` and `dragged_by` ([#2507](https://github.com/emilk/egui/pull/2507)).
+- Add `PointerState::*_pressed` to check if the given button was pressed in this frame ([#2507](https://github.com/emilk/egui/pull/2507)).
 - `Event::Key` now has a `repeat` field that is set to `true` if the event was the result of a key-repeat ([#2435](https://github.com/emilk/egui/pull/2435)).
 - Add `Slider::drag_value_speed`, which lets you ask for finer precision when dragging the slider value rather than the actual slider.
 - Add `Memory::any_popup_open`, which returns true if any popup is currently open ([#2464](https://github.com/emilk/egui/pull/2464)).
 - Add `Plot::clamp_grid` to only show grid where there is data ([#2480](https://github.com/emilk/egui/pull/2480)).
 - Add `ScrollArea::drag_to_scroll` if you want to turn off that feature.
 - Add `Response::on_hover_and_drag_cursor`.
-- Add `Window::default_open` ([#2539](https://github.com/emilk/egui/pull/2539))
-- Add `ProgressBar::fill` if you want to set the fill color manually. ([#2618](https://github.com/emilk/egui/pull/2618))
-- Add `Button::rounding` to enable round buttons ([#2539](https://github.com/emilk/egui/pull/2539))
+- Add `Window::default_open` ([#2539](https://github.com/emilk/egui/pull/2539)).
+- Add `ProgressBar::fill` if you want to set the fill color manually. ([#2618](https://github.com/emilk/egui/pull/2618)).
+- Add `Button::rounding` to enable round buttons ([#2616](https://github.com/emilk/egui/pull/2616)).
+- Add `WidgetVisuals::optional_bg_color` - set it to `Color32::TRANSPARENT` to hide button backgrounds ([#2621](https://github.com/emilk/egui/pull/2621)).
+- Add `Context::screen_rect` and `Context::set_cursor_icon` ([#2625](https://github.com/emilk/egui/pull/2625)).
+- You can turn off the vertical line left of indented regions with `Visuals::indent_has_left_vline` ([#2636](https://github.com/emilk/egui/pull/2636)).
+- Add `Response.highlight` to highlight a widget ([#2632](https://github.com/emilk/egui/pull/2632)).
+- Add `Separator::grow` and `Separator::shrink` ([#2665](https://github.com/emilk/egui/pull/2665)).
+- Add `Slider::trailing_fill` for trailing color behind the circle like a `ProgressBar` ([#2660](https://github.com/emilk/egui/pull/2660)).
 
 ### Changed 🔧
 
 - Improved plot grid appearance ([#2412](https://github.com/emilk/egui/pull/2412)).
 - Improved the algorithm for picking the number of decimals to show when hovering values in the `Plot`.
-
-### Fixed 🐛
-=======
-
-## 0.21.0 - 2023-02-08 - Deadlock fix and style customizability
-* ⚠️ BREAKING: `egui::Context` now use closures for locking ([#2625](https://github.com/emilk/egui/pull/2625)):
-  * `ctx.input().key_pressed(Key::A)` -> `ctx.input(|i| i.key_pressed(Key::A))`
-  * `ui.memory().toggle_popup(popup_id)` -> `ui.memory_mut(|mem| mem.toggle_popup(popup_id))`
-
-### Added ⭐
-* Add `Response::drag_started_by` and `Response::drag_released_by` for convenience, similar to `dragged` and `dragged_by` ([#2507](https://github.com/emilk/egui/pull/2507)).
-* Add `PointerState::*_pressed` to check if the given button was pressed in this frame ([#2507](https://github.com/emilk/egui/pull/2507)).
-* `Event::Key` now has a `repeat` field that is set to `true` if the event was the result of a key-repeat ([#2435](https://github.com/emilk/egui/pull/2435)).
-* Add `Slider::drag_value_speed`, which lets you ask for finer precision when dragging the slider value rather than the actual slider.
-* Add `Memory::any_popup_open`, which returns true if any popup is currently open ([#2464](https://github.com/emilk/egui/pull/2464)).
-* Add `Plot::clamp_grid` to only show grid where there is data ([#2480](https://github.com/emilk/egui/pull/2480)).
-* Add `ScrollArea::drag_to_scroll` if you want to turn off that feature.
-* Add `Response::on_hover_and_drag_cursor`.
-* Add `Window::default_open` ([#2539](https://github.com/emilk/egui/pull/2539)).
-* Add `ProgressBar::fill` if you want to set the fill color manually. ([#2618](https://github.com/emilk/egui/pull/2618)).
-* Add `Button::rounding` to enable round buttons ([#2616](https://github.com/emilk/egui/pull/2616)).
-* Add `WidgetVisuals::optional_bg_color` - set it to `Color32::TRANSPARENT` to hide button backgrounds ([#2621](https://github.com/emilk/egui/pull/2621)).
-* Add `Context::screen_rect` and `Context::set_cursor_icon` ([#2625](https://github.com/emilk/egui/pull/2625)).
-* You can turn off the vertical line left of indented regions with `Visuals::indent_has_left_vline` ([#2636](https://github.com/emilk/egui/pull/2636)).
-* Add `Response.highlight` to highlight a widget ([#2632](https://github.com/emilk/egui/pull/2632)).
-* Add `Separator::grow` and `Separator::shrink` ([#2665](https://github.com/emilk/egui/pull/2665)).
-* Add `Slider::trailing_fill` for trailing color behind the circle like a `ProgressBar` ([#2660](https://github.com/emilk/egui/pull/2660)).
-
-### Changed 🔧
-* Improved plot grid appearance ([#2412](https://github.com/emilk/egui/pull/2412)).
-* Improved the algorithm for picking the number of decimals to show when hovering values in the `Plot`.
-* Default `ComboBox` is now controlled with `Spacing::combo_width` ([#2621](https://github.com/emilk/egui/pull/2621)).
-* `DragValue` and `Slider` now use the proportional font ([#2638](https://github.com/emilk/egui/pull/2638)).
-* `ScrollArea` is less aggressive about clipping its contents ([#2665](https://github.com/emilk/egui/pull/2665)).
-* Updated to be compatible with a major breaking change in AccessKit that drastically reduces memory usage when accessibility is enabled ([#2678](https://github.com/emilk/egui/pull/2678)).
-* Improve `DragValue` behavior ([#2649](https://github.com/emilk/egui/pull/2649), [#2650](https://github.com/emilk/egui/pull/2650), [#2688](https://github.com/emilk/egui/pull/2688), [#2638](https://github.com/emilk/egui/pull/2638)).
-
-### Fixed 🐛
-* Trigger `PointerEvent::Released` for drags ([#2507](https://github.com/emilk/egui/pull/2507)).
+- Default `ComboBox` is now controlled with `Spacing::combo_width` ([#2621](https://github.com/emilk/egui/pull/2621)).
+- `DragValue` and `Slider` now use the proportional font ([#2638](https://github.com/emilk/egui/pull/2638)).
+- `ScrollArea` is less aggressive about clipping its contents ([#2665](https://github.com/emilk/egui/pull/2665)).
+- Updated to be compatible with a major breaking change in AccessKit that drastically reduces memory usage when accessibility is enabled ([#2678](https://github.com/emilk/egui/pull/2678)).
+- Improve `DragValue` behavior ([#2649](https://github.com/emilk/egui/pull/2649), [#2650](https://github.com/emilk/egui/pull/2650), [#2688](https://github.com/emilk/egui/pull/2688), [#2638](https://github.com/emilk/egui/pull/2638)).
+
+### Fixed 🐛
+
+- Trigger `PointerEvent::Released` for drags ([#2507](https://github.com/emilk/egui/pull/2507)).
+- Expose `TextEdit`'s multiline flag to AccessKit ([#2448](https://github.com/emilk/egui/pull/2448)).
+- Don't render `\r` (Carriage Return) ([#2452](https://github.com/emilk/egui/pull/2452)).
+- The `button_padding` style option works closer as expected with image+text buttons now ([#2510](https://github.com/emilk/egui/pull/2510)).
+- Menus are now moved to fit on the screen.
+- Fix `Window::pivot` causing windows to move around ([#2694](https://github.com/emilk/egui/pull/2694)).
+  > > > > > > > origin/master
+
 * Expose `TextEdit`'s multiline flag to AccessKit ([#2448](https://github.com/emilk/egui/pull/2448)).
 * Don't render `\r` (Carriage Return) ([#2452](https://github.com/emilk/egui/pull/2452)).
 * The `button_padding` style option works closer as expected with image+text buttons now ([#2510](https://github.com/emilk/egui/pull/2510)).
-* Menus are now moved to fit on the screen.
-* Fix `Window::pivot` causing windows to move around ([#2694](https://github.com/emilk/egui/pull/2694)).
->>>>>>> 38849fe3
-
-- Expose `TextEdit`'s multiline flag to AccessKit ([#2448](https://github.com/emilk/egui/pull/2448)).
-- Don't render `\r` (Carriage Return) ([#2452](https://github.com/emilk/egui/pull/2452)).
-- The `button_padding` style option works closer as expected with image+text buttons now ([#2510](https://github.com/emilk/egui/pull/2510)).
-- Fixed rendering of `…` (ellipsis).
+* Fixed rendering of `…` (ellipsis).
 
 ## 0.20.1 - 2022-12-11 - Fix key-repeat
 
