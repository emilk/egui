# egui changelog
All notable changes to the `egui` crate will be documented in this file.

NOTE: [`epaint`](crates/epaint/CHANGELOG.md), [`eframe`](crates/eframe/CHANGELOG.md), [`egui-winit`](crates/egui-winit/CHANGELOG.md), [`egui_glium`](crates/egui_glium/CHANGELOG.md), [`egui_glow`](crates/egui_glow/CHANGELOG.md) and [`egui-wgpu`](crates/egui-wgpu/CHANGELOG.md) have their own changelogs!


## Unreleased
* ⚠️ BREAKING: `egui::Context` now use closures for locking ([#2625](https://github.com/emilk/egui/pull/2625)):
  * `ctx.input().key_pressed(Key::A)` -> `ctx.input(|i| i.key_pressed(Key::A))`
  * `ui.memory().toggle_popup(popup_id)` -> `ui.memory_mut(|mem| mem.toggle_popup(popup_id))`
* Add `Slider::trailing_fill` for trailing color behind the circle like a `ProgressBar` ([#2660](https://github.com/emilk/egui/pull/2660)).

### Added ⭐
<<<<<<< HEAD
* Add `Plot::plot_interact` Returns `true` if the plot area has interaction pointer.
=======
* Add `Response::drag_started_by` and `Response::drag_released_by` for convenience, similar to `dragged` and `dragged_by` ([#2507](https://github.com/emilk/egui/pull/2507)).
* Add `PointerState::*_pressed` to check if the given button was pressed in this frame ([#2507](https://github.com/emilk/egui/pull/2507)).
>>>>>>> be9b5a36
* `Event::Key` now has a `repeat` field that is set to `true` if the event was the result of a key-repeat ([#2435](https://github.com/emilk/egui/pull/2435)).
* Add `Slider::drag_value_speed`, which lets you ask for finer precision when dragging the slider value rather than the actual slider.
* Add `Memory::any_popup_open`, which returns true if any popup is currently open ([#2464](https://github.com/emilk/egui/pull/2464)).
* Add `Plot::clamp_grid` to only show grid where there is data ([#2480](https://github.com/emilk/egui/pull/2480)).
* Add `ScrollArea::drag_to_scroll` if you want to turn off that feature.
* Add `Response::on_hover_and_drag_cursor`.
* Add `Window::default_open` ([#2539](https://github.com/emilk/egui/pull/2539)).
* Add `ProgressBar::fill` if you want to set the fill color manually. ([#2618](https://github.com/emilk/egui/pull/2618)).
* Add `Button::rounding` to enable round buttons ([#2616](https://github.com/emilk/egui/pull/2616)).
* Add `WidgetVisuals::optional_bg_color` - set it to `Color32::TRANSPARENT` to hide button backgrounds ([#2621](https://github.com/emilk/egui/pull/2621)).
* Add `Context::screen_rect` and `Context::set_cursor_icon` ([#2625](https://github.com/emilk/egui/pull/2625)).
* You can turn off the vertical line left of indented regions with `Visuals::indent_has_left_vline` ([#2636](https://github.com/emilk/egui/pull/2636)).
* Add `Response.highlight` to highlight a widget ([#2632](https://github.com/emilk/egui/pull/2632)).
* Add `Separator::grow` and `Separator::shrink` ([#2665](https://github.com/emilk/egui/pull/2665)).

### Changed 🔧
* Improved plot grid appearance ([#2412](https://github.com/emilk/egui/pull/2412)).
* Improved the algorithm for picking the number of decimals to show when hovering values in the `Plot`.
* Default `ComboBox` is now controlled with `Spacing::combo_width` ([#2621](https://github.com/emilk/egui/pull/2621)).
* `DragValue` and `Slider` now use the proportional font ([#2638](https://github.com/emilk/egui/pull/2638)).
* `ScrollArea` is less aggressive about clipping its contents ([#2665](https://github.com/emilk/egui/pull/2665)).
* Updated to be compatible with a major breaking change in AccessKit that drastically reduces memory usage when accessibility is enabled ([#2678](https://github.com/emilk/egui/pull/2678)).

### Fixed 🐛
* Trigger `PointerEvent::Released` for drags ([#2507](https://github.com/emilk/egui/pull/2507)).
* Expose `TextEdit`'s multiline flag to AccessKit ([#2448](https://github.com/emilk/egui/pull/2448)).
* Don't render `\r` (Carriage Return) ([#2452](https://github.com/emilk/egui/pull/2452)).
* The `button_padding` style option works closer as expected with image+text buttons now ([#2510](https://github.com/emilk/egui/pull/2510)).
* Fixed rendering of `…` (ellipsis).
* Menus are now moved to fit on the screen.
* Fix `Window::pivot` causing windows to move around ([#2694](https://github.com/emilk/egui/pull/2694)).


## 0.20.1 - 2022-12-11 - Fix key-repeat
### Changed 🔧
* `InputState`: all press functions again include key repeats (like in egui 0.19) ([#2429](https://github.com/emilk/egui/pull/2429)).
* Improve the look of thin white lines ([#2437](https://github.com/emilk/egui/pull/2437)).

### Fixed 🐛
* Fix key-repeats for `TextEdit`, `Slider`s, etc ([#2429](https://github.com/emilk/egui/pull/2429)).


## 0.20.0 - 2022-12-08 - AccessKit, prettier text, overlapping widgets
* MSRV (Minimum Supported Rust Version) is now `1.65.0` ([#2314](https://github.com/emilk/egui/pull/2314)).
* ⚠️ BREAKING: egui now expects integrations to do all color blending in gamma space ([#2071](https://github.com/emilk/egui/pull/2071)).
* ⚠️ BREAKING: if you have overlapping interactive widgets, only the top widget (last added) will be interactive ([#2244](https://github.com/emilk/egui/pull/2244)).

### Added ⭐
* Added helper functions for animating panels that collapse/expand ([#2190](https://github.com/emilk/egui/pull/2190)).
* Added `Context::os/Context::set_os` to query/set what operating system egui believes it is running on ([#2202](https://github.com/emilk/egui/pull/2202)).
* Added `Button::shortcut_text` for showing keyboard shortcuts in menu buttons ([#2202](https://github.com/emilk/egui/pull/2202)).
* Added `egui::KeyboardShortcut` for showing keyboard shortcuts in menu buttons ([#2202](https://github.com/emilk/egui/pull/2202)).
* Texture loading now takes a `TexureOptions` with minification and magnification filters ([#2224](https://github.com/emilk/egui/pull/2224)).
* Added `Key::Minus` and `Key::Equals` ([#2239](https://github.com/emilk/egui/pull/2239)).
* Added `egui::gui_zoom` module with helpers for scaling the whole GUI of an app ([#2239](https://github.com/emilk/egui/pull/2239)).
* You can now put one interactive widget on top of another, and only one will get interaction at a time ([#2244](https://github.com/emilk/egui/pull/2244)).
* Added `spacing.menu_margin` for customizing menu spacing ([#2036](https://github.com/emilk/egui/pull/2036))
* Added possibility to enable text wrap for the selected text of `egui::ComboBox` ([#2272](https://github.com/emilk/egui/pull/2272))
* Added `Area::constrain` and `Window::constrain` which constrains area to the screen bounds ([#2270](https://github.com/emilk/egui/pull/2270)).
* Added `Area::pivot` and `Window::pivot` which controls what part of the window to position ([#2303](https://github.com/emilk/egui/pull/2303)).
* Added support for [thin space](https://en.wikipedia.org/wiki/Thin_space).
* Added optional integration with [AccessKit](https://accesskit.dev/) for implementing platform accessibility APIs ([#2294](https://github.com/emilk/egui/pull/2294)).
* Added `panel_fill`, `window_fill` and `window_stroke` to `Visuals` for your theming pleasure ([#2406](https://github.com/emilk/egui/pull/2406)).
* Plots:
  * Allow linking plot cursors ([#1722](https://github.com/emilk/egui/pull/1722)).
  * Added `Plot::auto_bounds_x/y` and `Plot::reset` ([#2029](https://github.com/emilk/egui/pull/2029)).
  * Added `PlotUi::translate_bounds` ([#2145](https://github.com/emilk/egui/pull/2145)).
  * Added `PlotUi::set_plot_bounds` ([#2320](https://github.com/emilk/egui/pull/2320)).
  * Added `PlotUi::plot_secondary_clicked` ([#2318](https://github.com/emilk/egui/pull/2318)).

### Changed 🔧
* Panels always have a separator line, but no stroke on other sides. Their spacing has also changed slightly ([#2261](https://github.com/emilk/egui/pull/2261)).
* Tooltips are only shown when mouse pointer is still ([#2263](https://github.com/emilk/egui/pull/2263)).
* Make it slightly easier to click buttons ([#2304](https://github.com/emilk/egui/pull/2304)).
* `egui::color` has been renamed `egui::ecolor` ([#2399](https://github.com/emilk/egui/pull/2399)).

### Fixed 🐛
* ⚠️ BREAKING: Fix text being too small ([#2069](https://github.com/emilk/egui/pull/2069)).
* Improve mixed CJK/Latin line-breaking ([#1986](https://github.com/emilk/egui/pull/1986)).
* Improved text rendering ([#2071](https://github.com/emilk/egui/pull/2071)).
* Constrain menu popups to the screen ([#2191](https://github.com/emilk/egui/pull/2191)).
* Less jitter when calling `Context::set_pixels_per_point` ([#2239](https://github.com/emilk/egui/pull/2239)).
* Fixed popups and color edit going outside the screen.
* Fixed keyboard support in `DragValue` ([#2342](https://github.com/emilk/egui/pull/2342)).
* If you nest `ScrollAreas` inside each other, the inner area will now move its scroll bar so it is always visible ([#2371](https://github.com/emilk/egui/pull/2371)).
* Ignore key-repeats for `input.key_pressed` ([#2334](https://github.com/emilk/egui/pull/2334), [#2389](https://github.com/emilk/egui/pull/2389)).
* Fixed issue with calling `set_pixels_per_point` each frame ([#2352](https://github.com/emilk/egui/pull/2352)).
* Fix bug in `ScrollArea::show_rows` ([#2258](https://github.com/emilk/egui/pull/2258)).
* Fix bug in `plot::Line::fill` ([#2275](https://github.com/emilk/egui/pull/2275)).
* Only emit `changed` events in `radio_value` and `selectable_value` if the value actually changed ([#2343](https://github.com/emilk/egui/pull/2343)).
* Fixed sizing bug in `Grid` ([#2384](https://github.com/emilk/egui/pull/2384)).
* `ComboBox::width` now correctly sets the outer width ([#2406](https://github.com/emilk/egui/pull/2406)).


## 0.19.0 - 2022-08-20
### Added ⭐
* Added `*_released` & `*_clicked` methods for `PointerState` ([#1582](https://github.com/emilk/egui/pull/1582)).
* Added `PointerButton::Extra1` and `PointerButton::Extra2` ([#1592](https://github.com/emilk/egui/pull/1592)).
* Added `egui::hex_color!` to create `Color32`'s from hex strings under the `color-hex` feature ([#1596](https://github.com/emilk/egui/pull/1596)).
* Optimized painting of filled circles (e.g. for scatter plots) by 10x or more ([#1616](https://github.com/emilk/egui/pull/1616)).
* Added opt-in feature `deadlock_detection` to detect double-lock of mutexes on the same thread ([#1619](https://github.com/emilk/egui/pull/1619)).
* Added `InputState::stable_dt`: a more stable estimate for the delta-time in reactive mode ([#1625](https://github.com/emilk/egui/pull/1625)).
* You can now specify a texture filter for your textures ([#1636](https://github.com/emilk/egui/pull/1636)).
* Added functions keys in `egui::Key` ([#1665](https://github.com/emilk/egui/pull/1665)).
* Added support for using `PaintCallback` shapes with the WGPU backend ([#1684](https://github.com/emilk/egui/pull/1684)).
* Added `Context::request_repaint_after` ([#1694](https://github.com/emilk/egui/pull/1694)).
* `ctrl-h` now acts like backspace in `TextEdit` ([#1812](https://github.com/emilk/egui/pull/1812)).
* Added `custom_formatter` method for `Slider` and `DragValue` ([#1851](https://github.com/emilk/egui/issues/1851)).
* Added `RawInput::has_focus` which backends can set to indicate whether the UI as a whole has the keyboard focus ([#1859](https://github.com/emilk/egui/pull/1859)).
* Added `PointerState::button_double_clicked()` and `PointerState::button_triple_clicked()` ([#1906](https://github.com/emilk/egui/issues/1906)).
* Added `custom_formatter`, `binary`, `octal`, and `hexadecimal` to `DragValue` and `Slider` ([#1953](https://github.com/emilk/egui/issues/1953))

### Changed 🔧
* MSRV (Minimum Supported Rust Version) is now `1.61.0` ([#1846](https://github.com/emilk/egui/pull/1846)).
* `PaintCallback` shapes now require the whole callback to be put in an `Arc<dyn Any>` with the value being a backend-specific callback type ([#1684](https://github.com/emilk/egui/pull/1684)).
* Replaced `needs_repaint` in `FullOutput` with `repaint_after`. Used to force repaint after the set duration in reactive mode ([#1694](https://github.com/emilk/egui/pull/1694)).
* `Layout::left_to_right` and `Layout::right_to_left` now takes the vertical align as an argument. Previous default was `Align::Center`.
* Improved ergonomics of adding plot items. All plot items that take a series of 2D coordinates can now be created directly from `Vec<[f64; 2]>`. The `Value` and `Values` types were removed in favor of `PlotPoint` and `PlotPoints` respectively ([#1816](https://github.com/emilk/egui/pull/1816)).
* `TextBuffer` no longer needs to implement `AsRef<str>` ([#1824](https://github.com/emilk/egui/pull/1824)).

### Fixed 🐛
* Fixed `Response::changed` for `ui.toggle_value` ([#1573](https://github.com/emilk/egui/pull/1573)).
* Fixed `ImageButton`'s changing background padding on hover ([#1595](https://github.com/emilk/egui/pull/1595)).
* Fixed `Plot` auto-bounds bug ([#1599](https://github.com/emilk/egui/pull/1599)).
* Fixed dead-lock when alt-tabbing while also showing a tooltip ([#1618](https://github.com/emilk/egui/pull/1618)).
* Fixed `ScrollArea` scrolling when editing an unrelated `TextEdit` ([#1779](https://github.com/emilk/egui/pull/1779)).
* Fixed `Slider` not always generating events on change ([#1854](https://github.com/emilk/egui/pull/1854)).
* Fixed jitter of anchored windows for the first frame ([#1856](https://github.com/emilk/egui/pull/1856)).
* Fixed focus behavior when pressing Tab in a UI with no focused widget ([#1861](https://github.com/emilk/egui/pull/1861)).
* Fixed automatic plot bounds ([#1865](https://github.com/emilk/egui/pull/1865)).


## 0.18.1 - 2022-05-01
* Change `Shape::Callback` from `&dyn Any` to `&mut dyn Any` to support more backends.


## 0.18.0 - 2022-04-30

### Added ⭐
* Added `Shape::Callback` for backend-specific painting, [with an example](https://github.com/emilk/egui/tree/master/examples/custom_3d_glow) ([#1351](https://github.com/emilk/egui/pull/1351)).
* Added `Frame::canvas` ([#1362](https://github.com/emilk/egui/pull/1362)).
* `Context::request_repaint` will now wake up UI thread, if integrations has called `Context::set_request_repaint_callback` ([#1366](https://github.com/emilk/egui/pull/1366)).
* Added `Plot::allow_scroll`, `Plot::allow_zoom` no longer affects scrolling ([#1382](https://github.com/emilk/egui/pull/1382)).
* Added `Ui::push_id` to resolve id clashes ([#1374](https://github.com/emilk/egui/pull/1374)).
* Added `ComboBox::icon` ([#1405](https://github.com/emilk/egui/pull/1405)).
* Added `Ui::scroll_with_delta`.
* Added `Frame::outer_margin`.
* Added `Painter::hline` and `Painter::vline`.
* Added `Link` and `ui.link` ([#1506](https://github.com/emilk/egui/pull/1506)).
* Added triple-click support; triple-clicking a TextEdit field will select the whole paragraph ([#1512](https://github.com/emilk/egui/pull/1512)).
* Added `Plot::x_grid_spacer` and `Plot::y_grid_spacer` for custom grid spacing ([#1180](https://github.com/emilk/egui/pull/1180)).
* Added `Ui::spinner()` shortcut method ([#1494](https://github.com/emilk/egui/pull/1494)).
* Added `CursorIcon`s for resizing columns, rows, and the eight cardinal directions.
* Added `Ui::toggle_value`.
* Added ability to add any widgets to the header of a collapsing region ([#1538](https://github.com/emilk/egui/pull/1538)).

### Changed 🔧
* MSRV (Minimum Supported Rust Version) is now `1.60.0` ([#1467](https://github.com/emilk/egui/pull/1467)).
* `ClippedMesh` has been replaced with `ClippedPrimitive` ([#1351](https://github.com/emilk/egui/pull/1351)).
* Renamed `Frame::margin` to `Frame::inner_margin`.
* Renamed `AlphaImage` to `FontImage` to discourage any other use for it ([#1412](https://github.com/emilk/egui/pull/1412)).
* Warnings will be painted on screen when there is an `Id` clash for `Grid`, `Plot` or `ScrollArea` ([#1452](https://github.com/emilk/egui/pull/1452)).
* `Checkbox` and `RadioButton` with an empty label (`""`) will now take up much less space ([#1456](https://github.com/emilk/egui/pull/1456)).
* Replaced `Memory::top_most_layer` with more flexible `Memory::layer_ids`.
* Renamed the feature `convert_bytemuck` to `bytemuck` ([#1467](https://github.com/emilk/egui/pull/1467)).
* Renamed the feature `serialize` to `serde` ([#1467](https://github.com/emilk/egui/pull/1467)).
* Renamed `Painter::sub_region` to `Painter::with_clip_rect`.

### Fixed 🐛
* Fixed `ComboBox`es always being rendered left-aligned ([#1304](https://github.com/emilk/egui/pull/1304)).
* Fixed ui code that could lead to a deadlock ([#1380](https://github.com/emilk/egui/pull/1380)).
* Text is darker and more readable in bright mode ([#1412](https://github.com/emilk/egui/pull/1412)).
* Fixed a lot of broken/missing doclinks  ([#1419](https://github.com/emilk/egui/pull/1419)).
* Fixed `Ui::add_visible` sometimes leaving the `Ui` in a disabled state ([#1436](https://github.com/emilk/egui/issues/1436)).
* Added line breaking rules for Japanese text ([#1498](https://github.com/emilk/egui/pull/1498)).

### Deprecated ☢️
* Deprecated `CollapsingHeader::selectable` ([#1538](https://github.com/emilk/egui/pull/1538)).

### Removed 🔥
* Removed the `single_threaded/multi_threaded` flags - egui is now always thread-safe ([#1390](https://github.com/emilk/egui/pull/1390)).

### Contributors 🙏
* [4JX](https://github.com/4JX)
* [AlexxxRu](https://github.com/AlexxxRu)
* [ascclemens](https://github.com/ascclemens)
* [awaken1ng](https://github.com/awaken1ng)
* [bigfarts](https://github.com/bigfarts)
* [bobyclaws](https://github.com/bobyclaws)
* [Bromeon](https://github.com/Bromeon)
* [cloudhead](https://github.com/cloudhead)
* [collin-kemper](https://github.com/collin-kemper)
* [cpterry](https://github.com/cpterry)
* [dbuch](https://github.com/dbuch)
* [DusterTheFirst](https://github.com/DusterTheFirst)
* [Edgeworth ](https://github.com/Edgeworth )
* [elwerene](https://github.com/elwerene)
* [follower](https://github.com/follower)
* [Friz64](https://github.com/Friz64)
* [Hunter522 ](https://github.com/Hunter522 )
* [Jake-Shadle](https://github.com/Jake-Shadle)
* [jean-airoldie ](https://github.com/jean-airoldie )
* [JelNiSlaw](https://github.com/JelNiSlaw)
* [juancampa](https://github.com/juancampa)
* [LU15W1R7H](https://github.com/LU15W1R7H)
* [mbillingr](https://github.com/mbillingr)
* [nicklasmoeller](https://github.com/nicklasmoeller)
* [rukai](https://github.com/rukai)
* [tami5](https://github.com/tami5)
* [Titaniumtown](https://github.com/Titaniumtown)
* [trevyn](https://github.com/trevyn)
* [waynr](https://github.com/waynr)
* [zam-5 ](https://github.com/zam-5 )


## 0.17.0 - 2022-02-22 - Improved font selection and image handling

### Added ⭐
* Much improved font selection ([#1154](https://github.com/emilk/egui/pull/1154)):
  * You can now select any font size and family using `RichText::size` amd `RichText::family` and the new `FontId`.
  * Easily change text styles with `Style::text_styles`.
  * Added `Ui::text_style_height`.
  * Added `TextStyle::resolve`.
  * Made the v-align and scale of user fonts tweakable ([#1241](https://github.com/emilk/egui/pull/1027)).
* Plot:
  * Added `Plot::x_axis_formatter` and `Plot::y_axis_formatter` for custom axis labels ([#1130](https://github.com/emilk/egui/pull/1130)).
  * Added `Plot::allow_boxed_zoom()`, `Plot::boxed_zoom_pointer()` for boxed zooming on plots ([#1188](https://github.com/emilk/egui/pull/1188)).
  * Added plot pointer coordinates with `Plot::coordinates_formatter` ([#1235](https://github.com/emilk/egui/pull/1235)).
  * Added linked axis support for plots via `plot::LinkedAxisGroup` ([#1184](https://github.com/emilk/egui/pull/1184)).
* `Context::load_texture` to convert an image into a texture which can be displayed using e.g. `ui.image(texture, size)` ([#1110](https://github.com/emilk/egui/pull/1110)).
* `Ui::input_mut` to modify how subsequent widgets see the `InputState` and a convenience method `InputState::consume_key` for shortcuts or hotkeys ([#1212](https://github.com/emilk/egui/pull/1212)).
* Added `Ui::add_visible` and `Ui::add_visible_ui`.
* Added `CollapsingHeader::icon` to override the default open/close icon using a custom function. ([1147](https://github.com/emilk/egui/pull/1147)).
* Added `ui.data()`, `ctx.data()`, `ctx.options()` and `ctx.tessellation_options()` ([#1175](https://github.com/emilk/egui/pull/1175)).
* Added `Response::on_hover_text_at_pointer` as a convenience akin to `Response::on_hover_text` ([1179](https://github.com/emilk/egui/pull/1179)).
* Opt-in dependency on `tracing` crate for logging warnings ([#1192](https://github.com/emilk/egui/pull/1192)).
* Added `ui.weak(text)`.
* Added `Slider::step_by` ([1225](https://github.com/emilk/egui/pull/1225)).
* Added `Context::move_to_top` and `Context::top_most_layer` for managing the layer on the top ([#1242](https://github.com/emilk/egui/pull/1242)).
* Support a subset of macOS' emacs input field keybindings in `TextEdit` ([#1243](https://github.com/emilk/egui/pull/1243)).
* Added ability to scroll an UI into view without specifying an alignment ([1247](https://github.com/emilk/egui/pull/1247)).
* Added `Ui::scroll_to_rect` ([1252](https://github.com/emilk/egui/pull/1252)).

### Changed 🔧
* ⚠️ `Context::input` and `Ui::input` now locks a mutex. This can lead to a dead-lock is used in an `if let` binding!
  * `if let Some(pos) = ui.input().pointer.latest_pos()` and similar must now be rewritten on two lines.
  * Search for this problem in your code using the regex `if let .*input`.
* Better contrast in the default light mode style ([#1238](https://github.com/emilk/egui/pull/1238)).
* Renamed `CtxRef` to `Context` ([#1050](https://github.com/emilk/egui/pull/1050)).
* `Context` can now be cloned and stored between frames ([#1050](https://github.com/emilk/egui/pull/1050)).
* Renamed `Ui::visible` to `Ui::is_visible`.
* Split `Event::Text` into `Event::Text` and `Event::Paste` ([#1058](https://github.com/emilk/egui/pull/1058)).
* Replaced `Style::body_text_style` with more generic `Style::text_styles` ([#1154](https://github.com/emilk/egui/pull/1154)).
* `TextStyle` is no longer `Copy` ([#1154](https://github.com/emilk/egui/pull/1154)).
* Replaced `TextEdit::text_style` with `TextEdit::font` ([#1154](https://github.com/emilk/egui/pull/1154)).
* `Plot::highlight` now takes a `bool` argument ([#1159](https://github.com/emilk/egui/pull/1159)).
* `ScrollArea::show` now returns a `ScrollAreaOutput`, so you might need to add `.inner` after the call to it ([#1166](https://github.com/emilk/egui/pull/1166)).
* Replaced `corner_radius: f32` with `rounding: Rounding`, allowing per-corner rounding settings ([#1206](https://github.com/emilk/egui/pull/1206)).
* Replaced Frame's `margin: Vec2` with `margin: Margin`, allowing for different margins on opposing sides ([#1219](https://github.com/emilk/egui/pull/1219)).
* Renamed `Plot::custom_label_func` to `Plot::label_formatter` ([#1235](https://github.com/emilk/egui/pull/1235)).
* `Areas::layer_id_at` ignores non-interatable layers (i.e. Tooltips) ([#1240](https://github.com/emilk/egui/pull/1240)).
* `ScrollArea`s will not shrink below a certain minimum size, set by `min_scrolled_width/min_scrolled_height` ([1255](https://github.com/emilk/egui/pull/1255)).
* For integrations:
  * `Output` has now been renamed `PlatformOutput` and `Context::run` now returns the new `FullOutput` ([#1292](https://github.com/emilk/egui/pull/1292)).
  * `FontImage` has been replaced by `TexturesDelta` (found in `FullOutput`), describing what textures were loaded and freed each frame ([#1110](https://github.com/emilk/egui/pull/1110)).
  * The painter must support partial texture updates ([#1149](https://github.com/emilk/egui/pull/1149)).
  * Added `RawInput::max_texture_side` which should be filled in with e.g. `GL_MAX_TEXTURE_SIZE` ([#1154](https://github.com/emilk/egui/pull/1154)).

### Fixed 🐛
* Plot `Orientation` was not public, although fields using this type were ([#1130](https://github.com/emilk/egui/pull/1130)).
* Context menus now respects the theme ([#1043](https://github.com/emilk/egui/pull/1043)).
* Calling `Context::set_pixels_per_point` before the first frame will now work.
* Tooltips that don't fit the window don't flicker anymore ([#1240](https://github.com/emilk/egui/pull/1240)).
* Scroll areas now follow text cursor ([#1252](https://github.com/emilk/egui/pull/1252)).
* Slider: correctly respond with drag and focus events when interacting with the value directly ([1270](https://github.com/emilk/egui/pull/1270)).

### Contributors 🙏
* [4JX](https://github.com/4JX)
* [55nknown](https://github.com/55nknown)
* [AlanRace](https://github.com/AlanRace)
* [AlexxxRu](https://github.com/AlexxxRu)
* [awaken1ng](https://github.com/awaken1ng)
* [BctfN0HUK7Yg](https://github.com/BctfN0HUK7Yg)
* [Bromeon](https://github.com/Bromeon)
* [cat-state](https://github.com/cat)
* [danielkeller](https://github.com/danielkeller)
* [dvec](https://github.com/dvec)
* [Friz64](https://github.com/Friz64)
* [Gordon01](https://github.com/Gordon01)
* [HackerFoo](https://github.com/HackerFoo)
* [juancampa](https://github.com/juancampa)
* [justinj](https://github.com/justinj)
* [lampsitter](https://github.com/lampsitter)
* [LordMZTE](https://github.com/LordMZTE)
* [manuel-i](https://github.com/manuel)
* [Mingun](https://github.com/Mingun)
* [niklaskorz](https://github.com/niklaskorz)
* [nongiach](https://github.com/nongiach)
* [parasyte](https://github.com/parasyte)
* [psiphi75](https://github.com/psiphi75)
* [s-nie](https://github.com/s)
* [t18b219k](https://github.com/t18b219k)
* [terhechte](https://github.com/terhechte)
* [xudesheng](https://github.com/xudesheng)
* [yusdacra](https://github.com/yusdacra)


## 0.16.1 - 2021-12-31 - Add back `CtxRef::begin_frame,end_frame`

### Added ⭐
* Added back `CtxRef::begin_frame,end_frame` as an alternative to `CtxRef::run`.


## 0.16.0 - 2021-12-29 - Context menus and rich text

### Added ⭐
* Added context menus: See `Ui::menu_button` and `Response::context_menu` ([#543](https://github.com/emilk/egui/pull/543)).
* Most widgets containing text (`Label`, `Button` etc) now supports rich text ([#855](https://github.com/emilk/egui/pull/855)).
* Plots:
  * Added bar charts and box plots ([#863](https://github.com/emilk/egui/pull/863)).
  * You can now query information about the plot (e.g. get the mouse position in plot coordinates, or the plot
    bounds) while adding items. `Plot` ([#766](https://github.com/emilk/egui/pull/766) and
    [#892](https://github.com/emilk/egui/pull/892)).
* You can now read and write the cursor of a `TextEdit` ([#848](https://github.com/emilk/egui/pull/848)).
* When using a custom font you can now specify a font index ([#873](https://github.com/emilk/egui/pull/873)).
* Added vertical sliders with `Slider::new(…).vertical()` ([#875](https://github.com/emilk/egui/pull/875)).
* Added `Button::image_and_text` ([#832](https://github.com/emilk/egui/pull/832)).
* Added `CollapsingHeader::open` to control if it is open or collapsed ([#1006](https://github.com/emilk/egui/pull/1006)).
* Added `egui::widgets::color_picker::color_picker_color32` to show the color picker.

### Changed 🔧
* MSRV (Minimum Supported Rust Version) is now `1.56.0`.
* `ui.add(Button::new("…").text_color(…))` is now `ui.button(RichText::new("…").color(…))` (same for `Label` )([#855](https://github.com/emilk/egui/pull/855)).
* Plots now provide a `show` method that has to be used to add items to and show the plot ([#766](https://github.com/emilk/egui/pull/766)).
* `menu::menu(ui, ...)` is now `ui.menu_button(...)` ([#543](https://github.com/emilk/egui/pull/543))
* Replaced `CtxRef::begin_frame` and `end_frame` with `CtxRef::run` ([#872](https://github.com/emilk/egui/pull/872)).
* Replaced `scroll_delta` and `zoom_delta` in `RawInput` with `Event::Scroll` and `Event::Zoom`.
* Unified the four `Memory` data buckets (`data`, `data_temp`, `id_data` and `id_data_temp`) into a single `Memory::data`, with a new interface ([#836](https://github.com/emilk/egui/pull/836)).
* Replaced `Ui::__test` with `egui::__run_test_ui` ([#872](https://github.com/emilk/egui/pull/872)).

### Fixed 🐛
* Fixed `ComboBox` and other popups getting clipped to parent window ([#885](https://github.com/emilk/egui/pull/885)).
* The color picker is now better at keeping the same hue even when saturation goes to zero ([#886](https://github.com/emilk/egui/pull/886)).

### Removed 🔥
* Removed `egui::math` (use `egui::emath` instead).
* Removed `egui::paint` (use `egui::epaint` instead).

### Contributors 🙏
* [5225225](https://github.com/5225225): [#849](https://github.com/emilk/egui/pull/849).
* [aevyrie](https://github.com/aevyrie): [#966](https://github.com/emilk/egui/pull/966).
* [B-Reif](https://github.com/B-Reif): [#875](https://github.com/emilk/egui/pull/875).
* [Bromeon](https://github.com/Bromeon): [#863](https://github.com/emilk/egui/pull/863), [#918](https://github.com/emilk/egui/pull/918).
* [d10sfan](https://github.com/d10sfan): [#832](https://github.com/emilk/egui/pull/832).
* [EmbersArc](https://github.com/EmbersArc): [#766](https://github.com/emilk/egui/pull/766), [#892](https://github.com/emilk/egui/pull/892).
* [Hperigo](https://github.com/Hperigo): [#905](https://github.com/emilk/egui/pull/905).
* [isegal](https://github.com/isegal): [#934](https://github.com/emilk/egui/pull/934).
* [mankinskin](https://github.com/mankinskin): [#543](https://github.com/emilk/egui/pull/543).
* [niladic](https://github.com/niladic): [#499](https://github.com/emilk/egui/pull/499), [#863](https://github.com/emilk/egui/pull/863).
* [singalen](https://github.com/singalen): [#973](https://github.com/emilk/egui/pull/973).
* [sumibi-yakitori](https://github.com/sumibi-yakitori): [#830](https://github.com/emilk/egui/pull/830), [#870](https://github.com/emilk/egui/pull/870).
* [t18b219k](https://github.com/t18b219k): [#868](https://github.com/emilk/egui/pull/868), [#888](https://github.com/emilk/egui/pull/888).


## 0.15.0 - 2021-10-24 - Syntax highlighting and hscroll

<img src="media/egui-0.15-code-editor.gif">

### Added ⭐
* Added horizontal scrolling support to `ScrollArea` and `Window` (opt-in).
* `TextEdit::layouter`: Add custom text layout for e.g. syntax highlighting or WYSIWYG.
* `Fonts::layout_job`: New text layout engine allowing mixing fonts, colors and styles, with underlining and strikethrough.
* Added `ui.add_enabled(bool, widget)` to easily add a possibly disabled widget.
* Added `ui.add_enabled_ui(bool, |ui| …)` to create a possibly disabled UI section.
* Added feature `"serialize"` separatedly from `"persistence"`.
* Added `egui::widgets::global_dark_light_mode_buttons` to easily add buttons for switching the egui theme.
* `TextEdit` can now be used to show text which can be selected and copied, but not edited.
* Added `Memory::caches` for caching things from one frame to the next.

### Changed 🔧
* Change the default monospace font to [Hack](https://github.com/source-foundry/Hack).
* Label text will now be centered, right-aligned and/or justified based on the layout of the `Ui` it is in.
* `Hyperlink` will now word-wrap just like a `Label`.
* All `Ui`s must now have a finite `max_rect`.
  * Deprecated: `max_rect_finite`, `available_size_before_wrap_finite` and `available_rect_before_wrap_finite`.
* `Painter`/`Fonts`: text layout now expect a color when creating a `Galley`. You may override that color with `Painter::galley_with_color`.
* MSRV (Minimum Supported Rust Version) is now `1.54.0`.
* By default, `DragValue`s no longer show a tooltip when hovered. Change with `Style::explanation_tooltips`.
* Smaller and nicer color picker.
* `ScrollArea` will auto-shrink to content size unless told otherwise using `ScollArea::auto_shrink`.
* By default, `Slider`'s `clamp_to_range` is set to true.
* Renamed `TextEdit::enabled` to `TextEdit::interactive`.
* `ui.label` (and friends) now take `impl ToString` as argument instead of `impl Into<Label>`.

### Fixed 🐛
* Fixed wrongly sized multiline `TextEdit` in justified layouts.
* Fixed clip rectangle of windows that don't fit the central area.
* Show tooltips above widgets on touch screens.
* Fixed popups sometimes getting clipped by panels.

### Removed 🔥
* Replace `Button::enabled` with `ui.add_enabled`.

### Contributors 🙏
* [AlexApps99](https://github.com/AlexApps99)
* [baysmith](https://github.com/baysmith)
* [bpostlethwaite](https://github.com/bpostlethwaite)
* [cwfitzgerald](https://github.com/cwfitzgerald)
* [DrOptix](https://github.com/DrOptix)
* [JerzySpendel](https://github.com/JerzySpendel)
* [NiceneNerd](https://github.com/NiceneNerd)
* [parasyte](https://github.com/parasyte)
* [spersson](https://github.com/spersson)
* [Stock84-dev](https://github.com/Stock84-dev)
* [sumibi-yakitori](https://github.com/sumibi-yakitori)
* [t18b219k](https://github.com/t18b219k)
* [TobTobXX](https://github.com/TobTobXX)
* [zu1k](https://github.com/zu1k)


## 0.14.2 - 2021-08-28 - Window resize fix

### Fixed 🐛
* Fixed window resize bug introduced in `0.14.1`.


## 0.14.1 - 2021-08-28 - Layout bug fixes

### Added ⭐
* Added `Ui::horizontal_top`.

### Fixed 🐛
* Fixed `set_width/set_min_width/set_height/set_min_height/expand_to_include_x/expand_to_include_y`.
* Make minimum grid column width propagate properly.
* Make sure `TextEdit` contents expand to fill width if applicable.
* `ProgressBar`: add a minimum width and fix for having it in an infinite layout.
* Fixed sometimes not being able to click inside a combo box or popup menu.


## 0.14.0 - 2021-08-24 - Ui panels and bug fixes

### Added ⭐
* Panels can now be added to any `Ui`.
* Plot:
  * [Line styles](https://github.com/emilk/egui/pull/482).
  * Added `show_background` and `show_axes` methods to `Plot`.
* [Progress bar](https://github.com/emilk/egui/pull/519).
* `Grid::num_columns`: allow the last column to take up the rest of the space of the parent `Ui`.
* Added an API for dropping files into egui (see `RawInput`).
* `CollapsingHeader` can now optionally be selectable.

### Changed 🔧
* A single-line `TextEdit` will now clip text that doesn't fit in it, and scroll.
* Return closure return value from `Area::show`, `ComboBox::show_ui`, `ComboBox::combo_box_with_label`, `Window::show`, `popup::*`, `menu::menu`.
* Only move/resize windows with primary mouse button.
* Tooltips are now moved to not cover the widget they are attached to.

### Fixed 🐛
* Fixed custom font definitions getting replaced when `pixels_per_point` is changed.
* Fixed `lost_focus` for `TextEdit`.
* Clicking the edge of a menu button will now properly open the menu.
* Fixed hover detection close to an `Area`.
* Fixed case where `Plot`'s `min_auto_bounds` could be ignored after the first call to `Plot::ui`.
* Fixed slow startup when using large font files.

### Contributors 🙏
* [barrowsys](https://github.com/barrowsys)
* [EmbersArc](https://github.com/EmbersArc)
* [gents83](https://github.com/gents83 )
* [lucaspoffo](https://github.com/lucaspoffo)
* [mankinskin](https://github.com/mankinskin)
* [mental32](https://github.com/mental32)
* [mitchmindtree](https://github.com/mitchmindtree)
* [parasyte](https://github.com/parasyte)
* [rekka](https://github.com/rekka)
* [zu1k](https://github.com/zu1k)


## 0.13.1 - 2021-06-28 - Plot fixes

### Added ⭐
* Plot: you can now set the stroke of a `HLine/VLine`.

### Changed 🔧
* `Plot::new` now takes an `id_source: impl Hash` instead of a `name: impl ToString`. Functionally it is the same.


## 0.13.0 - 2021-06-24 - Better panels, plots and new visual style

### Added ⭐
* Plot:
  * [More plot items: Arrows, Polygons, Text, Images](https://github.com/emilk/egui/pull/471).
  * [Plot legend improvements](https://github.com/emilk/egui/pull/410).
  * [Line markers for plots](https://github.com/emilk/egui/pull/363).
* Panels:
  * Added right and bottom panels (`SidePanel::right` and `Panel::bottom`).
  * Panels can now be resized.
  * Added an option to overwrite frame of a `Panel`.
* [Improve accessibility / screen reader](https://github.com/emilk/egui/pull/412).
* Added `ScrollArea::show_rows` for efficient scrolling of huge UI:s.
* Added `ScrollArea::enable_scrolling` to allow freezing scrolling when editing TextEdit widgets within it
* Added `Ui::set_visible` as a way to hide widgets.
* Added `Style::override_text_style` to easily change the text style of everything in a `Ui` (or globally).
* You can now change `TextStyle` on checkboxes, radio buttons and `SelectableLabel`.
* Added support for [cint](https://crates.io/crates/cint) under `cint` feature.
* Added features `extra_asserts` and `extra_debug_asserts` to enable additional checks.
* `TextEdit` now supports edits on a generic buffer using `TextBuffer`.
* Added `Context::set_debug_on_hover` and `egui::trace!(ui)`

### Changed 🔧
* Minimum Rust version is now 1.51 (used to be 1.52)
* [Tweaked the default visuals style](https://github.com/emilk/egui/pull/450).
* Plot: Renamed `Curve` to `Line`.
* `TopPanel::top` is now `TopBottomPanel::top`.
* `SidePanel::left` no longet takes the default width by argument, but by a builder call.
* `SidePanel::left` is resizable by default.

### Fixed 🐛
* Fixed uneven lettering on non-integral device scales ("extortion lettering").
* Fixed invisible scroll bar when native window is too narrow for egui.


## 0.12.0 - 2021-05-10 - Multitouch, user memory, window pivots, and improved plots

### Added ⭐
* Added anchors to windows and areas so you can put a window in e.g. the top right corner.
* Make labels interactive with `Label::sense(Sense::click())`.
* Added `Response::request_focus` and `Response::surrender_focus`.
* Added `TextEdit::code_editor` (VERY basic).
* [Pan and zoom plots](https://github.com/emilk/egui/pull/317).
* [Add plot legends](https://github.com/emilk/egui/pull/349).
* [Users can now store custom state in `egui::Memory`](https://github.com/emilk/egui/pull/257).
* Added `Response::on_disabled_hover_text` to show tooltip for disabled widgets.
* Zoom input: ctrl-scroll and (on `eframe` web) trackpad-pinch gesture.
* Support for raw [multi touch](https://github.com/emilk/egui/pull/306) events,
  enabling zoom, rotate, and more. Works with `eframe` web on mobile devices,
  and should work with `egui_glium` for certain touch devices/screens.
* Added (optional) compatibility with [mint](https://docs.rs/mint).

### Changed 🔧
* Make `Memory::has_focus` public (again).
* `Plot` must now be given a name that is unique within its scope.
* Tab only selects labels if the `screen_reader` option is turned on.
* Renamed `ui.wrap` to `ui.scope`.

### Fixed 🐛
* Fixed [defocus-bug on touch screens](https://github.com/emilk/egui/issues/288).
* Fixed bug with the layout of wide `DragValue`s.

### Removed 🔥
* Moved experimental markup language to `egui_demo_lib`


## 0.11.0 - 2021-04-05 - Optimization, screen reader & new layout logic

### Added ⭐
* You can now give focus to any clickable widget with tab/shift-tab.
  * Use space or enter to click the selected widget.
  * Use arrow keys to adjust sliders and `DragValue`s.
* egui will now output events when widgets gain keyboard focus.
  * This can be hooked up to a screen reader to aid the visually impaired
* Added the option to restrict the dragging bounds of `Window` and `Area` to a specified area using `drag_bounds(rect)`.
* Added support for small and raised text.
* Added `ui.set_row_height`.
* Added `DebugOptions::show_widgets` to debug layouting by hovering widgets.
* Added `ComboBox` to more easily customize combo boxes.
* Added `Slider::new` and `DragValue::new` to replace old type-specific constructors.
* Added `TextEdit::password` to hide input characters.

### Changed 🔧
* `ui.advance_cursor` is now called `ui.add_space`.
* `kb_focus` is now just called `focus`.

### Fixed 🐛
* Fixed some bugs related to centered layouts.
* Fixed secondary-click to open a menu.
* [Fix panic for zero-range sliders and zero-speed drag values](https://github.com/emilk/egui/pull/216).
* Fixed false id clash error for wrapping text.
* Fixed bug that would close a popup (e.g. the color picker) when clicking inside of it.

### Deprecated ☢️
* Deprectated `combo_box_with_label` in favor of new `ComboBox`.
* Deprectated type-specific constructors for `Slider` and `DragValue` (`Slider::f32`, `DragValue::usize` etc).


## 0.10.0 - 2021-02-28 - Plot and polish

<img src="media/egui-0.10-plot.gif" width="50%">

### Added ⭐
* Added `egui::plot::Plot` to plot some 2D data.
* Added `Ui::hyperlink_to(label, url)`.
* Sliders can now have a value prefix and suffix (e.g. the suffix `"°"` works like a unit).
* `Context::set_pixels_per_point` to control the scale of the UI.
* Added `Response::changed()` to query if e.g. a slider was dragged, text was entered or a checkbox was clicked.
* Added support for all integers in `DragValue` and `Slider` (except 128-bit).

### Changed 🔧
* Improve the positioning of tooltips.
* Only show tooltips if mouse is still.
* `Slider` will now show the value display by default, unless turned off with `.show_value(false)`.
* The `Slider` value is now a `DragValue` which when dragged can pick values outside of the slider range (unless `clamp_to_range` is set).


## 0.9.0 - 2021-02-07 - Light Mode and much more

<img src="media/0.9.0-disabled.gif" width="50%">

### Added ⭐
* Added support for secondary and middle mouse buttons.
* Added `Label` methods for code, strong, strikethrough, underline and italics.
* Added `ui.group(|ui| { … })` to visually group some widgets within a frame.
* Added `Ui` helpers for doing manual layout (`ui.put`, `ui.allocate_ui_at_rect` and more).
* Added `ui.set_enabled(false)` to disable all widgets in a `Ui` (grayed out and non-interactive).
* Added `TextEdit::hint_text` for showing a weak hint text when empty.
* `egui::popup::popup_below_widget`: show a popup area below another widget.
* Added `Slider::clamp_to_range(bool)`: if set, clamp the incoming and outgoing values to the slider range.
* Add: `ui.spacing()`, `ui.spacing_mut()`, `ui.visuals()`, `ui.visuals_mut()`.
* Add: `ctx.set_visuals()`.
* You can now control text wrapping with `Style::wrap`.
* Added `Grid::max_col_width`.

### Changed 🔧
* Text will now wrap at newlines, spaces, dashes, punctuation or in the middle of a words if necessary, in that order of priority.
* Widgets will now always line break at `\n` characters.
* Widgets will now more intelligently choose whether or not to wrap text.
* `mouse` has been renamed `pointer` everywhere (to make it clear it includes touches too).
* Most parts of `Response` are now methods, so `if ui.button("…").clicked {` is now `if ui.button("…").clicked() {`.
* `Response::active` is now gone. You can use `response.dragged()` or `response.clicked()` instead.
* Backend: pointer (mouse/touch) position and buttons are now passed to egui in the event stream.
* `DragValue::range` is now called `clamp_range` and also clamps incoming values.
* Renamed `Triangles` to `Mesh`.
* The tessellator now wraps the clip rectangle and mesh in `struct ClippedMesh(Rect, Mesh)`.
* `Mesh::split_to_u16` now returns a 16-bit indexed `Mesh16`.

### Fixed 🐛
* It is now possible to click widgets even when FPS is very low.
* Tessellator: handle sharp path corners better (switch to bevel instead of miter joints for > 90°).


## 0.8.0 - 2021-01-17 - Grid layout & new visual style

<img src="media/widget_gallery_0.8.0.gif" width="50%">

### Added ⭐
* Added a simple grid layout (`Grid`).
* Added `ui.allocate_at_least` and `ui.allocate_exact_size`.
* Added function `InputState::key_down`.
* Added `Window::current_pos` to position a window.

### Changed 🔧
* New simpler and sleeker look!
* Renamed `PaintCmd` to `Shape`.
* Replace tuple `(Rect, Shape)` with tuple-struct `ClippedShape`.
* Renamed feature `"serde"` to `"persistence"`.
* Break out the modules `math` and `paint` into separate crates `emath` and `epaint`.

### Fixed 🐛
* Fixed a bug that would sometimes trigger a "Mismatching panels" panic in debug builds.
* `Image` and `ImageButton` will no longer stretch to fill a justified layout.


## 0.7.0 - 2021-01-04

### Added ⭐
* Added `ui.scroll_to_cursor` and `response.scroll_to_me` ([#81](https://github.com/emilk/egui/pull/81) by [lucaspoffo](https://github.com/lucaspoffo)).
* Added `window.id(…)` and `area.id(…)` for overriding the default `Id`.

### Changed 🔧
* Renamed `Srgba` to `Color32`.
* All color contructions now starts with `from_`, e.g. `Color32::from_rgb`.
* Renamed `FontFamily::VariableWidth` to `FontFamily::Proportional`.
* Removed `pixels_per_point` from `FontDefinitions`.

### Fixed 🐛
* `RepaintSignal` now implements `Sync` so it can be sent to a background thread.
* `TextEdit` widgets are now slightly larger to accommodate their frames.

### Deprecated ☢️
* Deprecated `color::srgba`.


## 0.6.0 - 2020-12-26

### Added ⭐
* Turn off `Window` title bars with `window.title_bar(false)`.
* `ImageButton` - `ui.add(ImageButton::new(…))`.
* `ui.vertical_centered` and `ui.vertical_centered_justified`.
* `ui.allocate_painter` helper.
* Mouse-over explanation to duplicate ID warning.
* You can now easily constrain egui to a portion of the screen using `RawInput::screen_rect`.
* You can now control the minimum and maixumum number of decimals to show in a `Slider` or `DragValue`.
* Added `egui::math::Rot2`: rotation helper.
* `Response` now contains the `Id` of the widget it pertains to.
* `ui.allocate_response` that allocates space and checks for interactions.
* Added `response.interact(sense)`, e.g. to check for clicks on labels.

### Changed 🔧
* `ui.allocate_space` now returns an `(Id, Rect)` tuple.
* `Arc<Context>` has been replaced with `CtxRef` everywhere.
* Slight tweak of the default `Style` and font sizes.
* `SidePanel::left` and `TopPanel::top` now takes `impl Hash` as first argument.
* A `Window` may now cover an existing `CentralPanel`.
* `ui.image` now takes `impl Into<Vec2>` as a `size` argument.
* Made some more fields of `RawInput` optional.
* `Slider` and `DragValue` uses fewer decimals by default. See the full precision by hovering over the value.
* `egui::App`: added `fn name(&self)` and `fn clear_color(&self)`.
* Combo boxes has scroll bars when needed.
* Expand `Window` + `Resize` containers to be large enough for last frames content
* `ui.columns`: Columns now defaults to justified top-to-down layouts.
* Renamed `Sense::nothing()` to  `Sense::hover()`.
* Replaced `parking_lot` dependency with `atomic_refcell` by default.

### Fixed 🐛
* The background for `CentralPanel` will now cover unused space too.
* `ui.columns`: Improve allocated size estimation.

### Deprecated ☢️
* `RawInput::screen_size` - use `RawInput::screen_rect` instead.
* left/centered/right column functions on `Ui`.
* `ui.interact_hover` and `ui.hovered`.


## 0.5.0 - 2020-12-13

### Added ⭐
* Emoji support: 1216 different emojis that work in any text.
  * The Demo app comes with a Font Book to explore the available glyphs.
* `ui.horizontal_wrapped(|ui| …)`: Add widgets on a row but wrap at `max_size`.
* `ui.horizontal_wrapped_for_text`: Like `ui.horizontal_wrapped`, but with spacing made for embedding text.
* `ui.horizontal_for_text`: Like `ui.horizontal`, but with spacing made for embedding text.
* `egui::Layout` now supports justified layouts where contents is _also_ centered, right-aligned, etc.
* `ui.allocate_ui(size, |ui| …)`: Easily create a child-`Ui` of a given size.
* `SelectableLabel` (`ui.selectable_label` and `ui.selectable_value`): A text-button that can be selected.
* `ui.small_button`: A smaller button that looks good embedded in text.
* `ui.drag_angle_tau`: For those who want to specify angles as fractions of τ (a full turn).
* Added `Resize::id_source` and `ScrollArea::id_source` to let the user avoid Id clashes.

### Changed 🔧
* New default font: [Ubuntu-Light](https://fonts.google.com/specimen/Ubuntu).
* Make it simpler to override fonts in `FontDefinitions`.
* Remove minimum button width.
* Refactor `egui::Layout` substantially, changing its interface.
* Calling `on_hover_text`/`on_hover_ui` multiple times will stack tooltips underneath the previous ones.
* Text wrapping on labels, buttons, checkboxes and radio buttons is now based on the layout.

### Removed 🔥

* Removed the `label!` macro.


## 0.4.0 - 2020-11-28

### Added ⭐
* `TextEdit` improvements:
  * Much improved text editing, with better navigation and selection.
  * Move focus between `TextEdit` widgets with tab and shift-tab.
  * Undo edtis in a `TextEdit`.
  * You can now check if a `TextEdit` lost keyboard focus with `response.lost_focus`.
  * Added `ui.text_edit_singleline` and `ui.text_edit_multiline`.
* You can now debug why your `Ui` is unexpectedly wide with `ui.style_mut().debug.show_expand_width = true;`

### Changed 🔧
* Pressing enter in a single-line `TextEdit` will now surrender keyboard focus for it.
* You must now be explicit when creating a `TextEdit` if you want it to be singeline or multiline.
* Improved automatic `Id` generation, making `Id` clashes less likely.
* egui now requires modifier key state from the integration
* Added, renamed and removed some keys in the `Key` enum.
* Fixed incorrect text wrapping width on radio buttons

### Fixed 🐛
* Fixed bug where a lost widget could still retain keyboard focus.


## 0.3.0 - 2020-11-07

### Added ⭐
* Panels: you can now create panels using `SidePanel`, `TopPanel` and `CentralPanel`.
* You can now override the default egui fonts.
* Added ability to override text color with `visuals.override_text_color`.
* The demo now includes a simple drag-and-drop example.
* The demo app now has a slider to scale all of egui.

### Changed 🔧
* `ui.horizontal(…)` etc returns `Response`.
* Refactored the interface for `egui::app::App`.
* Windows are now constrained to the screen.
* `Context::begin_frame()` no longer returns a `Ui`. Instead put your widgets into a `SidePanel`, `TopPanel`, `CentralPanel`, `Window` or `Area`.
* `Context::end_frame()` now returns shapes that need to be converted to triangles with `Context::tessellate()`.
* Anti-aliasing is now off by default in debug builds.

### Removed 🔥

* You can no longer throw windows.

### Fixed 🐛
* Fixed a bug where some regions would slowly grow for non-integral scales (`pixels_per_point`).


## 0.2.0 - 2020-10-10

* Color picker
* Unicode characters in labels (limited by [what the default font supports](https://fonts.google.com/specimen/Comfortaa#glyphs))
* Simple drop-down combo box menu
* Logarithmic sliders
* Optimization: coarse culling in the tessellator
* CHANGED: switch argument order of `ui.checkbox` and `ui.radio`


## 0.1.4 - 2020-09-08

This is when I started the CHANGELOG.md, after almost two years of development. Better late than never.

* Widgets: label, text button, hyperlink, checkbox, radio button, slider, draggable value, text editing
* Layouts: horizontal, vertical, columns
* Text input: very basic, multiline, copy/paste
* Windows: move, resize, name, minimize and close. Automatically sized and positioned.
* Regions: resizing, vertical scrolling, collapsing headers (sections)
* Rendering: Anti-aliased rendering of lines, circles, text and convex polygons.
* Tooltips on hover


## Earlier:

* 2020-08-10: renamed the project to "egui"
* 2020-05-30: first release on crates.io (0.1.0)
* 2020-04-01: serious work starts (pandemic project)
* 2019-03-12: gave a talk about what would later become egui: https://www.youtube.com/watch?v=-pmwLHw5Gbs
* 2018-12-23: [initial commit](https://github.com/emilk/egui/commit/856bbf4dae4a69693a0324da34e8b0dd3754dfdf)
* 2018-11-04: started tinkering on a train<|MERGE_RESOLUTION|>--- conflicted
+++ resolved
@@ -11,12 +11,9 @@
 * Add `Slider::trailing_fill` for trailing color behind the circle like a `ProgressBar` ([#2660](https://github.com/emilk/egui/pull/2660)).
 
 ### Added ⭐
-<<<<<<< HEAD
-* Add `Plot::plot_interact` Returns `true` if the plot area has interaction pointer.
-=======
+* Add `Plot::plot_interact` to check if allow interact drawing outside the plot window when the pointer down comes out and not allow when we are outside the plot window the pointer up and it is becomes down.
 * Add `Response::drag_started_by` and `Response::drag_released_by` for convenience, similar to `dragged` and `dragged_by` ([#2507](https://github.com/emilk/egui/pull/2507)).
 * Add `PointerState::*_pressed` to check if the given button was pressed in this frame ([#2507](https://github.com/emilk/egui/pull/2507)).
->>>>>>> be9b5a36
 * `Event::Key` now has a `repeat` field that is set to `true` if the event was the result of a key-repeat ([#2435](https://github.com/emilk/egui/pull/2435)).
 * Add `Slider::drag_value_speed`, which lets you ask for finer precision when dragging the slider value rather than the actual slider.
 * Add `Memory::any_popup_open`, which returns true if any popup is currently open ([#2464](https://github.com/emilk/egui/pull/2464)).
