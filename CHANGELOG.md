--- conflicted
+++ resolved
@@ -7,21 +7,16 @@
 ## Unreleased
 ### Added ⭐
 * `Event::Key` now has a `repeat` field that is set to `true` if the event was the result of a key-repeat ([#2435](https://github.com/emilk/egui/pull/2435)).
-
-### Changed 🔧
-* ⚠️ BREAKING: `Plot::link_axis` and `Plot::link_cursor` now take the name of the group ([#2410](https://github.com/emilk/egui/pull/2410)).
 * Add `Slider::drag_value_speed`, which lets you ask for finer precision when dragging the slider value rather than the actual slider.
 * Add `Memory::any_popup_open`, which returns true if any popup is currently open ([#2464](https://github.com/emilk/egui/pull/2464)).
 * Add `Plot::clamp_grid` to only show grid where there is data ([#2480](https://github.com/emilk/egui/pull/2480)).
-<<<<<<< HEAD
-=======
 * Add `ScrollArea::drag_to_scroll` if you want to turn off that feature.
 * Add `Response::on_hover_and_drag_cursor`.
 * Add `Window::default_open` ([#2539](https://github.com/emilk/egui/pull/2539))
 * Add `Button::rounding` to enable round buttons ([#2539](https://github.com/emilk/egui/pull/2539))
 
 ### Changed 🔧
->>>>>>> 356ebe55
+* ⚠️ BREAKING: `Plot::link_axis` and `Plot::link_cursor` now take the name of the group ([#2410](https://github.com/emilk/egui/pull/2410)).
 * Improved plot grid appearance ([#2412](https://github.com/emilk/egui/pull/2412)).
 * Improved the algorithm for picking the number of decimals to show when hovering values in the `Plot`.
 
