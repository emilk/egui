--- conflicted
+++ resolved
@@ -6,12 +6,8 @@
 
 ## Unreleased
 * Add `char_limit` to `TextEdit` singleline mode to limit the amount of characters
-<<<<<<< HEAD
+* ⚠️ BREAKING: `Plot::link_axis` and `Plot::link_cursor` now take the name of the group ([#2410](https://github.com/emilk/egui/pull/2410)).
 * Update `Plot::allow_zoom` and `Plot::allow_drag` to allow setting those values for X and Y axes independently ([#2901](https://github.com/emilk/egui/pull/2901)).
-=======
-* ⚠️ BREAKING: `Plot::link_axis` and `Plot::link_cursor` now take the name of the group ([#2410](https://github.com/emilk/egui/pull/2410)).
-
->>>>>>> 902bcfe6
 
 ## 0.21.0 - 2023-02-08 - Deadlock fix and style customizability
 * ⚠️ BREAKING: `egui::Context` now use closures for locking ([#2625](https://github.com/emilk/egui/pull/2625)):
