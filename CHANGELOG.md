--- conflicted
+++ resolved
@@ -24,12 +24,9 @@
 * Added linked axis support for plots via `plot::LinkedAxisGroup` ([#1184](https://github.com/emilk/egui/pull/1184)).
 * Added `Response::on_hover_text_at_pointer` as a convenience akin to `Response::on_hover_text` ([1179](https://github.com/emilk/egui/pull/1179)).
 * Added `ui.weak(text)`.
-<<<<<<< HEAD
 * Added `Context::move_to_top` and `Context::top_most_layer` for managing the layer on the top ([#1242](https://github.com/emilk/egui/pull/1242)).
-=======
 * Added `Slider::step_by` ([1255](https://github.com/emilk/egui/pull/1225)).
-* Added ability to scroll an UI into view without specifying an alignment ([1247](https://github.com/emilk/egui/pull/1247))
->>>>>>> cfad2893
+* Added ability to scroll an UI into view without specifying an alignment ([1247](https://github.com/emilk/egui/pull/1247)).
 
 ### Changed 🔧
 * ⚠️ `Context::input` and `Ui::input` now locks a mutex. This can lead to a dead-lock is used in an `if let` binding!
