# egui changelog

All notable changes to the egui crate will be documented in this file.

NOTE: [`epaint`](epaint/CHANGELOG.md), [`eframe`](eframe/CHANGELOG.md), [`egui_web`](egui_web/CHANGELOG.md), [`egui-winit`](egui-winit/CHANGELOG.md) and [`egui_glium`](egui_glium/CHANGELOG.md) have their own changelogs!


## Unreleased

### Added ⭐
* Add horizontal scrolling support to `ScrollArea` and `Window` (opt-in).
* `TextEdit::layouter`: Add custom text layout for e.g. syntax highlighting or WYSIWYG.
* `Fonts::layout_job`: New text layout engine allowing mixing fonts, colors and styles, with underlining and strikethrough.
* Add feature `"serialize"` separatedly from `"persistence"`.
* Add `egui::widgets::global_dark_light_mode_buttons` to easily add buttons for switching the egui theme.
* `TextEdit` can now be used to show text which can be selectedd and copied, but not edited.
* Add `Memory::caches` for caching things from one frame to the next.

### Changed 🔧
* Label text will now be centered, right-aligned and/or justified based on the layout.
* `Hyperlink` will now word-wrap just like a `Label`.
* All `Ui`:s must now have a finite `max_rect`.
  * Deprecated: `max_rect_finite`, `available_size_before_wrap_finite` and `available_rect_before_wrap_finite`.
* `Painter`/`Fonts`: text layout now expect a color when creating a `Galley`. You may override that color with `Painter::galley_with_color`.
* MSRV (Minimum Supported Rust Version) is now `1.54.0`.
* By default, `DragValue`:s no longer show a tooltip when hovered. Change with `Style::explanation_tooltips`.
<<<<<<< HEAD
* By default, `Slider`'s `clamp_to_range` is set to true.
=======
* Smaller and nicer color picker.
* `ScrollArea` will auto-shrink to content size unless told otherwise using `ScollArea::auto_shrink`.
>>>>>>> fc45b6fd

### Fixed 🐛
* Fix wrongly sized multiline `TextEdit` in justified layouts.
* Fix clip rectangle of windows that don't fit the central area.
* Show tooltips above widgets on touch screens.
* Fix popups sometimes getting clipped by panels.


## 0.14.2 - 2021-08-28 - Window resize fix

### Fixed 🐛
* Fix window resize bug introduced in `0.14.1`.


## 0.14.1 - 2021-08-28 - Layout bug fixes

### Added ⭐
* Add `Ui::horizontal_top`.

### Fixed 🐛
* Fix `set_width/set_min_width/set_height/set_min_height/expand_to_include_x/expand_to_include_y`.
* Make minimum grid column width propagate properly.
* Make sure `TextEdit` contents expand to fill width if applicable.
* `ProgressBar`: add a minimum width and fix for having it in an infinite layout.
* Fix sometimes not being able to click inside a combo box or popup menu.


## 0.14.0 - 2021-08-24 - Ui panels and bug fixes

### Added ⭐
* Panels can now be added to any `Ui`.
* Plot:
  * [Line styles](https://github.com/emilk/egui/pull/482).
  * Add `show_background` and `show_axes` methods to `Plot`.
* [Progress bar](https://github.com/emilk/egui/pull/519).
* `Grid::num_columns`: allow the last column to take up the rest of the space of the parent `Ui`.
* Add an API for dropping files into egui (see `RawInput`).
* `CollapsingHeader` can now optionally be selectable.

### Changed 🔧
* A single-line `TextEdit` will now clip text that doesn't fit in it, and scroll.
* Return closure return value from `Area::show`, `ComboBox::show_ui`, `ComboBox::combo_box_with_label`, `Window::show`, `popup::*`, `menu::menu`.
* Only move/resize windows with primary mouse button.
* Tooltips are now moved to not cover the widget they are attached to.

### Fixed 🐛
* Fix custom font definitions getting replaced when `pixels_per_point` is changed.
* Fix `lost_focus` for `TextEdit`.
* Clicking the edge of a menu button will now properly open the menu.
* Fix hover detection close to an `Area`.
* Fix case where `Plot`'s `min_auto_bounds` could be ignored after the first call to `Plot::ui`.
* Fix slow startup when using large font files.

### Contributors 🙏
* [barrowsys](https://github.com/barrowsys)
* [EmbersArc](https://github.com/EmbersArc)
* [gents83](https://github.com/gents83 )
* [lucaspoffo](https://github.com/lucaspoffo)
* [mankinskin](https://github.com/mankinskin)
* [mental32](https://github.com/mental32)
* [mitchmindtree](https://github.com/mitchmindtree)
* [parasyte](https://github.com/parasyte)
* [rekka](https://github.com/rekka)
* [zu1k](https://github.com/zu1k)


## 0.13.1 - 2021-06-28 - Plot fixes

### Added ⭐
* Plot: you can now set the stroke of a `HLine/VLine`.

### Changed 🔧
* `Plot::new` now takes an `id_source: impl Hash` instead of a `name: impl ToString`. Functionally it is the same.


## 0.13.0 - 2021-06-24 - Better panels, plots and new visual style

### Added ⭐
* Plot:
  * [More plot items: Arrows, Polygons, Text, Images](https://github.com/emilk/egui/pull/471).
  * [Plot legend improvements](https://github.com/emilk/egui/pull/410).
  * [Line markers for plots](https://github.com/emilk/egui/pull/363).
* Panels:
  * Add right and bottom panels (`SidePanel::right` and `Panel::bottom`).
  * Panels can now be resized.
  * Add an option to overwrite frame of a `Panel`.
* [Improve accessibility / screen reader](https://github.com/emilk/egui/pull/412).
* Add `ScrollArea::show_rows` for efficient scrolling of huge UI:s.
* Add `ScrollArea::enable_scrolling` to allow freezing scrolling when editing TextEdit widgets within it
* Add `Ui::set_visible` as a way to hide widgets.
* Add `Style::override_text_style` to easily change the text style of everything in a `Ui` (or globally).
* You can now change `TextStyle` on checkboxes, radio buttons and `SelectableLabel`.
* Add support for [cint](https://crates.io/crates/cint) under `cint` feature.
* Add features `extra_asserts` and `extra_debug_asserts` to enable additional checks.
* `TextEdit` now supports edits on a generic buffer using `TextBuffer`.
* Add `Context::set_debug_on_hover` and `egui::trace!(ui)`

### Changed 🔧
* Minimum Rust version is now 1.51 (used to be 1.52)
* [Tweaked the default visuals style](https://github.com/emilk/egui/pull/450).
* Plot: Renamed `Curve` to `Line`.
* `TopPanel::top` is now `TopBottomPanel::top`.
* `SidePanel::left` no longet takes the default width by argument, but by a builder call.
* `SidePanel::left` is resizable by default.

### Fixed 🐛
* Fix uneven lettering on non-integral device scales ("extortion lettering").
* Fix invisible scroll bar when native window is too narrow for egui.


## 0.12.0 - 2021-05-10 - Multitouch, user memory, window pivots, and improved plots

### Added ⭐
* Add anchors to windows and areas so you can put a window in e.g. the top right corner.
* Make labels interactive with `Label::sense(Sense::click())`.
* Add `Response::request_focus` and `Response::surrender_focus`.
* Add `TextEdit::code_editor` (VERY basic).
* [Pan and zoom plots](https://github.com/emilk/egui/pull/317).
* [Add plot legends](https://github.com/emilk/egui/pull/349).
* [Users can now store custom state in `egui::Memory`](https://github.com/emilk/egui/pull/257).
* Add `Response::on_disabled_hover_text` to show tooltip for disabled widgets.
* Zoom input: ctrl-scroll and (on `egui_web`) trackpad-pinch gesture.
* Support for raw [multi touch](https://github.com/emilk/egui/pull/306) events,
  enabling zoom, rotate, and more. Works with `egui_web` on mobile devices,
  and should work with `egui_glium` for certain touch devices/screens.
* Add (optional) compatibility with [mint](https://docs.rs/mint).

### Changed 🔧
* Make `Memory::has_focus` public (again).
* `Plot` must now be given a name that is unique within its scope.
* Tab only selects labels if the `screen_reader` option is turned on.
* Rename `ui.wrap` to `ui.scope`.

### Fixed 🐛
* Fix [defocus-bug on touch screens](https://github.com/emilk/egui/issues/288).
* Fix bug with the layout of wide `DragValue`:s.

### Removed 🔥
* Moved experimental markup language to `egui_demo_lib`


## 0.11.0 - 2021-04-05 - Optimization, screen reader & new layout logic

### Added ⭐
* You can now give focus to any clickable widget with tab/shift-tab.
  * Use space or enter to click the selected widget.
  * Use arrow keys to adjust sliders and `DragValue`s.
* egui will now output events when widgets gain keyboard focus.
  * This can be hooked up to a screen reader to aid the visually impaired
* Add the option to restrict the dragging bounds of `Window` and `Area` to a specified area using `drag_bounds(rect)`.
* Add support for small and raised text.
* Add `ui.set_row_height`.
* Add `DebugOptions::show_widgets` to debug layouting by hovering widgets.
* Add `ComboBox` to more easily customize combo boxes.
* Add `Slider::new` and `DragValue::new` to replace old type-specific constructors.
* Add `TextEdit::password` to hide input characters.

### Changed 🔧
* `ui.advance_cursor` is now called `ui.add_space`.
* `kb_focus` is now just called `focus`.

### Fixed 🐛
* Fix some bugs related to centered layouts.
* Fixed secondary-click to open a menu.
* [Fix panic for zero-range sliders and zero-speed drag values](https://github.com/emilk/egui/pull/216).
* Fix false id clash error for wrapping text.
* Fix bug that would close a popup (e.g. the color picker) when clicking inside of it.

### Deprecated ☢️
* Deprectated `combo_box_with_label` in favor of new `ComboBox`.
* Deprectated type-specific constructors for `Slider` and `DragValue` (`Slider::f32`, `DragValue::usize` etc).


## 0.10.0 - 2021-02-28 - Plot and polish

<img src="media/egui-0.10-plot.gif" width="50%">

### Added ⭐
* Add `egui::plot::Plot` to plot some 2D data.
* Add `Ui::hyperlink_to(label, url)`.
* Sliders can now have a value prefix and suffix (e.g. the suffix `"°"` works like a unit).
* `Context::set_pixels_per_point` to control the scale of the UI.
* Add `Response::changed()` to query if e.g. a slider was dragged, text was entered or a checkbox was clicked.
* Add support for all integers in `DragValue` and `Slider` (except 128-bit).

### Changed 🔧
* Improve the positioning of tooltips.
* Only show tooltips if mouse is still.
* `Slider` will now show the value display by default, unless turned off with `.show_value(false)`.
* The `Slider` value is now a `DragValue` which when dragged can pick values outside of the slider range (unless `clamp_to_range` is set).


## 0.9.0 - 2021-02-07 - Light Mode and much more

<img src="media/0.9.0-disabled.gif" width="50%">

### Added ⭐
* Add support for secondary and middle mouse buttons.
* Add `Label` methods for code, strong, strikethrough, underline and italics.
* Add `ui.group(|ui| { … })` to visually group some widgets within a frame.
* Add `Ui` helpers for doing manual layout (`ui.put`, `ui.allocate_ui_at_rect` and more).
* Add `ui.set_enabled(false)` to disable all widgets in a `Ui` (grayed out and non-interactive).
* Add `TextEdit::hint_text` for showing a weak hint text when empty.
* `egui::popup::popup_below_widget`: show a popup area below another widget.
* Add `Slider::clamp_to_range(bool)`: if set, clamp the incoming and outgoing values to the slider range.
* Add: `ui.spacing()`, `ui.spacing_mut()`, `ui.visuals()`, `ui.visuals_mut()`.
* Add: `ctx.set_visuals()`.
* You can now control text wrapping with `Style::wrap`.
* Add `Grid::max_col_width`.

### Changed 🔧
* Text will now wrap at newlines, spaces, dashes, punctuation or in the middle of a words if necessary, in that order of priority.
* Widgets will now always line break at `\n` characters.
* Widgets will now more intelligently choose wether or not to wrap text.
* `mouse` has been renamed `pointer` everywhere (to make it clear it includes touches too).
* Most parts of `Response` are now methods, so `if ui.button("…").clicked {` is now `if ui.button("…").clicked() {`.
* `Response::active` is now gone. You can use `response.dragged()` or `response.clicked()` instead.
* Backend: pointer (mouse/touch) position and buttons are now passed to egui in the event stream.
* `DragValue::range` is now called `clamp_range` and also clamps incoming values.
* Renamed `Triangles` to `Mesh`.
* The tessellator now wraps the clip rectangle and mesh in `struct ClippedMesh(Rect, Mesh)`.
* `Mesh::split_to_u16` now returns a 16-bit indexed `Mesh16`.

### Fixed 🐛
* It is now possible to click widgets even when FPS is very low.
* Tessellator: handle sharp path corners better (switch to bevel instead of miter joints for > 90°).


## 0.8.0 - 2021-01-17 - Grid layout & new visual style

<img src="media/widget_gallery_0.8.0.gif" width="50%">

### Added ⭐
* Added a simple grid layout (`Grid`).
* Added `ui.allocate_at_least` and `ui.allocate_exact_size`.
* Added function `InputState::key_down`.
* Added `Window::current_pos` to position a window.

### Changed 🔧
* New simpler and sleeker look!
* Rename `PaintCmd` to `Shape`.
* Replace tuple `(Rect, Shape)` with tuple-struct `ClippedShape`.
* Rename feature `"serde"` to `"persistence"`.
* Break out the modules `math` and `paint` into separate crates `emath` and `epaint`.

### Fixed 🐛
* Fixed a bug that would sometimes trigger a "Mismatching panels" panic in debug builds.
* `Image` and `ImageButton` will no longer stretch to fill a justified layout.


## 0.7.0 - 2021-01-04

### Added ⭐
* Add `ui.scroll_to_cursor` and `response.scroll_to_me` ([#81](https://github.com/emilk/egui/pull/81) by [lucaspoffo](https://github.com/lucaspoffo)).
* Add `window.id(…)` and `area.id(…)` for overriding the default `Id`.

### Changed 🔧
* Renamed `Srgba` to `Color32`.
* All color contructions now starts with `from_`, e.g. `Color32::from_rgb`.
* Renamed `FontFamily::VariableWidth` to `FontFamily::Proportional`.
* Removed `pixels_per_point` from `FontDefinitions`.

### Fixed 🐛
* `RepaintSignal` now implements `Sync` so it can be sent to a background thread.
* `TextEdit` widgets are now slightly larger to accommodate their frames.

### Deprecated ☢️
* Deprecated `color::srgba`.


## 0.6.0 - 2020-12-26

### Added ⭐
* Turn off `Window` title bars with `window.title_bar(false)`.
* `ImageButton` - `ui.add(ImageButton::new(...))`.
* `ui.vertical_centered` and `ui.vertical_centered_justified`.
* `ui.allocate_painter` helper.
* Mouse-over explanation to duplicate ID warning.
* You can now easily constrain egui to a portion of the screen using `RawInput::screen_rect`.
* You can now control the minimum and maixumum number of decimals to show in a `Slider` or `DragValue`.
* Add `egui::math::Rot2`: rotation helper.
* `Response` now contains the `Id` of the widget it pertains to.
* `ui.allocate_response` that allocates space and checks for interactions.
* Add `response.interact(sense)`, e.g. to check for clicks on labels.

### Changed 🔧
* `ui.allocate_space` now returns an `(Id, Rect)` tuple.
* `Arc<Context>` has been replaced with `CtxRef` everywhere.
* Slight tweak of the default `Style` and font sizes.
* `SidePanel::left` and `TopPanel::top` now takes `impl Hash` as first argument.
* A `Window` may now cover an existing `CentralPanel`.
* `ui.image` now takes `impl Into<Vec2>` as a `size` argument.
* Made some more fields of `RawInput` optional.
* `Slider` and `DragValue` uses fewer decimals by default. See the full precision by hovering over the value.
* `egui::App`: added `fn name(&self)` and `fn clear_color(&self)`.
* Combo boxes has scroll bars when needed.
* Expand `Window` + `Resize` containers to be large enough for last frames content
* `ui.columns`: Columns now defaults to justified top-to-down layouts.
* Rename `Sense::nothing()` to  `Sense::hover()`.
* Replaced `parking_lot` dependency with `atomic_refcell` by default.

### Fixed 🐛
* The background for `CentralPanel` will now cover unused space too.
* `ui.columns`: Improve allocated size estimation.

### Deprecated ☢️
* `RawInput::screen_size` - use `RawInput::screen_rect` instead.
* left/centered/right column functions on `Ui`.
* `ui.interact_hover` and `ui.hovered`.


## 0.5.0 - 2020-12-13

### Added ⭐
* Emoji support: 1216 different emojis that work in any text.
  * The Demo app comes with a Font Book to explore the available glyphs.
* `ui.horizontal_wrapped(|ui| ...)`: Add widgets on a row but wrap at `max_size`.
* `ui.horizontal_wrapped_for_text`: Like `ui.horizontal_wrapped`, but with spacing made for embedding text.
* `ui.horizontal_for_text`: Like `ui.horizontal`, but with spacing made for embedding text.
* `egui::Layout` now supports justified layouts where contents is _also_ centered, right-aligned, etc.
* `ui.allocate_ui(size, |ui| ...)`: Easily create a child-`Ui` of a given size.
* `SelectableLabel` (`ui.selectable_label` and `ui.selectable_value`): A text-button that can be selected.
* `ui.small_button`: A smaller button that looks good embedded in text.
* `ui.drag_angle_tau`: For those who want to specify angles as fractions of τ (a full turn).
* Add `Resize::id_source` and `ScrollArea::id_source` to let the user avoid Id clashes.

### Changed 🔧
* New default font: [Ubuntu-Light](https://fonts.google.com/specimen/Ubuntu).
* Make it simpler to override fonts in `FontDefinitions`.
* Remove minimum button width.
* Refactor `egui::Layout` substantially, changing its interface.
* Calling `on_hover_text`/`on_hover_ui` multiple times will stack tooltips underneath the previous ones.
* Text wrapping on labels, buttons, checkboxes and radio buttons is now based on the layout.

### Removed 🔥

* Removed the `label!` macro.


## 0.4.0 - 2020-11-28

### Added ⭐
* `TextEdit` improvements:
  * Much improved text editing, with better navigation and selection.
  * Move focus between `TextEdit` widgets with tab and shift-tab.
  * Undo edtis in a `TextEdit`.
  * You can now check if a `TextEdit` lost keyboard focus with `response.lost_focus`.
  * Added `ui.text_edit_singleline` and `ui.text_edit_multiline`.
* You can now debug why your `Ui` is unexpectedly wide with `ui.style_mut().debug.show_expand_width = true;`

### Changed 🔧
* Pressing enter in a single-line `TextEdit` will now surrender keyboard focus for it.
* You must now be explicit when creating a `TextEdit` if you want it to be singeline or multiline.
* Improved automatic `Id` generation, making `Id` clashes less likely.
* egui now requires modifier key state from the integration
* Added, renamed and removed some keys in the `Key` enum.
* Fixed incorrect text wrapping width on radio buttons

### Fixed 🐛
* Fixed bug where a lost widget could still retain keyboard focus.


## 0.3.0 - 2020-11-07

### Added ⭐
* Panels: you can now create panels using `SidePanel`, `TopPanel` and `CentralPanel`.
* You can now override the default egui fonts.
* Add ability to override text color with `visuals.override_text_color`.
* The demo now includes a simple drag-and-drop example.
* The demo app now has a slider to scale all of egui.

### Changed 🔧
* `ui.horizontal(...)` etc returns `Response`.
* Refactored the interface for `egui::app::App`.
* Windows are now constrained to the screen.
* `Context::begin_frame()` no longer returns a `Ui`. Instead put your widgets into a `SidePanel`, `TopPanel`, `CentralPanel`, `Window` or `Area`.
* `Context::end_frame()` now returns shapes that need to be converted to triangles with `Context::tessellate()`.
* Anti-aliasing is now off by default in debug builds.

### Removed 🔥

* You can no longer throw windows.

### Fixed 🐛
* Fix a bug where some regions would slowly grow for non-integral scales (`pixels_per_point`).


## 0.2.0 - 2020-10-10

* Color picker
* Unicode characters in labels (limited by [what the default font supports](https://fonts.google.com/specimen/Comfortaa#glyphs))
* Simple drop-down combo box menu
* Logarithmic sliders
* Optimization: coarse culling in the tessellator
* CHANGED: switch argument order of `ui.checkbox` and `ui.radio`

## 0.1.4 - 2020-09-08

This is when I started the CHANGELOG.md, after almost two years of development. Better late than never.

* Widgets: label, text button, hyperlink, checkbox, radio button, slider, draggable value, text editing
* Layouts: horizontal, vertical, columns
* Text input: very basic, multiline, copy/paste
* Windows: move, resize, name, minimize and close. Automatically sized and positioned.
* Regions: resizing, vertical scrolling, collapsing headers (sections)
* Rendering: Anti-aliased rendering of lines, circles, text and convex polygons.
* Tooltips on hover<|MERGE_RESOLUTION|>--- conflicted
+++ resolved
@@ -24,12 +24,9 @@
 * `Painter`/`Fonts`: text layout now expect a color when creating a `Galley`. You may override that color with `Painter::galley_with_color`.
 * MSRV (Minimum Supported Rust Version) is now `1.54.0`.
 * By default, `DragValue`:s no longer show a tooltip when hovered. Change with `Style::explanation_tooltips`.
-<<<<<<< HEAD
-* By default, `Slider`'s `clamp_to_range` is set to true.
-=======
 * Smaller and nicer color picker.
 * `ScrollArea` will auto-shrink to content size unless told otherwise using `ScollArea::auto_shrink`.
->>>>>>> fc45b6fd
+* By default, `Slider`'s `clamp_to_range` is set to true.
 
 ### Fixed 🐛
 * Fix wrongly sized multiline `TextEdit` in justified layouts.
