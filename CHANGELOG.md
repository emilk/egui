--- conflicted
+++ resolved
@@ -15,14 +15,10 @@
   * Added `TextStyle::resolve`.
 * `Context::load_texture` to convert an image into a texture which can be displayed using e.g. `ui.image(texture, size)` ([#1110](https://github.com/emilk/egui/pull/1110)).
 * Added `Ui::add_visible` and `Ui::add_visible_ui`.
-<<<<<<< HEAD
 * Added `CollapsingHeader::icon` to override the default open/close icon using a custom function. ([1147](https://github.com/emilk/egui/pull/1147))
 * Added `StepButtons` to add decrement [-] and increment [+] buttons with a customn step value. ([#1157](https://github.com/emilk/egui/pull/1157))
-=======
-* Added `CollapsingHeader::icon` to override the default open/close icon using a custom function. ([1147](https://github.com/emilk/egui/pull/1147)).
 * Added `Plot::x_axis_formatter` and `Plot::y_axis_formatter` for custom axis labels ([#1130](https://github.com/emilk/egui/pull/1130)).
 * Added `ui.data()`, `ctx.data()`, `ctx.options()` and `ctx.tessellation_options()` ([#1175](https://github.com/emilk/egui/pull/1175)).
->>>>>>> 532990d3
 
 ### Changed 🔧
 * ⚠️ `Context::input` and `Ui::input` now locks a mutex. This can lead to a dead-lock is used in an `if let` binding!
