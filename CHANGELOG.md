# egui changelog
All notable changes to the `egui` crate will be documented in this file.

NOTE: [`epaint`](crates/epaint/CHANGELOG.md), [`eframe`](crates/eframe/CHANGELOG.md), [`egui-winit`](crates/egui-winit/CHANGELOG.md), [`egui_glium`](crates/egui_glium/CHANGELOG.md), [`egui_glow`](crates/egui_glow/CHANGELOG.md) and [`egui-wgpu`](crates/egui-wgpu/CHANGELOG.md) have their own changelogs!


## Unreleased
* ⚠️ BREAKING: egui now expects integrations to do all color blending in gamma space ([#2071](https://github.com/emilk/egui/pull/2071)).
* ⚠️ BREAKING: if you have overlapping interactive widgets, only the top widget (last added) will be interactive ([#2244](https://github.com/emilk/egui/pull/2244)).

### Added ⭐
* Added helper functions for animating panels that collapse/expand ([#2190](https://github.com/emilk/egui/pull/2190)).
* Added `Context::os/Context::set_os` to query/set what operating system egui believes it is running on ([#2202](https://github.com/emilk/egui/pull/2202)).
* Added `Button::shortcut_text` for showing keyboard shortcuts in menu buttons ([#2202](https://github.com/emilk/egui/pull/2202)).
* Added `egui::KeyboardShortcut` for showing keyboard shortcuts in menu buttons ([#2202](https://github.com/emilk/egui/pull/2202)).
* Texture loading now takes a `TexureOptions` with minification and magnification filters ([#2224](https://github.com/emilk/egui/pull/2224)).
* Added `Key::Minus` and `Key::Equals` ([#2239](https://github.com/emilk/egui/pull/2239)).
* Added `egui::gui_zoom` module with helpers for scaling the whole GUI of an app ([#2239](https://github.com/emilk/egui/pull/2239)).
* You can now put one interactive widget on top of another, and only one will get interaction at a time ([#2244](https://github.com/emilk/egui/pull/2244)).
<<<<<<< HEAD
* Add `ui.centered`.
* Added possibility to enable text wrap for the selected text of `egui::ComboBox` ([#2272](https://github.com/emilk/egui/pull/2244))
=======
* Added `ui.centered`.
* Added `Area::constrain` and `Window::constrain` which constrains area to the screen bounds. ([#2270](https://github.com/emilk/egui/pull/2270)).
* Added `Area::pivot` and `Window::pivot` which controls what part of the window to position. ([#2303](https://github.com/emilk/egui/pull/2303)).
>>>>>>> 690dc2d2

### Changed 🔧
* Panels always have a separator line, but no stroke on other sides. Their spacing has also changed slightly ([#2261](https://github.com/emilk/egui/pull/2261)).
* Tooltips are only shown when mouse pointer is still ([#2263](https://github.com/emilk/egui/pull/2263)).

### Fixed 🐛
* ⚠️ BREAKING: Fix text being too small ([#2069](https://github.com/emilk/egui/pull/2069)).
* Improved text rendering ([#2071](https://github.com/emilk/egui/pull/2071)).
* Less jitter when calling `Context::set_pixels_per_point` ([#2239](https://github.com/emilk/egui/pull/2239)).
* Fixed popups and color edit going outside the screen.


## 0.19.0 - 2022-08-20
### Added ⭐
* Added `*_released` & `*_clicked` methods for `PointerState` ([#1582](https://github.com/emilk/egui/pull/1582)).
* Added `PointerButton::Extra1` and `PointerButton::Extra2` ([#1592](https://github.com/emilk/egui/pull/1592)).
* Added `egui::hex_color!` to create `Color32`'s from hex strings under the `color-hex` feature ([#1596](https://github.com/emilk/egui/pull/1596)).
* Optimized painting of filled circles (e.g. for scatter plots) by 10x or more ([#1616](https://github.com/emilk/egui/pull/1616)).
* Added opt-in feature `deadlock_detection` to detect double-lock of mutexes on the same thread ([#1619](https://github.com/emilk/egui/pull/1619)).
* Added `InputState::stable_dt`: a more stable estimate for the delta-time in reactive mode ([#1625](https://github.com/emilk/egui/pull/1625)).
* You can now specify a texture filter for your textures ([#1636](https://github.com/emilk/egui/pull/1636)).
* Added functions keys in `egui::Key` ([#1665](https://github.com/emilk/egui/pull/1665)).
* Added support for using `PaintCallback` shapes with the WGPU backend ([#1684](https://github.com/emilk/egui/pull/1684)).
* Added `Contex::request_repaint_after` ([#1694](https://github.com/emilk/egui/pull/1694)).
* `ctrl-h` now acts like backspace in `TextEdit` ([#1812](https://github.com/emilk/egui/pull/1812)).
* Added `custom_formatter` method for `Slider` and `DragValue` ([#1851](https://github.com/emilk/egui/issues/1851)).
* Added `RawInput::has_focus` which backends can set to indicate whether the UI as a whole has the keyboard focus ([#1859](https://github.com/emilk/egui/pull/1859)).
* Added `PointerState::button_double_clicked()` and `PointerState::button_triple_clicked()` ([#1906](https://github.com/emilk/egui/issues/1906)).
* Added `custom_formatter`, `binary`, `octal`, and `hexadecimal` to `DragValue` and `Slider` ([#1953](https://github.com/emilk/egui/issues/1953))

### Changed 🔧
* MSRV (Minimum Supported Rust Version) is now `1.61.0` ([#1846](https://github.com/emilk/egui/pull/1846)).
* `PaintCallback` shapes now require the whole callback to be put in an `Arc<dyn Any>` with the value being a backend-specific callback type ([#1684](https://github.com/emilk/egui/pull/1684)).
* Replaced `needs_repaint` in `FullOutput` with `repaint_after`. Used to force repaint after the set duration in reactive mode ([#1694](https://github.com/emilk/egui/pull/1694)).
* `Layout::left_to_right` and `Layout::right_to_left` now takes the vertical align as an argument. Previous default was `Align::Center`.
* Improved ergonomics of adding plot items. All plot items that take a series of 2D coordinates can now be created directly from `Vec<[f64; 2]>`. The `Value` and `Values` types were removed in favor of `PlotPoint` and `PlotPoints` respectively ([#1816](https://github.com/emilk/egui/pull/1816)).
* `TextBuffer` no longer needs to implement `AsRef<str>` ([#1824](https://github.com/emilk/egui/pull/1824)).

### Fixed 🐛
* Fixed `Response::changed` for `ui.toggle_value` ([#1573](https://github.com/emilk/egui/pull/1573)).
* Fixed `ImageButton`'s changing background padding on hover ([#1595](https://github.com/emilk/egui/pull/1595)).
* Fixed `Plot` auto-bounds bug ([#1599](https://github.com/emilk/egui/pull/1599)).
* Fixed dead-lock when alt-tabbing while also showing a tooltip ([#1618](https://github.com/emilk/egui/pull/1618)).
* Fixed `ScrollArea` scrolling when editing an unrelated `TextEdit` ([#1779](https://github.com/emilk/egui/pull/1779)).
* Fixed `Slider` not always generating events on change ([#1854](https://github.com/emilk/egui/pull/1854)).
* Fixed jitter of anchored windows for the first frame ([#1856](https://github.com/emilk/egui/pull/1856)).
* Fixed focus behavior when pressing Tab in a UI with no focused widget ([#1861](https://github.com/emilk/egui/pull/1861)).
* Fixed automatic plot bounds ([#1865](https://github.com/emilk/egui/pull/1865)).


## 0.18.1 - 2022-05-01
* Change `Shape::Callback` from `&dyn Any` to `&mut dyn Any` to support more backends.


## 0.18.0 - 2022-04-30

### Added ⭐
* Added `Shape::Callback` for backend-specific painting, [with an example](https://github.com/emilk/egui/tree/master/examples/custom_3d_glow) ([#1351](https://github.com/emilk/egui/pull/1351)).
* Added `Frame::canvas` ([#1362](https://github.com/emilk/egui/pull/1362)).
* `Context::request_repaint` will now wake up UI thread, if integrations has called `Context::set_request_repaint_callback` ([#1366](https://github.com/emilk/egui/pull/1366)).
* Added `Plot::allow_scroll`, `Plot::allow_zoom` no longer affects scrolling ([#1382](https://github.com/emilk/egui/pull/1382)).
* Added `Ui::push_id` to resolve id clashes ([#1374](https://github.com/emilk/egui/pull/1374)).
* Added `ComboBox::icon` ([#1405](https://github.com/emilk/egui/pull/1405)).
* Added `Ui::scroll_with_delta`.
* Added `Frame::outer_margin`.
* Added `Painter::hline` and `Painter::vline`.
* Added `Link` and `ui.link` ([#1506](https://github.com/emilk/egui/pull/1506)).
* Added triple-click support; triple-clicking a TextEdit field will select the whole paragraph ([#1512](https://github.com/emilk/egui/pull/1512)).
* Added `Plot::x_grid_spacer` and `Plot::y_grid_spacer` for custom grid spacing ([#1180](https://github.com/emilk/egui/pull/1180)).
* Added `Ui::spinner()` shortcut method ([#1494](https://github.com/emilk/egui/pull/1494)).
* Added `CursorIcon`s for resizing columns, rows, and the eight cardinal directions.
* Added `Ui::toggle_value`.
* Added ability to add any widgets to the header of a collapsing region ([#1538](https://github.com/emilk/egui/pull/1538)).

### Changed 🔧
* MSRV (Minimum Supported Rust Version) is now `1.60.0` ([#1467](https://github.com/emilk/egui/pull/1467)).
* `ClippedMesh` has been replaced with `ClippedPrimitive` ([#1351](https://github.com/emilk/egui/pull/1351)).
* Renamed `Frame::margin` to `Frame::inner_margin`.
* Renamed `AlphaImage` to `FontImage` to discourage any other use for it ([#1412](https://github.com/emilk/egui/pull/1412)).
* Warnings will be painted on screen when there is an `Id` clash for `Grid`, `Plot` or `ScrollArea` ([#1452](https://github.com/emilk/egui/pull/1452)).
* `Checkbox` and `RadioButton` with an empty label (`""`) will now take up much less space ([#1456](https://github.com/emilk/egui/pull/1456)).
* Replaced `Memory::top_most_layer` with more flexible `Memory::layer_ids`.
* Renamed the feature `convert_bytemuck` to `bytemuck` ([#1467](https://github.com/emilk/egui/pull/1467)).
* Renamed the feature `serialize` to `serde` ([#1467](https://github.com/emilk/egui/pull/1467)).
* Renamed `Painter::sub_region` to `Painter::with_clip_rect`.

### Fixed 🐛
* Fixed `ComboBox`es always being rendered left-aligned ([#1304](https://github.com/emilk/egui/pull/1304)).
* Fixed ui code that could lead to a deadlock ([#1380](https://github.com/emilk/egui/pull/1380)).
* Text is darker and more readable in bright mode ([#1412](https://github.com/emilk/egui/pull/1412)).
* Fixed a lot of broken/missing doclinks  ([#1419](https://github.com/emilk/egui/pull/1419)).
* Fixed `Ui::add_visible` sometimes leaving the `Ui` in a disabled state ([#1436](https://github.com/emilk/egui/issues/1436)).
* Added line breaking rules for Japanese text ([#1498](https://github.com/emilk/egui/pull/1498)).

### Deprecated ☢️
* Deprecated `CollapsingHeader::selectable` ([#1538](https://github.com/emilk/egui/pull/1538)).

### Removed 🔥
* Removed the `single_threaded/multi_threaded` flags - egui is now always thread-safe ([#1390](https://github.com/emilk/egui/pull/1390)).

### Contributors 🙏
* [4JX](https://github.com/4JX)
* [AlexxxRu](https://github.com/AlexxxRu)
* [ascclemens](https://github.com/ascclemens)
* [awaken1ng](https://github.com/awaken1ng)
* [bigfarts](https://github.com/bigfarts)
* [bobyclaws](https://github.com/bobyclaws)
* [Bromeon](https://github.com/Bromeon)
* [cloudhead](https://github.com/cloudhead)
* [collin-kemper](https://github.com/collin-kemper)
* [cpterry](https://github.com/cpterry)
* [dbuch](https://github.com/dbuch)
* [DusterTheFirst](https://github.com/DusterTheFirst)
* [Edgeworth ](https://github.com/Edgeworth )
* [elwerene](https://github.com/elwerene)
* [follower](https://github.com/follower)
* [Friz64](https://github.com/Friz64)
* [Hunter522 ](https://github.com/Hunter522 )
* [Jake-Shadle](https://github.com/Jake-Shadle)
* [jean-airoldie ](https://github.com/jean-airoldie )
* [JelNiSlaw](https://github.com/JelNiSlaw)
* [juancampa](https://github.com/juancampa)
* [LU15W1R7H](https://github.com/LU15W1R7H)
* [mbillingr](https://github.com/mbillingr)
* [nicklasmoeller](https://github.com/nicklasmoeller)
* [rukai](https://github.com/rukai)
* [tami5](https://github.com/tami5)
* [Titaniumtown](https://github.com/Titaniumtown)
* [trevyn](https://github.com/trevyn)
* [waynr](https://github.com/waynr)
* [zam-5 ](https://github.com/zam-5 )


## 0.17.0 - 2022-02-22 - Improved font selection and image handling

### Added ⭐
* Much improved font selection ([#1154](https://github.com/emilk/egui/pull/1154)):
  * You can now select any font size and family using `RichText::size` amd `RichText::family` and the new `FontId`.
  * Easily change text styles with `Style::text_styles`.
  * Added `Ui::text_style_height`.
  * Added `TextStyle::resolve`.
  * Made the v-align and scale of user fonts tweakable ([#1241](https://github.com/emilk/egui/pull/1027)).
* Plot:
  * Added `Plot::x_axis_formatter` and `Plot::y_axis_formatter` for custom axis labels ([#1130](https://github.com/emilk/egui/pull/1130)).
  * Added `Plot::allow_boxed_zoom()`, `Plot::boxed_zoom_pointer()` for boxed zooming on plots ([#1188](https://github.com/emilk/egui/pull/1188)).
  * Added plot pointer coordinates with `Plot::coordinates_formatter` ([#1235](https://github.com/emilk/egui/pull/1235)).
  * Added linked axis support for plots via `plot::LinkedAxisGroup` ([#1184](https://github.com/emilk/egui/pull/1184)).
* `Context::load_texture` to convert an image into a texture which can be displayed using e.g. `ui.image(texture, size)` ([#1110](https://github.com/emilk/egui/pull/1110)).
* `Ui::input_mut` to modify how subsequent widgets see the `InputState` and a convenience method `InputState::consume_key` for shortcuts or hotkeys ([#1212](https://github.com/emilk/egui/pull/1212)).
* Added `Ui::add_visible` and `Ui::add_visible_ui`.
* Added `CollapsingHeader::icon` to override the default open/close icon using a custom function. ([1147](https://github.com/emilk/egui/pull/1147)).
* Added `ui.data()`, `ctx.data()`, `ctx.options()` and `ctx.tessellation_options()` ([#1175](https://github.com/emilk/egui/pull/1175)).
* Added `Response::on_hover_text_at_pointer` as a convenience akin to `Response::on_hover_text` ([1179](https://github.com/emilk/egui/pull/1179)).
* Opt-in dependency on `tracing` crate for logging warnings ([#1192](https://github.com/emilk/egui/pull/1192)).
* Added `ui.weak(text)`.
* Added `Slider::step_by` ([1225](https://github.com/emilk/egui/pull/1225)).
* Added `Context::move_to_top` and `Context::top_most_layer` for managing the layer on the top ([#1242](https://github.com/emilk/egui/pull/1242)).
* Support a subset of macOS' emacs input field keybindings in `TextEdit` ([#1243](https://github.com/emilk/egui/pull/1243)).
* Added ability to scroll an UI into view without specifying an alignment ([1247](https://github.com/emilk/egui/pull/1247)).
* Added `Ui::scroll_to_rect` ([1252](https://github.com/emilk/egui/pull/1252)).

### Changed 🔧
* ⚠️ `Context::input` and `Ui::input` now locks a mutex. This can lead to a dead-lock is used in an `if let` binding!
  * `if let Some(pos) = ui.input().pointer.latest_pos()` and similar must now be rewritten on two lines.
  * Search for this problem in your code using the regex `if let .*input`.
* Better contrast in the default light mode style ([#1238](https://github.com/emilk/egui/pull/1238)).
* Renamed `CtxRef` to `Context` ([#1050](https://github.com/emilk/egui/pull/1050)).
* `Context` can now be cloned and stored between frames ([#1050](https://github.com/emilk/egui/pull/1050)).
* Renamed `Ui::visible` to `Ui::is_visible`.
* Split `Event::Text` into `Event::Text` and `Event::Paste` ([#1058](https://github.com/emilk/egui/pull/1058)).
* Replaced `Style::body_text_style` with more generic `Style::text_styles` ([#1154](https://github.com/emilk/egui/pull/1154)).
* `TextStyle` is no longer `Copy` ([#1154](https://github.com/emilk/egui/pull/1154)).
* Replaced `TextEdit::text_style` with `TextEdit::font` ([#1154](https://github.com/emilk/egui/pull/1154)).
* `Plot::highlight` now takes a `bool` argument ([#1159](https://github.com/emilk/egui/pull/1159)).
* `ScrollArea::show` now returns a `ScrollAreaOutput`, so you might need to add `.inner` after the call to it ([#1166](https://github.com/emilk/egui/pull/1166)).
* Replaced `corner_radius: f32` with `rounding: Rounding`, allowing per-corner rounding settings ([#1206](https://github.com/emilk/egui/pull/1206)).
* Replaced Frame's `margin: Vec2` with `margin: Margin`, allowing for different margins on opposing sides ([#1219](https://github.com/emilk/egui/pull/1219)).
* Renamed `Plot::custom_label_func` to `Plot::label_formatter` ([#1235](https://github.com/emilk/egui/pull/1235)).
* `Areas::layer_id_at` ignores non-interatable layers (i.e. Tooltips) ([#1240](https://github.com/emilk/egui/pull/1240)).
* `ScrollArea`s will not shrink below a certain minimum size, set by `min_scrolled_width/min_scrolled_height` ([1255](https://github.com/emilk/egui/pull/1255)).
* For integrations:
  * `Output` has now been renamed `PlatformOutput` and `Context::run` now returns the new `FullOutput` ([#1292](https://github.com/emilk/egui/pull/1292)).
  * `FontImage` has been replaced by `TexturesDelta` (found in `FullOutput`), describing what textures were loaded and freed each frame ([#1110](https://github.com/emilk/egui/pull/1110)).
  * The painter must support partial texture updates ([#1149](https://github.com/emilk/egui/pull/1149)).
  * Added `RawInput::max_texture_side` which should be filled in with e.g. `GL_MAX_TEXTURE_SIZE` ([#1154](https://github.com/emilk/egui/pull/1154)).

### Fixed 🐛
* Plot `Orientation` was not public, although fields using this type were ([#1130](https://github.com/emilk/egui/pull/1130)).
* Context menus now respects the theme ([#1043](https://github.com/emilk/egui/pull/1043)).
* Calling `Context::set_pixels_per_point` before the first frame will now work.
* Tooltips that don't fit the window don't flicker anymore ([#1240](https://github.com/emilk/egui/pull/1240)).
* Scroll areas now follow text cursor ([#1252](https://github.com/emilk/egui/pull/1252)).
* Slider: correctly respond with drag and focus events when interacting with the value directly ([1270](https://github.com/emilk/egui/pull/1270)).

### Contributors 🙏
* [4JX](https://github.com/4JX)
* [55nknown](https://github.com/55nknown)
* [AlanRace](https://github.com/AlanRace)
* [AlexxxRu](https://github.com/AlexxxRu)
* [awaken1ng](https://github.com/awaken1ng)
* [BctfN0HUK7Yg](https://github.com/BctfN0HUK7Yg)
* [Bromeon](https://github.com/Bromeon)
* [cat-state](https://github.com/cat)
* [danielkeller](https://github.com/danielkeller)
* [dvec](https://github.com/dvec)
* [Friz64](https://github.com/Friz64)
* [Gordon01](https://github.com/Gordon01)
* [HackerFoo](https://github.com/HackerFoo)
* [juancampa](https://github.com/juancampa)
* [justinj](https://github.com/justinj)
* [lampsitter](https://github.com/lampsitter)
* [LordMZTE](https://github.com/LordMZTE)
* [manuel-i](https://github.com/manuel)
* [Mingun](https://github.com/Mingun)
* [niklaskorz](https://github.com/niklaskorz)
* [nongiach](https://github.com/nongiach)
* [parasyte](https://github.com/parasyte)
* [psiphi75](https://github.com/psiphi75)
* [s-nie](https://github.com/s)
* [t18b219k](https://github.com/t18b219k)
* [terhechte](https://github.com/terhechte)
* [xudesheng](https://github.com/xudesheng)
* [yusdacra](https://github.com/yusdacra)


## 0.16.1 - 2021-12-31 - Add back `CtxRef::begin_frame,end_frame`

### Added ⭐
* Added back `CtxRef::begin_frame,end_frame` as an alternative to `CtxRef::run`.


## 0.16.0 - 2021-12-29 - Context menus and rich text

### Added ⭐
* Added context menus: See `Ui::menu_button` and `Response::context_menu` ([#543](https://github.com/emilk/egui/pull/543)).
* Most widgets containing text (`Label`, `Button` etc) now supports rich text ([#855](https://github.com/emilk/egui/pull/855)).
* Plots:
  * Added bar charts and box plots ([#863](https://github.com/emilk/egui/pull/863)).
  * You can now query information about the plot (e.g. get the mouse position in plot coordinates, or the plot
    bounds) while adding items. `Plot` ([#766](https://github.com/emilk/egui/pull/766) and
    [#892](https://github.com/emilk/egui/pull/892)).
* You can now read and write the cursor of a `TextEdit` ([#848](https://github.com/emilk/egui/pull/848)).
* When using a custom font you can now specify a font index ([#873](https://github.com/emilk/egui/pull/873)).
* Added vertical sliders with `Slider::new(…).vertical()` ([#875](https://github.com/emilk/egui/pull/875)).
* Added `Button::image_and_text` ([#832](https://github.com/emilk/egui/pull/832)).
* Added `CollapsingHeader::open` to control if it is open or collapsed ([#1006](https://github.com/emilk/egui/pull/1006)).
* Added `egui::widgets::color_picker::color_picker_color32` to show the color picker.

### Changed 🔧
* MSRV (Minimum Supported Rust Version) is now `1.56.0`.
* `ui.add(Button::new("…").text_color(…))` is now `ui.button(RichText::new("…").color(…))` (same for `Label` )([#855](https://github.com/emilk/egui/pull/855)).
* Plots now provide a `show` method that has to be used to add items to and show the plot ([#766](https://github.com/emilk/egui/pull/766)).
* `menu::menu(ui, ...)` is now `ui.menu_button(...)` ([#543](https://github.com/emilk/egui/pull/543))
* Replaced `CtxRef::begin_frame` and `end_frame` with `CtxRef::run` ([#872](https://github.com/emilk/egui/pull/872)).
* Replaced `scroll_delta` and `zoom_delta` in `RawInput` with `Event::Scroll` and `Event::Zoom`.
* Unified the four `Memory` data buckets (`data`, `data_temp`, `id_data` and `id_data_temp`) into a single `Memory::data`, with a new interface ([#836](https://github.com/emilk/egui/pull/836)).
* Replaced `Ui::__test` with `egui::__run_test_ui` ([#872](https://github.com/emilk/egui/pull/872)).

### Fixed 🐛
* Fixed `ComboBox` and other popups getting clipped to parent window ([#885](https://github.com/emilk/egui/pull/885)).
* The color picker is now better at keeping the same hue even when saturation goes to zero ([#886](https://github.com/emilk/egui/pull/886)).

### Removed 🔥
* Removed `egui::math` (use `egui::emath` instead).
* Removed `egui::paint` (use `egui::epaint` instead).

### Contributors 🙏
* [5225225](https://github.com/5225225): [#849](https://github.com/emilk/egui/pull/849).
* [aevyrie](https://github.com/aevyrie): [#966](https://github.com/emilk/egui/pull/966).
* [B-Reif](https://github.com/B-Reif): [#875](https://github.com/emilk/egui/pull/875).
* [Bromeon](https://github.com/Bromeon): [#863](https://github.com/emilk/egui/pull/863), [#918](https://github.com/emilk/egui/pull/918).
* [d10sfan](https://github.com/d10sfan): [#832](https://github.com/emilk/egui/pull/832).
* [EmbersArc](https://github.com/EmbersArc): [#766](https://github.com/emilk/egui/pull/766), [#892](https://github.com/emilk/egui/pull/892).
* [Hperigo](https://github.com/Hperigo): [#905](https://github.com/emilk/egui/pull/905).
* [isegal](https://github.com/isegal): [#934](https://github.com/emilk/egui/pull/934).
* [mankinskin](https://github.com/mankinskin): [#543](https://github.com/emilk/egui/pull/543).
* [niladic](https://github.com/niladic): [#499](https://github.com/emilk/egui/pull/499), [#863](https://github.com/emilk/egui/pull/863).
* [singalen](https://github.com/singalen): [#973](https://github.com/emilk/egui/pull/973).
* [sumibi-yakitori](https://github.com/sumibi-yakitori): [#830](https://github.com/emilk/egui/pull/830), [#870](https://github.com/emilk/egui/pull/870).
* [t18b219k](https://github.com/t18b219k): [#868](https://github.com/emilk/egui/pull/868), [#888](https://github.com/emilk/egui/pull/888).


## 0.15.0 - 2021-10-24 - Syntax highlighting and hscroll

<img src="media/egui-0.15-code-editor.gif">

### Added ⭐
* Added horizontal scrolling support to `ScrollArea` and `Window` (opt-in).
* `TextEdit::layouter`: Add custom text layout for e.g. syntax highlighting or WYSIWYG.
* `Fonts::layout_job`: New text layout engine allowing mixing fonts, colors and styles, with underlining and strikethrough.
* Added `ui.add_enabled(bool, widget)` to easily add a possibly disabled widget.
* Added `ui.add_enabled_ui(bool, |ui| …)` to create a possibly disabled UI section.
* Added feature `"serialize"` separatedly from `"persistence"`.
* Added `egui::widgets::global_dark_light_mode_buttons` to easily add buttons for switching the egui theme.
* `TextEdit` can now be used to show text which can be selected and copied, but not edited.
* Added `Memory::caches` for caching things from one frame to the next.

### Changed 🔧
* Change the default monospace font to [Hack](https://github.com/source-foundry/Hack).
* Label text will now be centered, right-aligned and/or justified based on the layout of the `Ui` it is in.
* `Hyperlink` will now word-wrap just like a `Label`.
* All `Ui`s must now have a finite `max_rect`.
  * Deprecated: `max_rect_finite`, `available_size_before_wrap_finite` and `available_rect_before_wrap_finite`.
* `Painter`/`Fonts`: text layout now expect a color when creating a `Galley`. You may override that color with `Painter::galley_with_color`.
* MSRV (Minimum Supported Rust Version) is now `1.54.0`.
* By default, `DragValue`s no longer show a tooltip when hovered. Change with `Style::explanation_tooltips`.
* Smaller and nicer color picker.
* `ScrollArea` will auto-shrink to content size unless told otherwise using `ScollArea::auto_shrink`.
* By default, `Slider`'s `clamp_to_range` is set to true.
* Renamed `TextEdit::enabled` to `TextEdit::interactive`.
* `ui.label` (and friends) now take `impl ToString` as argument instead of `impl Into<Label>`.

### Fixed 🐛
* Fixed wrongly sized multiline `TextEdit` in justified layouts.
* Fixed clip rectangle of windows that don't fit the central area.
* Show tooltips above widgets on touch screens.
* Fixed popups sometimes getting clipped by panels.

### Removed 🔥
* Replace `Button::enabled` with `ui.add_enabled`.

### Contributors 🙏
* [AlexApps99](https://github.com/AlexApps99)
* [baysmith](https://github.com/baysmith)
* [bpostlethwaite](https://github.com/bpostlethwaite)
* [cwfitzgerald](https://github.com/cwfitzgerald)
* [DrOptix](https://github.com/DrOptix)
* [JerzySpendel](https://github.com/JerzySpendel)
* [NiceneNerd](https://github.com/NiceneNerd)
* [parasyte](https://github.com/parasyte)
* [spersson](https://github.com/spersson)
* [Stock84-dev](https://github.com/Stock84-dev)
* [sumibi-yakitori](https://github.com/sumibi-yakitori)
* [t18b219k](https://github.com/t18b219k)
* [TobTobXX](https://github.com/TobTobXX)
* [zu1k](https://github.com/zu1k)


## 0.14.2 - 2021-08-28 - Window resize fix

### Fixed 🐛
* Fixed window resize bug introduced in `0.14.1`.


## 0.14.1 - 2021-08-28 - Layout bug fixes

### Added ⭐
* Added `Ui::horizontal_top`.

### Fixed 🐛
* Fixed `set_width/set_min_width/set_height/set_min_height/expand_to_include_x/expand_to_include_y`.
* Make minimum grid column width propagate properly.
* Make sure `TextEdit` contents expand to fill width if applicable.
* `ProgressBar`: add a minimum width and fix for having it in an infinite layout.
* Fixed sometimes not being able to click inside a combo box or popup menu.


## 0.14.0 - 2021-08-24 - Ui panels and bug fixes

### Added ⭐
* Panels can now be added to any `Ui`.
* Plot:
  * [Line styles](https://github.com/emilk/egui/pull/482).
  * Added `show_background` and `show_axes` methods to `Plot`.
* [Progress bar](https://github.com/emilk/egui/pull/519).
* `Grid::num_columns`: allow the last column to take up the rest of the space of the parent `Ui`.
* Added an API for dropping files into egui (see `RawInput`).
* `CollapsingHeader` can now optionally be selectable.

### Changed 🔧
* A single-line `TextEdit` will now clip text that doesn't fit in it, and scroll.
* Return closure return value from `Area::show`, `ComboBox::show_ui`, `ComboBox::combo_box_with_label`, `Window::show`, `popup::*`, `menu::menu`.
* Only move/resize windows with primary mouse button.
* Tooltips are now moved to not cover the widget they are attached to.

### Fixed 🐛
* Fixed custom font definitions getting replaced when `pixels_per_point` is changed.
* Fixed `lost_focus` for `TextEdit`.
* Clicking the edge of a menu button will now properly open the menu.
* Fixed hover detection close to an `Area`.
* Fixed case where `Plot`'s `min_auto_bounds` could be ignored after the first call to `Plot::ui`.
* Fixed slow startup when using large font files.

### Contributors 🙏
* [barrowsys](https://github.com/barrowsys)
* [EmbersArc](https://github.com/EmbersArc)
* [gents83](https://github.com/gents83 )
* [lucaspoffo](https://github.com/lucaspoffo)
* [mankinskin](https://github.com/mankinskin)
* [mental32](https://github.com/mental32)
* [mitchmindtree](https://github.com/mitchmindtree)
* [parasyte](https://github.com/parasyte)
* [rekka](https://github.com/rekka)
* [zu1k](https://github.com/zu1k)


## 0.13.1 - 2021-06-28 - Plot fixes

### Added ⭐
* Plot: you can now set the stroke of a `HLine/VLine`.

### Changed 🔧
* `Plot::new` now takes an `id_source: impl Hash` instead of a `name: impl ToString`. Functionally it is the same.


## 0.13.0 - 2021-06-24 - Better panels, plots and new visual style

### Added ⭐
* Plot:
  * [More plot items: Arrows, Polygons, Text, Images](https://github.com/emilk/egui/pull/471).
  * [Plot legend improvements](https://github.com/emilk/egui/pull/410).
  * [Line markers for plots](https://github.com/emilk/egui/pull/363).
* Panels:
  * Added right and bottom panels (`SidePanel::right` and `Panel::bottom`).
  * Panels can now be resized.
  * Added an option to overwrite frame of a `Panel`.
* [Improve accessibility / screen reader](https://github.com/emilk/egui/pull/412).
* Added `ScrollArea::show_rows` for efficient scrolling of huge UI:s.
* Added `ScrollArea::enable_scrolling` to allow freezing scrolling when editing TextEdit widgets within it
* Added `Ui::set_visible` as a way to hide widgets.
* Added `Style::override_text_style` to easily change the text style of everything in a `Ui` (or globally).
* You can now change `TextStyle` on checkboxes, radio buttons and `SelectableLabel`.
* Added support for [cint](https://crates.io/crates/cint) under `cint` feature.
* Added features `extra_asserts` and `extra_debug_asserts` to enable additional checks.
* `TextEdit` now supports edits on a generic buffer using `TextBuffer`.
* Added `Context::set_debug_on_hover` and `egui::trace!(ui)`

### Changed 🔧
* Minimum Rust version is now 1.51 (used to be 1.52)
* [Tweaked the default visuals style](https://github.com/emilk/egui/pull/450).
* Plot: Renamed `Curve` to `Line`.
* `TopPanel::top` is now `TopBottomPanel::top`.
* `SidePanel::left` no longet takes the default width by argument, but by a builder call.
* `SidePanel::left` is resizable by default.

### Fixed 🐛
* Fixed uneven lettering on non-integral device scales ("extortion lettering").
* Fixed invisible scroll bar when native window is too narrow for egui.


## 0.12.0 - 2021-05-10 - Multitouch, user memory, window pivots, and improved plots

### Added ⭐
* Added anchors to windows and areas so you can put a window in e.g. the top right corner.
* Make labels interactive with `Label::sense(Sense::click())`.
* Added `Response::request_focus` and `Response::surrender_focus`.
* Added `TextEdit::code_editor` (VERY basic).
* [Pan and zoom plots](https://github.com/emilk/egui/pull/317).
* [Add plot legends](https://github.com/emilk/egui/pull/349).
* [Users can now store custom state in `egui::Memory`](https://github.com/emilk/egui/pull/257).
* Added `Response::on_disabled_hover_text` to show tooltip for disabled widgets.
* Zoom input: ctrl-scroll and (on `eframe` web) trackpad-pinch gesture.
* Support for raw [multi touch](https://github.com/emilk/egui/pull/306) events,
  enabling zoom, rotate, and more. Works with `eframe` web on mobile devices,
  and should work with `egui_glium` for certain touch devices/screens.
* Added (optional) compatibility with [mint](https://docs.rs/mint).

### Changed 🔧
* Make `Memory::has_focus` public (again).
* `Plot` must now be given a name that is unique within its scope.
* Tab only selects labels if the `screen_reader` option is turned on.
* Renamed `ui.wrap` to `ui.scope`.

### Fixed 🐛
* Fixed [defocus-bug on touch screens](https://github.com/emilk/egui/issues/288).
* Fixed bug with the layout of wide `DragValue`s.

### Removed 🔥
* Moved experimental markup language to `egui_demo_lib`


## 0.11.0 - 2021-04-05 - Optimization, screen reader & new layout logic

### Added ⭐
* You can now give focus to any clickable widget with tab/shift-tab.
  * Use space or enter to click the selected widget.
  * Use arrow keys to adjust sliders and `DragValue`s.
* egui will now output events when widgets gain keyboard focus.
  * This can be hooked up to a screen reader to aid the visually impaired
* Added the option to restrict the dragging bounds of `Window` and `Area` to a specified area using `drag_bounds(rect)`.
* Added support for small and raised text.
* Added `ui.set_row_height`.
* Added `DebugOptions::show_widgets` to debug layouting by hovering widgets.
* Added `ComboBox` to more easily customize combo boxes.
* Added `Slider::new` and `DragValue::new` to replace old type-specific constructors.
* Added `TextEdit::password` to hide input characters.

### Changed 🔧
* `ui.advance_cursor` is now called `ui.add_space`.
* `kb_focus` is now just called `focus`.

### Fixed 🐛
* Fixed some bugs related to centered layouts.
* Fixed secondary-click to open a menu.
* [Fix panic for zero-range sliders and zero-speed drag values](https://github.com/emilk/egui/pull/216).
* Fixed false id clash error for wrapping text.
* Fixed bug that would close a popup (e.g. the color picker) when clicking inside of it.

### Deprecated ☢️
* Deprectated `combo_box_with_label` in favor of new `ComboBox`.
* Deprectated type-specific constructors for `Slider` and `DragValue` (`Slider::f32`, `DragValue::usize` etc).


## 0.10.0 - 2021-02-28 - Plot and polish

<img src="media/egui-0.10-plot.gif" width="50%">

### Added ⭐
* Added `egui::plot::Plot` to plot some 2D data.
* Added `Ui::hyperlink_to(label, url)`.
* Sliders can now have a value prefix and suffix (e.g. the suffix `"°"` works like a unit).
* `Context::set_pixels_per_point` to control the scale of the UI.
* Added `Response::changed()` to query if e.g. a slider was dragged, text was entered or a checkbox was clicked.
* Added support for all integers in `DragValue` and `Slider` (except 128-bit).

### Changed 🔧
* Improve the positioning of tooltips.
* Only show tooltips if mouse is still.
* `Slider` will now show the value display by default, unless turned off with `.show_value(false)`.
* The `Slider` value is now a `DragValue` which when dragged can pick values outside of the slider range (unless `clamp_to_range` is set).


## 0.9.0 - 2021-02-07 - Light Mode and much more

<img src="media/0.9.0-disabled.gif" width="50%">

### Added ⭐
* Added support for secondary and middle mouse buttons.
* Added `Label` methods for code, strong, strikethrough, underline and italics.
* Added `ui.group(|ui| { … })` to visually group some widgets within a frame.
* Added `Ui` helpers for doing manual layout (`ui.put`, `ui.allocate_ui_at_rect` and more).
* Added `ui.set_enabled(false)` to disable all widgets in a `Ui` (grayed out and non-interactive).
* Added `TextEdit::hint_text` for showing a weak hint text when empty.
* `egui::popup::popup_below_widget`: show a popup area below another widget.
* Added `Slider::clamp_to_range(bool)`: if set, clamp the incoming and outgoing values to the slider range.
* Add: `ui.spacing()`, `ui.spacing_mut()`, `ui.visuals()`, `ui.visuals_mut()`.
* Add: `ctx.set_visuals()`.
* You can now control text wrapping with `Style::wrap`.
* Added `Grid::max_col_width`.

### Changed 🔧
* Text will now wrap at newlines, spaces, dashes, punctuation or in the middle of a words if necessary, in that order of priority.
* Widgets will now always line break at `\n` characters.
* Widgets will now more intelligently choose whether or not to wrap text.
* `mouse` has been renamed `pointer` everywhere (to make it clear it includes touches too).
* Most parts of `Response` are now methods, so `if ui.button("…").clicked {` is now `if ui.button("…").clicked() {`.
* `Response::active` is now gone. You can use `response.dragged()` or `response.clicked()` instead.
* Backend: pointer (mouse/touch) position and buttons are now passed to egui in the event stream.
* `DragValue::range` is now called `clamp_range` and also clamps incoming values.
* Renamed `Triangles` to `Mesh`.
* The tessellator now wraps the clip rectangle and mesh in `struct ClippedMesh(Rect, Mesh)`.
* `Mesh::split_to_u16` now returns a 16-bit indexed `Mesh16`.

### Fixed 🐛
* It is now possible to click widgets even when FPS is very low.
* Tessellator: handle sharp path corners better (switch to bevel instead of miter joints for > 90°).


## 0.8.0 - 2021-01-17 - Grid layout & new visual style

<img src="media/widget_gallery_0.8.0.gif" width="50%">

### Added ⭐
* Added a simple grid layout (`Grid`).
* Added `ui.allocate_at_least` and `ui.allocate_exact_size`.
* Added function `InputState::key_down`.
* Added `Window::current_pos` to position a window.

### Changed 🔧
* New simpler and sleeker look!
* Renamed `PaintCmd` to `Shape`.
* Replace tuple `(Rect, Shape)` with tuple-struct `ClippedShape`.
* Renamed feature `"serde"` to `"persistence"`.
* Break out the modules `math` and `paint` into separate crates `emath` and `epaint`.

### Fixed 🐛
* Fixed a bug that would sometimes trigger a "Mismatching panels" panic in debug builds.
* `Image` and `ImageButton` will no longer stretch to fill a justified layout.


## 0.7.0 - 2021-01-04

### Added ⭐
* Added `ui.scroll_to_cursor` and `response.scroll_to_me` ([#81](https://github.com/emilk/egui/pull/81) by [lucaspoffo](https://github.com/lucaspoffo)).
* Added `window.id(…)` and `area.id(…)` for overriding the default `Id`.

### Changed 🔧
* Renamed `Srgba` to `Color32`.
* All color contructions now starts with `from_`, e.g. `Color32::from_rgb`.
* Renamed `FontFamily::VariableWidth` to `FontFamily::Proportional`.
* Removed `pixels_per_point` from `FontDefinitions`.

### Fixed 🐛
* `RepaintSignal` now implements `Sync` so it can be sent to a background thread.
* `TextEdit` widgets are now slightly larger to accommodate their frames.

### Deprecated ☢️
* Deprecated `color::srgba`.


## 0.6.0 - 2020-12-26

### Added ⭐
* Turn off `Window` title bars with `window.title_bar(false)`.
* `ImageButton` - `ui.add(ImageButton::new(…))`.
* `ui.vertical_centered` and `ui.vertical_centered_justified`.
* `ui.allocate_painter` helper.
* Mouse-over explanation to duplicate ID warning.
* You can now easily constrain egui to a portion of the screen using `RawInput::screen_rect`.
* You can now control the minimum and maixumum number of decimals to show in a `Slider` or `DragValue`.
* Added `egui::math::Rot2`: rotation helper.
* `Response` now contains the `Id` of the widget it pertains to.
* `ui.allocate_response` that allocates space and checks for interactions.
* Added `response.interact(sense)`, e.g. to check for clicks on labels.

### Changed 🔧
* `ui.allocate_space` now returns an `(Id, Rect)` tuple.
* `Arc<Context>` has been replaced with `CtxRef` everywhere.
* Slight tweak of the default `Style` and font sizes.
* `SidePanel::left` and `TopPanel::top` now takes `impl Hash` as first argument.
* A `Window` may now cover an existing `CentralPanel`.
* `ui.image` now takes `impl Into<Vec2>` as a `size` argument.
* Made some more fields of `RawInput` optional.
* `Slider` and `DragValue` uses fewer decimals by default. See the full precision by hovering over the value.
* `egui::App`: added `fn name(&self)` and `fn clear_color(&self)`.
* Combo boxes has scroll bars when needed.
* Expand `Window` + `Resize` containers to be large enough for last frames content
* `ui.columns`: Columns now defaults to justified top-to-down layouts.
* Renamed `Sense::nothing()` to  `Sense::hover()`.
* Replaced `parking_lot` dependency with `atomic_refcell` by default.

### Fixed 🐛
* The background for `CentralPanel` will now cover unused space too.
* `ui.columns`: Improve allocated size estimation.

### Deprecated ☢️
* `RawInput::screen_size` - use `RawInput::screen_rect` instead.
* left/centered/right column functions on `Ui`.
* `ui.interact_hover` and `ui.hovered`.


## 0.5.0 - 2020-12-13

### Added ⭐
* Emoji support: 1216 different emojis that work in any text.
  * The Demo app comes with a Font Book to explore the available glyphs.
* `ui.horizontal_wrapped(|ui| …)`: Add widgets on a row but wrap at `max_size`.
* `ui.horizontal_wrapped_for_text`: Like `ui.horizontal_wrapped`, but with spacing made for embedding text.
* `ui.horizontal_for_text`: Like `ui.horizontal`, but with spacing made for embedding text.
* `egui::Layout` now supports justified layouts where contents is _also_ centered, right-aligned, etc.
* `ui.allocate_ui(size, |ui| …)`: Easily create a child-`Ui` of a given size.
* `SelectableLabel` (`ui.selectable_label` and `ui.selectable_value`): A text-button that can be selected.
* `ui.small_button`: A smaller button that looks good embedded in text.
* `ui.drag_angle_tau`: For those who want to specify angles as fractions of τ (a full turn).
* Added `Resize::id_source` and `ScrollArea::id_source` to let the user avoid Id clashes.

### Changed 🔧
* New default font: [Ubuntu-Light](https://fonts.google.com/specimen/Ubuntu).
* Make it simpler to override fonts in `FontDefinitions`.
* Remove minimum button width.
* Refactor `egui::Layout` substantially, changing its interface.
* Calling `on_hover_text`/`on_hover_ui` multiple times will stack tooltips underneath the previous ones.
* Text wrapping on labels, buttons, checkboxes and radio buttons is now based on the layout.

### Removed 🔥

* Removed the `label!` macro.


## 0.4.0 - 2020-11-28

### Added ⭐
* `TextEdit` improvements:
  * Much improved text editing, with better navigation and selection.
  * Move focus between `TextEdit` widgets with tab and shift-tab.
  * Undo edtis in a `TextEdit`.
  * You can now check if a `TextEdit` lost keyboard focus with `response.lost_focus`.
  * Added `ui.text_edit_singleline` and `ui.text_edit_multiline`.
* You can now debug why your `Ui` is unexpectedly wide with `ui.style_mut().debug.show_expand_width = true;`

### Changed 🔧
* Pressing enter in a single-line `TextEdit` will now surrender keyboard focus for it.
* You must now be explicit when creating a `TextEdit` if you want it to be singeline or multiline.
* Improved automatic `Id` generation, making `Id` clashes less likely.
* egui now requires modifier key state from the integration
* Added, renamed and removed some keys in the `Key` enum.
* Fixed incorrect text wrapping width on radio buttons

### Fixed 🐛
* Fixed bug where a lost widget could still retain keyboard focus.


## 0.3.0 - 2020-11-07

### Added ⭐
* Panels: you can now create panels using `SidePanel`, `TopPanel` and `CentralPanel`.
* You can now override the default egui fonts.
* Added ability to override text color with `visuals.override_text_color`.
* The demo now includes a simple drag-and-drop example.
* The demo app now has a slider to scale all of egui.

### Changed 🔧
* `ui.horizontal(…)` etc returns `Response`.
* Refactored the interface for `egui::app::App`.
* Windows are now constrained to the screen.
* `Context::begin_frame()` no longer returns a `Ui`. Instead put your widgets into a `SidePanel`, `TopPanel`, `CentralPanel`, `Window` or `Area`.
* `Context::end_frame()` now returns shapes that need to be converted to triangles with `Context::tessellate()`.
* Anti-aliasing is now off by default in debug builds.

### Removed 🔥

* You can no longer throw windows.

### Fixed 🐛
* Fixed a bug where some regions would slowly grow for non-integral scales (`pixels_per_point`).


## 0.2.0 - 2020-10-10

* Color picker
* Unicode characters in labels (limited by [what the default font supports](https://fonts.google.com/specimen/Comfortaa#glyphs))
* Simple drop-down combo box menu
* Logarithmic sliders
* Optimization: coarse culling in the tessellator
* CHANGED: switch argument order of `ui.checkbox` and `ui.radio`


## 0.1.4 - 2020-09-08

This is when I started the CHANGELOG.md, after almost two years of development. Better late than never.

* Widgets: label, text button, hyperlink, checkbox, radio button, slider, draggable value, text editing
* Layouts: horizontal, vertical, columns
* Text input: very basic, multiline, copy/paste
* Windows: move, resize, name, minimize and close. Automatically sized and positioned.
* Regions: resizing, vertical scrolling, collapsing headers (sections)
* Rendering: Anti-aliased rendering of lines, circles, text and convex polygons.
* Tooltips on hover


## Earlier:

* 2020-08-10: renamed the project to "egui"
* 2020-05-30: first release on crates.io (0.1.0)
* 2020-04-01: serious work starts (pandemic project)
* 2019-03-12: gave a talk about what would later become egui: https://www.youtube.com/watch?v=-pmwLHw5Gbs
* 2018-12-23: [initial commit](https://github.com/emilk/egui/commit/856bbf4dae4a69693a0324da34e8b0dd3754dfdf)
* 2018-11-04: started tinkering on a train<|MERGE_RESOLUTION|>--- conflicted
+++ resolved
@@ -17,14 +17,10 @@
 * Added `Key::Minus` and `Key::Equals` ([#2239](https://github.com/emilk/egui/pull/2239)).
 * Added `egui::gui_zoom` module with helpers for scaling the whole GUI of an app ([#2239](https://github.com/emilk/egui/pull/2239)).
 * You can now put one interactive widget on top of another, and only one will get interaction at a time ([#2244](https://github.com/emilk/egui/pull/2244)).
-<<<<<<< HEAD
-* Add `ui.centered`.
+* Added `ui.centered`.
 * Added possibility to enable text wrap for the selected text of `egui::ComboBox` ([#2272](https://github.com/emilk/egui/pull/2244))
-=======
-* Added `ui.centered`.
 * Added `Area::constrain` and `Window::constrain` which constrains area to the screen bounds. ([#2270](https://github.com/emilk/egui/pull/2270)).
 * Added `Area::pivot` and `Window::pivot` which controls what part of the window to position. ([#2303](https://github.com/emilk/egui/pull/2303)).
->>>>>>> 690dc2d2
 
 ### Changed 🔧
 * Panels always have a separator line, but no stroke on other sides. Their spacing has also changed slightly ([#2261](https://github.com/emilk/egui/pull/2261)).
