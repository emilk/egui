# egui changelog

All notable changes to the egui crate will be documented in this file.

NOTE: [`eframe`](eframe/CHANGELOG.md), [`egui_web`](egui_web/CHANGELOG.md) and [`egui_glium`](egui_glium/CHANGELOG.md) have their own changelogs!


## Unreleased

### Added ⭐
<<<<<<< HEAD
* [Line markers for plots](https://github.com/emilk/egui/pull/363).
=======
* Add right and bottom panels (`SidePanel::right` and `Panel::bottom`).
* Add resizable panels.
* Add an option to overwrite frame of a `Panel`.
>>>>>>> e320ef6c
* Add `Style::override_text_style` to easily change the text style of everything in a `Ui` (or globally).
* You can now change `TextStyle` on checkboxes, radio buttons and `SelectableLabel`.
* Add support for [cint](https://crates.io/crates/cint) under `cint` feature.
* Add features `extra_asserts` and `extra_debug_asserts` to enable additional checks.
* `TextEdit` now supports edits on a generic buffer using `TextBuffer`.

### Changed 🔧
<<<<<<< HEAD
* Plot: Changed `Curve` to `Line`.
=======
* `TopPanel::top` is now `TopBottomPanel::top`.
* `SidePanel::left` no longet takes the default width by argument, but by a builder call.

>>>>>>> e320ef6c

## 0.12.0 - 2021-05-10 - Multitouch, user memory, window pivots, and improved plots

### Added ⭐
* Add anchors to windows and areas so you can put a window in e.g. the top right corner.
* Make labels interactive with `Label::sense(Sense::click())`.
* Add `Response::request_focus` and `Response::surrender_focus`.
* Add `TextEdit::code_editor` (VERY basic).
* [Pan and zoom plots](https://github.com/emilk/egui/pull/317).
* [Add plot legends](https://github.com/emilk/egui/pull/349).
* [Users can now store custom state in `egui::Memory`](https://github.com/emilk/egui/pull/257).
* Add `Response::on_disabled_hover_text` to show tooltip for disabled widgets.
* Zoom input: ctrl-scroll and (on `egui_web`) trackpad-pinch gesture.
* Support for raw [multi touch](https://github.com/emilk/egui/pull/306) events,
  enabling zoom, rotate, and more. Works with `egui_web` on mobile devices,
  and should work with `egui_glium` for certain touch devices/screens.
* Add (optional) compatibility with [mint](https://docs.rs/mint).

### Changed 🔧
* Make `Memory::has_focus` public (again).
* `Plot` must now be given a name that is unique within its scope.
* Tab only selects labels if the `screen_reader` option is turned on.
* Rename `ui.wrap` to `ui.scope`.

### Fixed 🐛
* Fix [defocus-bug on touch screens](https://github.com/emilk/egui/issues/288).
* Fix bug with the layout of wide `DragValue`:s.

### Removed 🔥
* Moved experimental markup language to `egui_demo_lib`


## 0.11.0 - 2021-04-05 - Optimization, screen reader & new layout logic

### Added ⭐
* You can now give focus to any clickable widget with tab/shift-tab.
  * Use space or enter to click the selected widget.
  * Use arrow keys to adjust sliders and `DragValue`s.
* egui will now output events when widgets gain keyboard focus.
  * This can be hooked up to a screen reader to aid the visually impaired
* Add the option to restrict the dragging bounds of `Window` and `Area` to a specified area using `drag_bounds(rect)`.
* Add support for small and raised text.
* Add `ui.set_row_height`.
* Add `DebugOptions::show_widgets` to debug layouting by hovering widgets.
* Add `ComboBox` to more easily customize combo boxes.
* Add `Slider::new` and `DragValue::new` to replace old type-specific constructors.
* Add `TextEdit::password` to hide input characters.

### Changed 🔧
* `ui.advance_cursor` is now called `ui.add_space`.
* `kb_focus` is now just called `focus`.

### Fixed 🐛
* Fix some bugs related to centered layouts.
* Fixed secondary-click to open a menu.
* [Fix panic for zero-range sliders and zero-speed drag values](https://github.com/emilk/egui/pull/216).
* Fix false id clash error for wrapping text.
* Fix bug that would close a popup (e.g. the color picker) when clicking inside of it.

### Deprecated ☢️
* Deprectated `combo_box_with_label` in favor of new `ComboBox`.
* Deprectated type-specific constructors for `Slider` and `DragValue` (`Slider::f32`, `DragValue::usize` etc).


## 0.10.0 - 2021-02-28 - Plot and polish

<img src="media/egui-0.10-plot.gif" width="50%">

### Added ⭐
* Add `egui::plot::Plot` to plot some 2D data.
* Add `Ui::hyperlink_to(label, url)`.
* Sliders can now have a value prefix and suffix (e.g. the suffix `"°"` works like a unit).
* `Context::set_pixels_per_point` to control the scale of the UI.
* Add `Response::changed()` to query if e.g. a slider was dragged, text was entered or a checkbox was clicked.
* Add support for all integers in `DragValue` and `Slider` (except 128-bit).

### Changed 🔧
* Improve the positioning of tooltips.
* Only show tooltips if mouse is still.
* `Slider` will now show the value display by default, unless turned off with `.show_value(false)`.
* The `Slider` value is now a `DragValue` which when dragged can pick values outside of the slider range (unless `clamp_to_range` is set).


## 0.9.0 - 2021-02-07 - Light Mode and much more

<img src="media/0.9.0-disabled.gif" width="50%">

### Added ⭐
* Add support for secondary and middle mouse buttons.
* Add `Label` methods for code, strong, strikethrough, underline and italics.
* Add `ui.group(|ui| { … })` to visually group some widgets within a frame.
* Add `Ui` helpers for doing manual layout (`ui.put`, `ui.allocate_ui_at_rect` and more).
* Add `ui.set_enabled(false)` to disable all widgets in a `Ui` (grayed out and non-interactive).
* Add `TextEdit::hint_text` for showing a weak hint text when empty.
* `egui::popup::popup_below_widget`: show a popup area below another widget.
* Add `Slider::clamp_to_range(bool)`: if set, clamp the incoming and outgoing values to the slider range.
* Add: `ui.spacing()`, `ui.spacing_mut()`, `ui.visuals()`, `ui.visuals_mut()`.
* Add: `ctx.set_visuals()`.
* You can now control text wrapping with `Style::wrap`.
* Add `Grid::max_col_width`.

### Changed 🔧
* Text will now wrap at newlines, spaces, dashes, punctuation or in the middle of a words if necessary, in that order of priority.
* Widgets will now always line break at `\n` characters.
* Widgets will now more intelligently choose wether or not to wrap text.
* `mouse` has been renamed `pointer` everywhere (to make it clear it includes touches too).
* Most parts of `Response` are now methods, so `if ui.button("…").clicked {` is now `if ui.button("…").clicked() {`.
* `Response::active` is now gone. You can use `response.dragged()` or `response.clicked()` instead.
* Backend: pointer (mouse/touch) position and buttons are now passed to egui in the event stream.
* `DragValue::range` is now called `clamp_range` and also clamps incoming values.
* Renamed `Triangles` to `Mesh`.
* The tessellator now wraps the clip rectangle and mesh in `struct ClippedMesh(Rect, Mesh)`.
* `Mesh::split_to_u16` now returns a 16-bit indexed `Mesh16`.

### Fixed 🐛
* It is now possible to click widgets even when FPS is very low.
* Tessellator: handle sharp path corners better (switch to bevel instead of miter joints for > 90°).


## 0.8.0 - 2021-01-17 - Grid layout & new visual style

<img src="media/widget_gallery_0.8.0.gif" width="50%">

### Added ⭐
* Added a simple grid layout (`Grid`).
* Added `ui.allocate_at_least` and `ui.allocate_exact_size`.
* Added function `InputState::key_down`.
* Added `Window::current_pos` to position a window.

### Changed 🔧
* New simpler and sleeker look!
* Rename `PaintCmd` to `Shape`.
* Replace tuple `(Rect, Shape)` with tuple-struct `ClippedShape`.
* Rename feature `"serde"` to `"persistence"`.
* Break out the modules `math` and `paint` into separate crates `emath` and `epaint`.

### Fixed 🐛
* Fixed a bug that would sometimes trigger a "Mismatching panels" panic in debug builds.
* `Image` and `ImageButton` will no longer stretch to fill a justified layout.


## 0.7.0 - 2021-01-04

### Added ⭐
* Add `ui.scroll_to_cursor` and `response.scroll_to_me` ([#81](https://github.com/emilk/egui/pull/81) by [lucaspoffo](https://github.com/lucaspoffo)).
* Add `window.id(…)` and `area.id(…)` for overriding the default `Id`.

### Changed 🔧
* Renamed `Srgba` to `Color32`.
* All color contructions now starts with `from_`, e.g. `Color32::from_rgb`.
* Renamed `FontFamily::VariableWidth` to `FontFamily::Proportional`.
* Removed `pixels_per_point` from `FontDefinitions`.

### Fixed 🐛
* `RepaintSignal` now implements `Sync` so it can be sent to a background thread.
* `TextEdit` widgets are now slightly larger to accommodate their frames.

### Deprecated ☢️
* Deprecated `color::srgba`.


## 0.6.0 - 2020-12-26

### Added ⭐
* Turn off `Window` title bars with `window.title_bar(false)`.
* `ImageButton` - `ui.add(ImageButton::new(...))`.
* `ui.vertical_centered` and `ui.vertical_centered_justified`.
* `ui.allocate_painter` helper.
* Mouse-over explanation to duplicate ID warning.
* You can now easily constrain egui to a portion of the screen using `RawInput::screen_rect`.
* You can now control the minimum and maixumum number of decimals to show in a `Slider` or `DragValue`.
* Add `egui::math::Rot2`: rotation helper.
* `Response` now contains the `Id` of the widget it pertains to.
* `ui.allocate_response` that allocates space and checks for interactions.
* Add `response.interact(sense)`, e.g. to check for clicks on labels.

### Changed 🔧
* `ui.allocate_space` now returns an `(Id, Rect)` tuple.
* `Arc<Context>` has been replaced with `CtxRef` everywhere.
* Slight tweak of the default `Style` and font sizes.
* `SidePanel::left` and `TopPanel::top` now takes `impl Hash` as first argument.
* A `Window` may now cover an existing `CentralPanel`.
* `ui.image` now takes `impl Into<Vec2>` as a `size` argument.
* Made some more fields of `RawInput` optional.
* `Slider` and `DragValue` uses fewer decimals by default. See the full precision by hovering over the value.
* `egui::App`: added `fn name(&self)` and `fn clear_color(&self)`.
* Combo boxes has scroll bars when needed.
* Expand `Window` + `Resize` containers to be large enough for last frames content
* `ui.columns`: Columns now defaults to justified top-to-down layouts.
* Rename `Sense::nothing()` to  `Sense::hover()`.
* Replaced `parking_lot` dependency with `atomic_refcell` by default.

### Fixed 🐛
* The background for `CentralPanel` will now cover unused space too.
* `ui.columns`: Improve allocated size estimation.

### Deprecated ☢️
* `RawInput::screen_size` - use `RawInput::screen_rect` instead.
* left/centered/right column functions on `Ui`.
* `ui.interact_hover` and `ui.hovered`.


## 0.5.0 - 2020-12-13

### Added ⭐
* Emoji support: 1216 different emojis that work in any text.
  * The Demo app comes with a Font Book to explore the available glyphs.
* `ui.horizontal_wrapped(|ui| ...)`: Add widgets on a row but wrap at `max_size`.
* `ui.horizontal_wrapped_for_text`: Like `ui.horizontal_wrapped`, but with spacing made for embedding text.
* `ui.horizontal_for_text`: Like `ui.horizontal`, but with spacing made for embedding text.
* `egui::Layout` now supports justified layouts where contents is _also_ centered, right-aligned, etc.
* `ui.allocate_ui(size, |ui| ...)`: Easily create a child-`Ui` of a given size.
* `SelectableLabel` (`ui.selectable_label` and `ui.selectable_value`): A text-button that can be selected.
* `ui.small_button`: A smaller button that looks good embedded in text.
* `ui.drag_angle_tau`: For those who want to specify angles as fractions of τ (a full turn).
* Add `Resize::id_source` and `ScrollArea::id_source` to let the user avoid Id clashes.

### Changed 🔧
* New default font: [Ubuntu-Light](https://fonts.google.com/specimen/Ubuntu).
* Make it simpler to override fonts in `FontDefinitions`.
* Remove minimum button width.
* Refactor `egui::Layout` substantially, changing its interface.
* Calling `on_hover_text`/`on_hover_ui` multiple times will stack tooltips underneath the previous ones.
* Text wrapping on labels, buttons, checkboxes and radio buttons is now based on the layout.

### Removed 🔥

* Removed the `label!` macro.


## 0.4.0 - 2020-11-28

### Added ⭐
* `TextEdit` improvements:
  * Much improved text editing, with better navigation and selection.
  * Move focus between `TextEdit` widgets with tab and shift-tab.
  * Undo edtis in a `TextEdit`.
  * You can now check if a `TextEdit` lost keyboard focus with `response.lost_focus`.
  * Added `ui.text_edit_singleline` and `ui.text_edit_multiline`.
* You can now debug why your `Ui` is unexpectedly wide with `ui.style_mut().debug.show_expand_width = true;`

### Changed 🔧
* Pressing enter in a single-line `TextEdit` will now surrender keyboard focus for it.
* You must now be explicit when creating a `TextEdit` if you want it to be singeline or multiline.
* Improved automatic `Id` generation, making `Id` clashes less likely.
* egui now requires modifier key state from the integration
* Added, renamed and removed some keys in the `Key` enum.
* Fixed incorrect text wrapping width on radio buttons

### Fixed 🐛
* Fixed bug where a lost widget could still retain keyboard focus.


## 0.3.0 - 2020-11-07

### Added ⭐
* Panels: you can now create panels using `SidePanel`, `TopPanel` and `CentralPanel`.
* You can now override the default egui fonts.
* Add ability to override text color with `visuals.override_text_color`.
* The demo now includes a simple drag-and-drop example.
* The demo app now has a slider to scale all of egui.

### Changed 🔧
* `ui.horizontal(...)` etc returns `Response`.
* Refactored the interface for `egui::app::App`.
* Windows are now constrained to the screen.
* `Context::begin_frame()` no longer returns a `Ui`. Instead put your widgets into a `SidePanel`, `TopPanel`, `CentralPanel`, `Window` or `Area`.
* `Context::end_frame()` now returns shapes that need to be converted to triangles with `Context::tessellate()`.
* Anti-aliasing is now off by default in debug builds.

### Removed 🔥

* You can no longer throw windows.

### Fixed 🐛
* Fix a bug where some regions would slowly grow for non-integral scales (`pixels_per_point`).


## 0.2.0 - 2020-10-10

* Color picker
* Unicode characters in labels (limited by [what the default font supports](https://fonts.google.com/specimen/Comfortaa#glyphs))
* Simple drop-down combo box menu
* Logarithmic sliders
* Optimization: coarse culling in the tessellator
* CHANGED: switch argument order of `ui.checkbox` and `ui.radio`

## 0.1.4 - 2020-09-08

This is when I started the CHANGELOG.md, after almost two years of development. Better late than never.

* Widgets: label, text button, hyperlink, checkbox, radio button, slider, draggable value, text editing
* Layouts: horizontal, vertical, columns
* Text input: very basic, multiline, copy/paste
* Windows: move, resize, name, minimize and close. Automatically sized and positioned.
* Regions: resizing, vertical scrolling, collapsing headers (sections)
* Rendering: Anti-aliased rendering of lines, circles, text and convex polygons.
* Tooltips on hover<|MERGE_RESOLUTION|>--- conflicted
+++ resolved
@@ -8,13 +8,10 @@
 ## Unreleased
 
 ### Added ⭐
-<<<<<<< HEAD
 * [Line markers for plots](https://github.com/emilk/egui/pull/363).
-=======
 * Add right and bottom panels (`SidePanel::right` and `Panel::bottom`).
 * Add resizable panels.
 * Add an option to overwrite frame of a `Panel`.
->>>>>>> e320ef6c
 * Add `Style::override_text_style` to easily change the text style of everything in a `Ui` (or globally).
 * You can now change `TextStyle` on checkboxes, radio buttons and `SelectableLabel`.
 * Add support for [cint](https://crates.io/crates/cint) under `cint` feature.
@@ -22,13 +19,10 @@
 * `TextEdit` now supports edits on a generic buffer using `TextBuffer`.
 
 ### Changed 🔧
-<<<<<<< HEAD
 * Plot: Changed `Curve` to `Line`.
-=======
 * `TopPanel::top` is now `TopBottomPanel::top`.
 * `SidePanel::left` no longet takes the default width by argument, but by a builder call.
 
->>>>>>> e320ef6c
 
 ## 0.12.0 - 2021-05-10 - Multitouch, user memory, window pivots, and improved plots
 
