--- conflicted
+++ resolved
@@ -3,12 +3,9 @@
 
 
 ## Unreleased
-<<<<<<< HEAD
 * `Frame` now provides `set_decorations` to set whether to show window decorations.
-=======
 * Remove "http" feature (use https://github.com/emilk/ehttp instead!).
 * Increase native scroll speed.
->>>>>>> 241667b0
 
 
 ## 0.14.0 - 2021-08-24
