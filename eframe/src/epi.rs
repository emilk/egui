--- conflicted
+++ resolved
@@ -333,11 +333,7 @@
 
     /// Which version of WebGl context to select
     ///
-<<<<<<< HEAD
-    /// Default: `WebGlContextOption::BestFirst`.
-=======
     /// Default: [`WebGlContextOption::BestFirst`].
->>>>>>> c8ede16c
     pub webgl_context_option: WebGlContextOption,
 }
 
