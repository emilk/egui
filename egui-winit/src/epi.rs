pub fn window_builder(
    native_options: &epi::NativeOptions,
    window_settings: &Option<crate::WindowSettings>,
) -> winit::window::WindowBuilder {
    let window_icon = native_options.icon_data.clone().and_then(load_icon);

    let mut window_builder = winit::window::WindowBuilder::new()
        .with_always_on_top(native_options.always_on_top)
        .with_maximized(native_options.maximized)
        .with_decorations(native_options.decorated)
        .with_resizable(native_options.resizable)
        .with_transparent(native_options.transparent)
        .with_window_icon(window_icon);

    window_builder =
        window_builder_drag_and_drop(window_builder, native_options.drag_and_drop_support);

    let initial_size_points = native_options.initial_window_size;

    if let Some(window_settings) = window_settings {
        window_builder = window_settings.initialize_window(window_builder);
    } else if let Some(initial_size_points) = initial_size_points {
        window_builder = window_builder.with_inner_size(winit::dpi::LogicalSize {
            width: initial_size_points.x as f64,
            height: initial_size_points.y as f64,
        });
    }

    window_builder
}

fn load_icon(icon_data: epi::IconData) -> Option<winit::window::Icon> {
    winit::window::Icon::from_rgba(icon_data.rgba, icon_data.width, icon_data.height).ok()
}

#[cfg(target_os = "windows")]
fn window_builder_drag_and_drop(
    window_builder: winit::window::WindowBuilder,
    enable: bool,
) -> winit::window::WindowBuilder {
    use winit::platform::windows::WindowBuilderExtWindows as _;
    window_builder.with_drag_and_drop(enable)
}

#[cfg(not(target_os = "windows"))]
fn window_builder_drag_and_drop(
    window_builder: winit::window::WindowBuilder,
    _enable: bool,
) -> winit::window::WindowBuilder {
    // drag and drop can only be disabled on windows
    window_builder
}

pub fn handle_app_output(
    window: &winit::window::Window,
    current_pixels_per_point: f32,
    app_output: epi::backend::AppOutput,
) {
    let epi::backend::AppOutput {
        quit: _,
        window_size,
        window_title,
        decorated,
        drag_window,
    } = app_output;

    if let Some(decorated) = decorated {
        window.set_decorations(decorated);
    }

    if let Some(window_size) = window_size {
        window.set_inner_size(
            winit::dpi::PhysicalSize {
                width: (current_pixels_per_point * window_size.x).round(),
                height: (current_pixels_per_point * window_size.y).round(),
            }
            .to_logical::<f32>(crate::native_pixels_per_point(window) as f64),
        );
    }

    if let Some(window_title) = window_title {
        window.set_title(&window_title);
    }

    if drag_window {
        let _ = window.drag_window();
    }
}

// ----------------------------------------------------------------------------

/// For loading/saving app state and/or egui memory to disk.
pub struct Persistence {
    storage: Option<Box<dyn epi::Storage>>,
    last_auto_save: instant::Instant,
}

#[allow(clippy::unused_self)]
impl Persistence {
    #[cfg(feature = "persistence")]
    const EGUI_MEMORY_KEY: &'static str = "egui";
    #[cfg(feature = "persistence")]
    const WINDOW_KEY: &'static str = "window";

    pub fn from_app_name(app_name: &str) -> Self {
        fn create_storage(_app_name: &str) -> Option<Box<dyn epi::Storage>> {
            #[cfg(feature = "persistence")]
            if let Some(storage) = epi::file_storage::FileStorage::from_app_name(_app_name) {
                return Some(Box::new(storage));
            }
            None
        }

        Self {
            storage: create_storage(app_name),
            last_auto_save: instant::Instant::now(),
        }
    }

    pub fn storage(&self) -> Option<&dyn epi::Storage> {
        self.storage.as_deref()
    }

    #[cfg(feature = "persistence")]
    pub fn load_window_settings(&self) -> Option<crate::WindowSettings> {
        epi::get_value(&**self.storage.as_ref()?, Self::WINDOW_KEY)
    }

    #[cfg(not(feature = "persistence"))]
    pub fn load_window_settings(&self) -> Option<crate::WindowSettings> {
        None
    }

    #[cfg(feature = "persistence")]
    pub fn load_memory(&self) -> Option<egui::Memory> {
        epi::get_value(&**self.storage.as_ref()?, Self::EGUI_MEMORY_KEY)
    }

    #[cfg(not(feature = "persistence"))]
    pub fn load_memory(&self) -> Option<egui::Memory> {
        None
    }

    pub fn save(
        &mut self,
        _app: &mut dyn epi::App,
        _egui_ctx: &egui::Context,
        _window: &winit::window::Window,
    ) {
        #[cfg(feature = "persistence")]
        if let Some(storage) = &mut self.storage {
            if _app.persist_native_window() {
                epi::set_value(
                    storage.as_mut(),
                    Self::WINDOW_KEY,
                    &crate::WindowSettings::from_display(_window),
                );
            }
            if _app.persist_egui_memory() {
                epi::set_value(
                    storage.as_mut(),
                    Self::EGUI_MEMORY_KEY,
                    &*_egui_ctx.memory(),
                );
            }
            _app.save(storage.as_mut());
            storage.flush();
        }
    }

    pub fn maybe_autosave(
        &mut self,
        app: &mut dyn epi::App,
        egui_ctx: &egui::Context,
        window: &winit::window::Window,
    ) {
        let now = instant::Instant::now();
        if now - self.last_auto_save > app.auto_save_interval() {
            self.save(app, egui_ctx, window);
            self.last_auto_save = now;
        }
    }
}

// ----------------------------------------------------------------------------

/// Everything needed to make a winit-based integration for [`epi`].
pub struct EpiIntegration {
    frame: epi::Frame,
    persistence: crate::epi::Persistence,
    pub egui_ctx: egui::Context,
    egui_winit: crate::State,
    pub app: Box<dyn epi::App>,
    /// When set, it is time to quit
    quit: bool,
    can_drag_window: bool,
}

impl EpiIntegration {
    pub fn new(
        integration_name: &'static str,
        max_texture_side: usize,
        window: &winit::window::Window,
        repaint_signal: std::sync::Arc<dyn epi::backend::RepaintSignal>,
        persistence: crate::epi::Persistence,
        app: Box<dyn epi::App>,
    ) -> Self {
        let egui_ctx = egui::Context::default();

        *egui_ctx.memory() = persistence.load_memory().unwrap_or_default();

        let frame = epi::Frame::new(epi::backend::FrameData {
            info: epi::IntegrationInfo {
                name: integration_name,
                web_info: None,
                prefer_dark_mode: None, // TODO: figure out system default
                cpu_usage: None,
                native_pixels_per_point: Some(crate::native_pixels_per_point(window)),
            },
            output: Default::default(),
            repaint_signal,
        });

        let mut slf = Self {
            frame,
            persistence,
            egui_ctx,
            egui_winit: crate::State::new(max_texture_side, window),
            app,
            quit: false,
            can_drag_window: false,
        };

        slf.setup(window);
        if slf.app.warm_up_enabled() {
            slf.warm_up(window);
        }

        slf
    }

    fn setup(&mut self, window: &winit::window::Window) {
        self.app
            .setup(&self.egui_ctx, &self.frame, self.persistence.storage());
        let app_output = self.frame.take_app_output();

        if app_output.quit {
            self.quit = self.app.on_exit_event();
        }

        crate::epi::handle_app_output(window, self.egui_ctx.pixels_per_point(), app_output);
    }

    fn warm_up(&mut self, window: &winit::window::Window) {
        let saved_memory: egui::Memory = self.egui_ctx.memory().clone();
        self.egui_ctx.memory().set_everything_is_visible(true);
        let (_, textures_delta, _) = self.update(window);
        self.egui_ctx.output().textures_delta = textures_delta; // Handle it next frame
        *self.egui_ctx.memory() = saved_memory; // We don't want to remember that windows were huge.
        self.egui_ctx.clear_animations();
    }

    /// If `true`, it is time to shut down.
    pub fn should_quit(&self) -> bool {
        self.quit
    }

    pub fn on_event(&mut self, event: &winit::event::WindowEvent<'_>) {
<<<<<<< HEAD
        use winit::event::{ElementState, MouseButton, WindowEvent};
        self.quit |= matches!(event, WindowEvent::CloseRequested | WindowEvent::Destroyed);

        if let WindowEvent::MouseInput {
            button: MouseButton::Left,
            state: ElementState::Pressed,
            ..
        } = event
        {
            self.can_drag_window = true;
=======
        use winit::event::WindowEvent;
        if *event == WindowEvent::CloseRequested {
            self.quit = self.app.on_exit_event();
        } else if *event == WindowEvent::Destroyed {
            self.quit = true;
>>>>>>> 1e4d8ae9
        }

        self.egui_winit.on_event(&self.egui_ctx, event);
    }

    /// Returns `needs_repaint` and shapes to paint.
    pub fn update(
        &mut self,
        window: &winit::window::Window,
    ) -> (bool, egui::TexturesDelta, Vec<egui::epaint::ClippedShape>) {
        let frame_start = instant::Instant::now();

        let raw_input = self.egui_winit.take_egui_input(window);
        let (egui_output, shapes) = self.egui_ctx.run(raw_input, |egui_ctx| {
            self.app.update(egui_ctx, &self.frame);
        });

        let needs_repaint = egui_output.needs_repaint;
        let textures_delta = self
            .egui_winit
            .handle_output(window, &self.egui_ctx, egui_output);

<<<<<<< HEAD
        let mut app_output = self.frame.take_app_output();
        app_output.drag_window &= self.can_drag_window;
        self.can_drag_window = false;

        self.quit |= app_output.quit;
        let tex_allocation_data =
            crate::epi::handle_app_output(window, self.egui_ctx.pixels_per_point(), app_output);
=======
        let app_output = self.frame.take_app_output();

        if app_output.quit {
            self.quit = self.app.on_exit_event();
        }

        crate::epi::handle_app_output(window, self.egui_ctx.pixels_per_point(), app_output);
>>>>>>> 1e4d8ae9

        let frame_time = (instant::Instant::now() - frame_start).as_secs_f64() as f32;
        self.frame.lock().info.cpu_usage = Some(frame_time);

        (needs_repaint, textures_delta, shapes)
    }

    pub fn maybe_autosave(&mut self, window: &winit::window::Window) {
        self.persistence
            .maybe_autosave(&mut *self.app, &self.egui_ctx, window);
    }

    pub fn on_exit(&mut self, window: &winit::window::Window) {
        self.app.on_exit();
        self.persistence
            .save(&mut *self.app, &self.egui_ctx, window);
    }
}<|MERGE_RESOLUTION|>--- conflicted
+++ resolved
@@ -266,24 +266,17 @@
     }
 
     pub fn on_event(&mut self, event: &winit::event::WindowEvent<'_>) {
-<<<<<<< HEAD
         use winit::event::{ElementState, MouseButton, WindowEvent};
-        self.quit |= matches!(event, WindowEvent::CloseRequested | WindowEvent::Destroyed);
-
-        if let WindowEvent::MouseInput {
-            button: MouseButton::Left,
-            state: ElementState::Pressed,
-            ..
-        } = event
-        {
-            self.can_drag_window = true;
-=======
-        use winit::event::WindowEvent;
-        if *event == WindowEvent::CloseRequested {
-            self.quit = self.app.on_exit_event();
-        } else if *event == WindowEvent::Destroyed {
-            self.quit = true;
->>>>>>> 1e4d8ae9
+
+        match event {
+            WindowEvent::CloseRequested => self.quit = self.app.on_exit_event(),
+            WindowEvent::Destroyed => self.quit = true,
+            WindowEvent::MouseInput {
+                button: MouseButton::Left,
+                state: ElementState::Pressed,
+                ..
+            } => self.can_drag_window = true,
+            _ => {}
         }
 
         self.egui_winit.on_event(&self.egui_ctx, event);
@@ -306,23 +299,15 @@
             .egui_winit
             .handle_output(window, &self.egui_ctx, egui_output);
 
-<<<<<<< HEAD
         let mut app_output = self.frame.take_app_output();
         app_output.drag_window &= self.can_drag_window;
         self.can_drag_window = false;
 
-        self.quit |= app_output.quit;
-        let tex_allocation_data =
-            crate::epi::handle_app_output(window, self.egui_ctx.pixels_per_point(), app_output);
-=======
-        let app_output = self.frame.take_app_output();
-
         if app_output.quit {
             self.quit = self.app.on_exit_event();
         }
 
         crate::epi::handle_app_output(window, self.egui_ctx.pixels_per_point(), app_output);
->>>>>>> 1e4d8ae9
 
         let frame_time = (instant::Instant::now() - frame_start).as_secs_f64() as f32;
         self.frame.lock().info.cpu_usage = Some(frame_time);
