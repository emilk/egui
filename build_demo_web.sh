--- conflicted
+++ resolved
@@ -29,15 +29,10 @@
 wasm-bindgen "target/wasm32-unknown-unknown/$BUILD/$TARGET_NAME" \
   --out-dir docs --no-modules --no-typescript
 
-<<<<<<< HEAD
 # To get wasm-strip
 # Fedora: sudo dnf install wabt
 # MacOS: brew install wabt
-wasm-strip docs/${CRATE_NAME}_bg.wasm
-=======
-# brew install wabt # to get wasm-strip
 # wasm-strip docs/${CRATE_NAME}_bg.wasm
->>>>>>> 061b56b4
 
 echo "Optimizing wasm…"
 # brew install binaryen # to get wasm-opt
