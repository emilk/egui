// #![warn(missing_docs)]

use std::hash::Hash;

use crate::{
    color::*, containers::*, epaint::text::Fonts, layout::*, mutex::MutexGuard, placer::Placer,
    widgets::*, *,
};

// ----------------------------------------------------------------------------

/// This is what you use to place widgets.
///
/// Represents a region of the screen with a type of layout (horizontal or vertical).
///
/// ```
/// # let mut ui = egui::Ui::__test();
/// ui.add(egui::Label::new("Hello World!"));
/// ui.label("A shorter and more convenient way to add a label.");
/// ui.horizontal(|ui| {
///     ui.label("Add widgets");
///     if ui.button("on the same row!").clicked() {
///         /* … */
///     }
/// });
/// ```
pub struct Ui {
    /// ID of this ui.
    /// Generated based on id of parent ui together with
    /// another source of child identity (e.g. window title).
    /// Acts like a namespace for child uis.
    /// Should be unique and persist predictably from one frame to next
    /// so it can be used as a source for storing state (e.g. window position, or if a collapsing header is open).
    id: Id,

    /// This is used to create a unique interact ID for some widgets.
    /// This value is based on where in the hierarchy of widgets this Ui is in,
    /// and the value is increment with each added child widget.
    /// This works as an Id source only as long as new widgets aren't added or removed.
    /// They are therefore only good for Id:s that has no state.
    next_auto_id_source: u64,

    /// Specifies paint layer, clip rectangle and a reference to `Context`.
    painter: Painter,

    /// The `Style` (visuals, spacing, etc) of this ui.
    /// Commonly many `Ui`:s share the same `Style`.
    /// The `Ui` implements copy-on-write for this.
    style: std::sync::Arc<Style>,

    /// Handles the `Ui` size and the placement of new widgets.
    placer: Placer,

    /// If false we are unresponsive to input,
    /// and all widgets will assume a gray style.
    enabled: bool,
}

impl Ui {
    // ------------------------------------------------------------------------
    // Creation:

    pub fn new(ctx: CtxRef, layer_id: LayerId, id: Id, max_rect: Rect, clip_rect: Rect) -> Self {
        let style = ctx.style();
        Ui {
            id,
            next_auto_id_source: id.with("auto").value(),
            painter: Painter::new(ctx, layer_id, clip_rect),
            style,
            placer: Placer::new(max_rect, Layout::default()),
            enabled: true,
        }
    }

    pub fn child_ui(&mut self, max_rect: Rect, layout: Layout) -> Self {
        debug_assert!(!max_rect.any_nan());
        let next_auto_id_source = Id::new(self.next_auto_id_source).with("child").value();
        self.next_auto_id_source = self.next_auto_id_source.wrapping_add(1);

        Ui {
            id: self.id.with("child"),
            next_auto_id_source,
            painter: self.painter.clone(),
            style: self.style.clone(),
            placer: Placer::new(max_rect, layout),
            enabled: self.enabled,
        }
    }

    /// Empty `Ui` for use in tests.
    pub fn __test() -> Self {
        let mut ctx = CtxRef::default();
        ctx.begin_frame(Default::default());
        let id = Id::new("__test");
        let layer_id = LayerId::new(Order::Middle, id);
        let rect = Rect::from_min_size(Pos2::new(0.0, 0.0), vec2(1000.0, 1000.0));
        Self::new(ctx, layer_id, id, rect, rect)
    }

    // -------------------------------------------------

    /// A unique identity of this `Ui`.
    #[inline(always)]
    pub fn id(&self) -> Id {
        self.id
    }

    /// Style options for this `Ui` and its children.
    #[inline(always)]
    pub fn style(&self) -> &std::sync::Arc<Style> {
        &self.style
    }

    /// Mutably borrow internal `Style`.
    /// Changes apply to this `Ui` and its subsequent children.
    ///
    /// To set the style of all `Ui`:s, use [`Context::set_style`].
    ///
    /// Example:
    /// ```
    /// # let ui = &mut egui::Ui::__test();
    /// ui.style_mut().body_text_style = egui::TextStyle::Heading;
    /// ```
    pub fn style_mut(&mut self) -> &mut Style {
        std::sync::Arc::make_mut(&mut self.style) // clone-on-write
    }

    /// Changes apply to this `Ui` and its subsequent children.
    ///
    /// To set the visuals of all `Ui`:s, use [`Context::set_visuals`].
    pub fn set_style(&mut self, style: impl Into<std::sync::Arc<Style>>) {
        self.style = style.into();
    }

    /// The current spacing options for this `Ui`.
    /// Short for `ui.style().spacing`.
    #[inline(always)]
    pub fn spacing(&self) -> &crate::style::Spacing {
        &self.style.spacing
    }

    /// Mutably borrow internal `Spacing`.
    /// Changes apply to this `Ui` and its subsequent children.
    ///
    /// Example:
    /// ```
    /// # let ui = &mut egui::Ui::__test();
    /// ui.spacing_mut().item_spacing = egui::vec2(10.0, 2.0);
    /// ```
    pub fn spacing_mut(&mut self) -> &mut crate::style::Spacing {
        &mut self.style_mut().spacing
    }

    /// The current visuals settings of this `Ui`.
    /// Short for `ui.style().visuals`.
    #[inline(always)]
    pub fn visuals(&self) -> &crate::Visuals {
        &self.style.visuals
    }

    /// Mutably borrow internal `visuals`.
    /// Changes apply to this `Ui` and its subsequent children.
    ///
    /// To set the visuals of all `Ui`:s, use [`Context::set_visuals`].
    ///
    /// Example:
    /// ```
    /// # let ui = &mut egui::Ui::__test();
    /// ui.visuals_mut().override_text_color = Some(egui::Color32::RED);
    /// ```
    pub fn visuals_mut(&mut self) -> &mut crate::Visuals {
        &mut self.style_mut().visuals
    }

    /// Get a reference to the parent [`CtxRef`].
    #[inline(always)]
    pub fn ctx(&self) -> &CtxRef {
        self.painter.ctx()
    }

    /// Use this to paint stuff within this `Ui`.
    #[inline(always)]
    pub fn painter(&self) -> &Painter {
        &self.painter
    }

    /// If `false`, the `Ui` does not allow any interaction and
    /// the widgets in it will draw with a gray look.
    #[inline(always)]
    pub fn enabled(&self) -> bool {
        self.enabled
    }

    /// Calling `set_enabled(false)` will cause the `Ui` to deny all future interaction
    /// and all the widgets will draw with a gray look.
    ///
    /// Calling `set_enabled(true)` has no effect - it will NOT re-enable the `Ui` once disabled.
    ///
    /// ### Example
    /// ```
    /// # let ui = &mut egui::Ui::__test();
    /// # let mut enabled = true;
    /// ui.group(|ui|{
    ///     ui.checkbox(&mut enabled, "Enable subsection");
    ///     ui.set_enabled(enabled);
    ///     if ui.button("Button that is not always clickable").clicked() {
    ///         /* … */
    ///     }
    /// });
    /// ```
    pub fn set_enabled(&mut self, enabled: bool) {
        self.enabled &= enabled;
        if self.enabled {
            self.painter.set_fade_to_color(None);
        } else {
            self.painter
                .set_fade_to_color(Some(self.visuals().window_fill()));
        }
    }

    #[inline(always)]
    pub fn layout(&self) -> &Layout {
        self.placer.layout()
    }

    /// Should text wrap in this `Ui`?
    /// This is determined first by [`Style::wrap`], and then by the layout of this `Ui`.
    pub fn wrap_text(&self) -> bool {
        if let Some(wrap) = self.style.wrap {
            wrap
        } else if let Some(grid) = self.placer.grid() {
            grid.wrap_text()
        } else {
            // In vertical layouts we wrap text, but in horizontal we keep going.
            self.layout().is_vertical()
        }
    }

    /// Create a painter for a sub-region of this Ui.
    ///
    /// The clip-rect of the returned `Painter` will be the intersection
    /// of the given rectangle and the `clip_rect()` of this `Ui`.
    pub fn painter_at(&self, rect: Rect) -> Painter {
        self.painter().sub_region(rect)
    }

    /// Use this to paint stuff within this `Ui`.
    pub fn layer_id(&self) -> LayerId {
        self.painter().layer_id()
    }

    /// The `Input` of the `Context` associated with the `Ui`.
    /// Equivalent to `.ctx().input()`.
    #[inline(always)]
    pub fn input(&self) -> &InputState {
        self.ctx().input()
    }

    /// The `Memory` of the `Context` associated with the `Ui`.
    /// Equivalent to `.ctx().memory()`.
    pub fn memory(&self) -> MutexGuard<'_, Memory> {
        self.ctx().memory()
    }

    /// The `Output` of the `Context` associated with the `Ui`.
    /// Equivalent to `.ctx().output()`.
    pub fn output(&self) -> MutexGuard<'_, Output> {
        self.ctx().output()
    }

    /// The `Fonts` of the `Context` associated with the `Ui`.
    /// Equivalent to `.ctx().fonts()`.
    pub fn fonts(&self) -> &Fonts {
        self.ctx().fonts()
    }

    /// Screen-space rectangle for clipping what we paint in this ui.
    /// This is used, for instance, to avoid painting outside a window that is smaller than its contents.
    pub fn clip_rect(&self) -> Rect {
        self.painter.clip_rect()
    }

    /// Screen-space rectangle for clipping what we paint in this ui.
    /// This is used, for instance, to avoid painting outside a window that is smaller than its contents.
    pub fn set_clip_rect(&mut self, clip_rect: Rect) {
        self.painter.set_clip_rect(clip_rect);
    }
}

// ------------------------------------------------------------------------

/// # Sizes etc
impl Ui {
    /// Where and how large the `Ui` is already.
    /// All widgets that have been added ot this `Ui` fits within this rectangle.
    ///
    /// No matter what, the final Ui will be at least this large.
    ///
    /// This will grow as new widgets are added, but never shrink.
    pub fn min_rect(&self) -> Rect {
        self.placer.min_rect()
    }

    /// Size of content; same as `min_rect().size()`
    pub fn min_size(&self) -> Vec2 {
        self.min_rect().size()
    }

    /// New widgets will *try* to fit within this rectangle.
    ///
    /// Text labels will wrap to fit within `max_rect`.
    /// Separator lines will span the `max_rect`.
    ///
    /// If a new widget doesn't fit within the `max_rect` then the
    /// `Ui` will make room for it by expanding both `min_rect` and `max_rect`.
    pub fn max_rect(&self) -> Rect {
        self.placer.max_rect()
    }

    /// This is like `max_rect()`, but will never be infinite.
    /// This can be useful for widgets that expand to fit the available space.
    pub fn max_rect_finite(&self) -> Rect {
        self.placer.max_rect_finite()
    }

    /// Used for animation, kind of hacky
    pub(crate) fn force_set_min_rect(&mut self, min_rect: Rect) {
        self.placer.force_set_min_rect(min_rect)
    }

    // ------------------------------------------------------------------------

    /// Set the maximum size of the ui.
    /// You won't be able to shrink it below the current minimum size.
    pub fn set_max_size(&mut self, size: Vec2) {
        self.set_max_width(size.x);
        self.set_max_height(size.y);
    }

    /// Set the maximum width of the ui.
    /// You won't be able to shrink it below the current minimum size.
    pub fn set_max_width(&mut self, width: f32) {
        self.placer.set_max_width(width);
    }

    /// Set the maximum height of the ui.
    /// You won't be able to shrink it below the current minimum size.
    pub fn set_max_height(&mut self, height: f32) {
        self.placer.set_max_height(height);
    }

    // ------------------------------------------------------------------------

    /// Set the minimum size of the ui.
    /// This can't shrink the ui, only make it larger.
    pub fn set_min_size(&mut self, size: Vec2) {
        self.set_min_width(size.x);
        self.set_min_height(size.y);
    }

    /// Set the minimum width of the ui.
    /// This can't shrink the ui, only make it larger.
    pub fn set_min_width(&mut self, width: f32) {
        self.placer.set_min_width(width);
    }

    /// Set the minimum height of the ui.
    /// This can't shrink the ui, only make it larger.
    pub fn set_min_height(&mut self, height: f32) {
        self.placer.set_min_height(height);
    }

    // ------------------------------------------------------------------------

    /// Helper: shrinks the max width to the current width,
    /// so further widgets will try not to be wider than previous widgets.
    /// Useful for normal vertical layouts.
    pub fn shrink_width_to_current(&mut self) {
        self.set_max_width(self.min_rect().width())
    }

    /// Helper: shrinks the max height to the current height,
    /// so further widgets will try not to be wider than previous widgets.
    pub fn shrink_height_to_current(&mut self) {
        self.set_max_height(self.min_rect().height())
    }

    /// Expand the `min_rect` and `max_rect` of this ui to include a child at the given rect.
    pub fn expand_to_include_rect(&mut self, rect: Rect) {
        self.placer.expand_to_include_rect(rect);
    }

    /// `ui.set_width_range(min..=max);` is equivalent to `ui.set_min_width(min); ui.set_max_width(max);`.
    pub fn set_width_range(&mut self, width: std::ops::RangeInclusive<f32>) {
        self.set_min_width(*width.start());
        self.set_max_width(*width.end());
    }

    /// `ui.set_width_range(width);` is equivalent to `ui.set_min_width(width); ui.set_max_width(width);`.
    pub fn set_width(&mut self, width: f32) {
        self.set_min_width(width);
        self.set_max_width(width);
    }

    /// Ensure we are big enough to contain the given x-coordinate.
    /// This is sometimes useful to expand an ui to stretch to a certain place.
    pub fn expand_to_include_x(&mut self, x: f32) {
        self.placer.expand_to_include_x(x);
    }

    // ------------------------------------------------------------------------
    // Layout related measures:

    /// The available space at the moment, given the current cursor.
    /// This how much more space we can take up without overflowing our parent.
    /// Shrinks as widgets allocate space and the cursor moves.
    /// A small size should be interpreted as "as little as possible".
    /// An infinite size should be interpreted as "as much as you want".
    pub fn available_size(&self) -> Vec2 {
        self.placer.available_size()
    }

    pub fn available_width(&self) -> f32 {
        self.available_size().x
    }

    /// In case of a wrapping layout, how much space is left on this row/column?
    pub fn available_size_before_wrap(&self) -> Vec2 {
        self.placer.available_rect_before_wrap().size()
    }

    /// This is like `available_size_before_wrap()`, but will never be infinite.
    /// This can be useful for widgets that expand to fit the available space.
    /// In most layouts the next widget will be put in the top left corner of this `Rect`.
    pub fn available_size_before_wrap_finite(&self) -> Vec2 {
        self.placer.available_rect_before_wrap_finite().size()
    }

    pub fn available_rect_before_wrap(&self) -> Rect {
        self.placer.available_rect_before_wrap()
    }

    /// This is like `available_rect_before_wrap()`, but will never be infinite.
    /// This can be useful for widgets that expand to fit the available space.
    /// In most layouts the next widget will be put in the top left corner of this `Rect`.
    pub fn available_rect_before_wrap_finite(&self) -> Rect {
        self.placer.available_rect_before_wrap_finite()
    }
}

/// # `Id` creation
impl Ui {
    /// Use this to generate widget ids for widgets that have persistent state in `Memory`.
    pub fn make_persistent_id<IdSource>(&self, id_source: IdSource) -> Id
    where
        IdSource: Hash + std::fmt::Debug,
    {
        self.id.with(&id_source)
    }

    pub(crate) fn next_auto_id(&self) -> Id {
        Id::new(self.next_auto_id_source)
    }

    pub(crate) fn auto_id_with<IdSource>(&self, id_source: IdSource) -> Id
    where
        IdSource: Hash + std::fmt::Debug,
    {
        Id::new(self.next_auto_id_source).with(id_source)
    }
}

/// # Interaction
impl Ui {
    /// Check for clicks, drags and/or hover on a specific region of this `Ui`.
    pub fn interact(&self, rect: Rect, id: Id, sense: Sense) -> Response {
        self.ctx().interact(
            self.clip_rect(),
            self.spacing().item_spacing,
            self.layer_id(),
            id,
            rect,
            sense,
            self.enabled,
        )
    }

    /// Is the pointer (mouse/touch) above this rectangle in this `Ui`?
    ///
    /// The `clip_rect` and layer of this `Ui` will be respected, so, for instance,
    /// if this `Ui` is behind some other window, this will always return `false`.
    pub fn rect_contains_pointer(&self, rect: Rect) -> bool {
        self.ctx()
            .rect_contains_pointer(self.layer_id(), self.clip_rect().intersect(rect))
    }

    /// Is the pointer (mouse/touch) above this `Ui`?
    /// Equivalent to `ui.rect_contains_pointer(ui.min_rect())`
    pub fn ui_contains_pointer(&self) -> bool {
        self.rect_contains_pointer(self.min_rect())
    }

    #[deprecated = "renamed rect_contains_pointer"]
    pub fn rect_contains_mouse(&self, rect: Rect) -> bool {
        self.rect_contains_pointer(rect)
    }

    #[deprecated = "renamed ui_contains_pointer"]
    pub fn ui_contains_mouse(&self) -> bool {
        self.ui_contains_pointer()
    }

    #[deprecated = "Use: interact(rect, id, Sense::hover())"]
    pub fn interact_hover(&self, rect: Rect) -> Response {
        self.interact(rect, self.auto_id_with("hover_rect"), Sense::hover())
    }

    #[deprecated = "Use: rect_contains_pointer()"]
    pub fn hovered(&self, rect: Rect) -> bool {
        self.interact(rect, self.id, Sense::hover()).hovered
    }
}

/// # Allocating space: where do I put my widgets?
impl Ui {
    /// Allocate space for a widget and check for interaction in the space.
    /// Returns a `Response` which contains a rectangle, id, and interaction info.
    ///
    /// ## How sizes are negotiated
    /// Each widget should have a *minimum desired size* and a *desired size*.
    /// When asking for space, ask AT LEAST for your minimum, and don't ask for more than you need.
    /// If you want to fill the space, ask about `available().size()` and use that.
    ///
    /// You may get MORE space than you asked for, for instance
    /// for justified layouts, like in menus.
    ///
    /// You will never get a rectangle that is smaller than the amount of space you asked for.
    ///
    /// ```
    /// # let mut ui = egui::Ui::__test();
    /// let response = ui.allocate_response(egui::vec2(100.0, 200.0), egui::Sense::click());
    /// if response.clicked() { /* … */ }
    /// ui.painter().rect_stroke(response.rect, 0.0, (1.0, egui::Color32::WHITE));
    /// ```
    pub fn allocate_response(&mut self, desired_size: Vec2, sense: Sense) -> Response {
        let (id, rect) = self.allocate_space(desired_size);
        self.interact(rect, id, sense)
    }

    /// Returns a `Rect` with exactly what you asked for.
    ///
    /// The response rect will be larger if this is part of a justified layout or similar.
    /// This means that if this is a narrow widget in a wide justified layout, then
    /// the widget will react to interactions outside the returned `Rect`.
    pub fn allocate_exact_size(&mut self, desired_size: Vec2, sense: Sense) -> (Rect, Response) {
        let response = self.allocate_response(desired_size, sense);
        let rect = self
            .placer
            .align_size_within_rect(desired_size, response.rect);
        (rect, response)
    }

    /// Allocate at least as much space as needed, and interact with that rect.
    ///
    /// The returned `Rect` will be the same size as `Response::rect`.
    pub fn allocate_at_least(&mut self, desired_size: Vec2, sense: Sense) -> (Rect, Response) {
        let response = self.allocate_response(desired_size, sense);
        (response.rect, response)
    }

    /// Reserve this much space and move the cursor.
    /// Returns where to put the widget.
    ///
    /// ## How sizes are negotiated
    /// Each widget should have a *minimum desired size* and a *desired size*.
    /// When asking for space, ask AT LEAST for your minimum, and don't ask for more than you need.
    /// If you want to fill the space, ask about `available().size()` and use that.
    ///
    /// You may get MORE space than you asked for, for instance
    /// for justified layouts, like in menus.
    ///
    /// You will never get a rectangle that is smaller than the amount of space you asked for.
    ///
    /// Returns an automatic `Id` (which you can use for interaction) and the `Rect` of where to put your widget.
    ///
    /// ```
    /// # let mut ui = egui::Ui::__test();
    /// let (id, rect) = ui.allocate_space(egui::vec2(100.0, 200.0));
    /// let response = ui.interact(rect, id, egui::Sense::click());
    /// ```
    pub fn allocate_space(&mut self, desired_size: Vec2) -> (Id, Rect) {
        // For debug rendering
        let original_available = self.available_size_before_wrap();
        let too_wide = desired_size.x > original_available.x;
        let too_high = desired_size.y > original_available.y;

        let rect = self.allocate_space_impl(desired_size);

        if self.style().debug.show_widgets && self.rect_contains_pointer(rect) {
            let painter = self.ctx().debug_painter();
            painter.rect_stroke(rect, 4.0, (1.0, Color32::LIGHT_BLUE));
            self.placer.debug_paint_cursor(&painter);
        }

        let debug_expand_width = self.style().debug.show_expand_width;
        let debug_expand_height = self.style().debug.show_expand_height;

        if (debug_expand_width && too_wide) || (debug_expand_height && too_high) {
            self.painter
                .rect_stroke(rect, 0.0, (1.0, Color32::LIGHT_BLUE));

            let stroke = Stroke::new(2.5, Color32::from_rgb(200, 0, 0));
            let paint_line_seg = |a, b| self.painter().line_segment([a, b], stroke);

            if debug_expand_width && too_wide {
                paint_line_seg(rect.left_top(), rect.left_bottom());
                paint_line_seg(rect.left_center(), rect.right_center());
                paint_line_seg(
                    pos2(rect.left() + original_available.x, rect.top()),
                    pos2(rect.left() + original_available.x, rect.bottom()),
                );
                paint_line_seg(rect.right_top(), rect.right_bottom());
            }

            if debug_expand_height && too_high {
                paint_line_seg(rect.left_top(), rect.right_top());
                paint_line_seg(rect.center_top(), rect.center_bottom());
                paint_line_seg(rect.left_bottom(), rect.right_bottom());
            }
        }

        let id = Id::new(self.next_auto_id_source);
        self.next_auto_id_source = self.next_auto_id_source.wrapping_add(1);

        (id, rect)
    }

    /// Reserve this much space and move the cursor.
    /// Returns where to put the widget.
    fn allocate_space_impl(&mut self, desired_size: Vec2) -> Rect {
        let item_spacing = self.spacing().item_spacing;
        let frame_rect = self.placer.next_space(desired_size, item_spacing);
        let widget_rect = self.placer.justify_and_align(frame_rect, desired_size);

        self.placer
            .advance_after_rects(frame_rect, widget_rect, item_spacing);

        widget_rect
    }

    /// Allocate a specific part of the `Ui‘.
    ///
    /// Ignore the layout of the `Ui‘: just put my widget here!
    /// The layout cursor will advance to past this `rect`.
    pub fn allocate_rect(&mut self, rect: Rect, sense: Sense) -> Response {
        let id = self.advance_cursor_after_rect(rect);
        self.interact(rect, id, sense)
    }

    pub(crate) fn advance_cursor_after_rect(&mut self, rect: Rect) -> Id {
        let item_spacing = self.spacing().item_spacing;
        self.placer.advance_after_rects(rect, rect, item_spacing);

        if self.style().debug.show_widgets && self.rect_contains_pointer(rect) {
            let painter = self.ctx().debug_painter();
            painter.rect_stroke(rect, 4.0, (1.0, Color32::LIGHT_BLUE));
            self.placer.debug_paint_cursor(&painter);
        }

        let id = Id::new(self.next_auto_id_source);
        self.next_auto_id_source = self.next_auto_id_source.wrapping_add(1);
        id
    }

    pub(crate) fn placer(&self) -> &Placer {
        &self.placer
    }

    pub(crate) fn cursor(&self) -> Rect {
        self.placer.cursor()
    }

    /// Where do we expect a zero-sized widget to be placed?
    pub(crate) fn next_widget_position(&self) -> Pos2 {
        self.placer.next_widget_position()
    }

    /// Allocated the given space and then adds content to that space.
    /// If the contents overflow, more space will be allocated.
    /// When finished, the amount of space actually used (`min_rect`) will be allocated.
    /// So you can request a lot of space and then use less.
    #[inline(always)]
    pub fn allocate_ui<R>(
        &mut self,
        desired_size: Vec2,
        add_contents: impl FnOnce(&mut Self) -> R,
    ) -> InnerResponse<R> {
        self.allocate_ui_with_layout(desired_size, *self.layout(), add_contents)
    }

    /// Allocated the given space and then adds content to that space.
    /// If the contents overflow, more space will be allocated.
    /// When finished, the amount of space actually used (`min_rect`) will be allocated.
    /// So you can request a lot of space and then use less.
    #[inline(always)]
    pub fn allocate_ui_with_layout<R>(
        &mut self,
        desired_size: Vec2,
        layout: Layout,
        add_contents: impl FnOnce(&mut Self) -> R,
    ) -> InnerResponse<R> {
        self.allocate_ui_with_layout_dyn(desired_size, layout, Box::new(add_contents))
    }

    fn allocate_ui_with_layout_dyn<'c, R>(
        &mut self,
        desired_size: Vec2,
        layout: Layout,
        add_contents: Box<dyn FnOnce(&mut Self) -> R + 'c>,
    ) -> InnerResponse<R> {
        debug_assert!(desired_size.x >= 0.0 && desired_size.y >= 0.0);
        let item_spacing = self.spacing().item_spacing;
        let frame_rect = self.placer.next_space(desired_size, item_spacing);
        let child_rect = self.placer.justify_and_align(frame_rect, desired_size);

        let mut child_ui = self.child_ui(child_rect, layout);
        let ret = add_contents(&mut child_ui);
        let final_child_rect = child_ui.min_rect();

        self.placer
            .advance_after_rects(final_child_rect, final_child_rect, item_spacing);

        if self.style().debug.show_widgets && self.rect_contains_pointer(final_child_rect) {
            let painter = self.ctx().debug_painter();
            painter.rect_stroke(frame_rect, 4.0, (1.0, Color32::LIGHT_BLUE));
            painter.rect_stroke(final_child_rect, 4.0, (1.0, Color32::LIGHT_BLUE));
            self.placer.debug_paint_cursor(&painter);
        }

        let response = self.interact(final_child_rect, child_ui.id, Sense::hover());
        InnerResponse::new(ret, response)
    }

    /// Allocated the given rectangle and then adds content to that rectangle.
    /// If the contents overflow, more space will be allocated.
    /// When finished, the amount of space actually used (`min_rect`) will be allocated.
    /// So you can request a lot of space and then use less.
    pub fn allocate_ui_at_rect<R>(
        &mut self,
        max_rect: Rect,
        add_contents: impl FnOnce(&mut Self) -> R,
    ) -> InnerResponse<R> {
        let mut child_ui = self.child_ui(max_rect, *self.layout());
        let ret = add_contents(&mut child_ui);
        let final_child_rect = child_ui.min_rect();

        self.placer.advance_after_rects(
            final_child_rect,
            final_child_rect,
            self.spacing().item_spacing,
        );

        let response = self.interact(final_child_rect, child_ui.id, Sense::hover());
        InnerResponse::new(ret, response)
    }

    /// Convenience function to get a region to paint on
    pub fn allocate_painter(&mut self, desired_size: Vec2, sense: Sense) -> (Response, Painter) {
        let response = self.allocate_response(desired_size, sense);
        let clip_rect = self.clip_rect().intersect(response.rect); // Make sure we don't paint out of bounds
        let painter = Painter::new(self.ctx().clone(), self.layer_id(), clip_rect);
        (response, painter)
    }

    /// Move the scroll to this cursor position with the specified alignment.
    ///
    /// ```
    /// # use egui::Align;
    /// # let mut ui = &mut egui::Ui::__test();
    /// egui::ScrollArea::auto_sized().show(ui, |ui| {
    ///     let scroll_bottom = ui.button("Scroll to bottom.").clicked();
    ///     for i in 0..1000 {
    ///         ui.label(format!("Item {}", i));
    ///     }
    ///
    ///     if scroll_bottom {
    ///         ui.scroll_to_cursor(Align::BOTTOM);
    ///     }
    /// });
    /// ```
    pub fn scroll_to_cursor(&mut self, align: Align) {
        let target_y = self.next_widget_position().y;
        self.ctx().frame_state().scroll_target = Some((target_y, align));
    }
}

/// # Adding widgets
impl Ui {
    /// Add a [`Widget`] to this `Ui` at a location dependent on the current [`Layout`].
    ///
    /// The returned [`Response`] can be used to check for interactions,
    /// as well as adding tooltips using [`Response::on_hover_text`].
    ///
    /// See also [`Self::add_sized`] and [`Self::put`].
    ///
    /// ```
    /// # let mut ui = egui::Ui::__test();
    /// # let mut my_value = 42;
    /// let response = ui.add(egui::Slider::new(&mut my_value, 0..=100));
    /// response.on_hover_text("Drag me!");
    /// ```
    #[inline(always)]
    pub fn add(&mut self, widget: impl Widget) -> Response {
        widget.ui(self)
    }

    /// Add a [`Widget`] to this `Ui` with a given size.
    /// The widget will attempt to fit within the given size, but some widgets may overflow.
    ///
    /// See also [`Self::add`] and [`Self::put`].
    ///
    /// ```
    /// # let mut ui = egui::Ui::__test();
    /// # let mut my_value = 42;
    /// ui.add_sized([40.0, 20.0], egui::DragValue::new(&mut my_value));
    /// ```
    pub fn add_sized(&mut self, max_size: impl Into<Vec2>, widget: impl Widget) -> Response {
        // Make sure we keep the same main direction since it changes e.g. how text is wrapped:
        let layout = Layout::centered_and_justified(self.layout().main_dir());
        self.allocate_ui_with_layout(max_size.into(), layout, |ui| ui.add(widget))
            .inner
    }

    /// Add a [`Widget`] to this `Ui` at a specific location (manual layout).
    ///
    /// See also [`Self::add`] and [`Self::add_sized`].
    pub fn put(&mut self, max_rect: Rect, widget: impl Widget) -> Response {
        self.allocate_ui_at_rect(max_rect, |ui| {
            ui.centered_and_justified(|ui| ui.add(widget)).inner
        })
        .inner
    }

    /// Add extra space before the next widget.
    ///
    /// The direction is dependent on the layout.
    /// This will be in addition to the [`Spacing::item_spacing`}.
    ///
    /// [`Self::min_rect`] will expand to contain the space.
    #[inline(always)]
    pub fn add_space(&mut self, amount: f32) {
        self.placer.advance_cursor(amount);
    }

    #[deprecated = "Use add_space instead"]
    pub fn advance_cursor(&mut self, amount: f32) {
        self.add_space(amount);
    }

    /// Shortcut for `add(Label::new(text))`
    ///
    /// See also [`Label`].
    #[inline(always)]
    pub fn label(&mut self, label: impl Into<Label>) -> Response {
        label.into().ui(self)
    }

    /// Shortcut for `add(Label::new(text).text_color(color))`
    pub fn colored_label(
        &mut self,
        color: impl Into<Color32>,
        label: impl Into<Label>,
    ) -> Response {
        label.into().text_color(color).ui(self)
    }

    /// Shortcut for `add(Label::new(text).heading())`
    pub fn heading(&mut self, label: impl Into<Label>) -> Response {
        label.into().heading().ui(self)
    }

    /// Shortcut for `add(Label::new(text).monospace())`
    pub fn monospace(&mut self, label: impl Into<Label>) -> Response {
        label.into().monospace().ui(self)
    }

    /// Show text as monospace with a gray background.
    ///
    /// Shortcut for `add(Label::new(text).code())`
    pub fn code(&mut self, label: impl Into<Label>) -> Response {
        label.into().code().ui(self)
    }

    /// Shortcut for `add(Label::new(text).small())`
    pub fn small(&mut self, label: impl Into<Label>) -> Response {
        label.into().small().ui(self)
    }

    /// Shortcut for `add(Hyperlink::new(url))`
    ///
    /// See also [`Hyperlink`].
<<<<<<< HEAD
    pub fn hyperlink(&mut self, url: impl ToString) -> Response {
        self.add(Hyperlink::new(url))
=======
    pub fn hyperlink(&mut self, url: impl Into<String>) -> Response {
        Hyperlink::new(url).ui(self)
>>>>>>> 6f01577d
    }

    /// Shortcut for `add(Hyperlink::new(url).text(label))`
    ///
    /// ```
    /// # let ui = &mut egui::Ui::__test();
    /// ui.hyperlink_to("egui on GitHub", "https://www.github.com/emilk/egui/");
    /// ```
    ///
    /// See also [`Hyperlink`].
<<<<<<< HEAD
    pub fn hyperlink_to(&mut self, label: impl ToString, url: impl ToString) -> Response {
        self.add(Hyperlink::new(url).text(label))
=======
    pub fn hyperlink_to(&mut self, label: impl Into<String>, url: impl Into<String>) -> Response {
        Hyperlink::new(url).text(label).ui(self)
>>>>>>> 6f01577d
    }

    #[deprecated = "Use `text_edit_singleline` or `text_edit_multiline`"]
    pub fn text_edit(&mut self, text: &mut String) -> Response {
        self.text_edit_multiline(text)
    }

    /// No newlines (`\n`) allowed. Pressing enter key will result in the `TextEdit` losing focus (`response.lost_focus`).
    ///
    /// See also [`TextEdit`].
    pub fn text_edit_singleline(&mut self, text: &mut String) -> Response {
        TextEdit::singleline(text).ui(self)
    }

    /// A `TextEdit` for multiple lines. Pressing enter key will create a new line.
    ///
    /// See also [`TextEdit`].
    pub fn text_edit_multiline(&mut self, text: &mut String) -> Response {
        TextEdit::multiline(text).ui(self)
    }

    /// Usage: `if ui.button("Click me").clicked() { … }`
    ///
    /// Shortcut for `add(Button::new(text))`
    ///
    /// See also [`Button`].
    #[must_use = "You should check if the user clicked this with `if ui.button(…).clicked() { … } "]
<<<<<<< HEAD
    pub fn button(&mut self, text: impl ToString) -> Response {
        self.add(Button::new(text))
=======
    #[inline(always)]
    pub fn button(&mut self, text: impl Into<String>) -> Response {
        Button::new(text).ui(self)
>>>>>>> 6f01577d
    }

    /// A button as small as normal body text.
    ///
    /// Usage: `if ui.small_button("Click me").clicked() { … }`
    ///
    /// Shortcut for `add(Button::new(text).small())`
    #[must_use = "You should check if the user clicked this with `if ui.small_button(…).clicked() { … } "]
<<<<<<< HEAD
    pub fn small_button(&mut self, text: impl ToString) -> Response {
        self.add(Button::new(text).small())
    }

    /// Show a checkbox.
    pub fn checkbox(&mut self, checked: &mut bool, text: impl ToString) -> Response {
        self.add(Checkbox::new(checked, text))
=======
    pub fn small_button(&mut self, text: impl Into<String>) -> Response {
        Button::new(text).small().ui(self)
    }

    /// Show a checkbox.
    pub fn checkbox(&mut self, checked: &mut bool, text: impl Into<String>) -> Response {
        Checkbox::new(checked, text).ui(self)
>>>>>>> 6f01577d
    }

    /// Show a [`RadioButton`].
    /// Often you want to use [`Self::radio_value`] instead.
    #[must_use = "You should check if the user clicked this with `if ui.radio(…).clicked() { … } "]
<<<<<<< HEAD
    pub fn radio(&mut self, selected: bool, text: impl ToString) -> Response {
        self.add(RadioButton::new(selected, text))
=======
    pub fn radio(&mut self, selected: bool, text: impl Into<String>) -> Response {
        RadioButton::new(selected, text).ui(self)
>>>>>>> 6f01577d
    }

    /// Show a [`RadioButton`]. It is selected if `*current_value == selected_value`.
    /// If clicked, `selected_value` is assigned to `*current_value`.
    ///
    /// ```
    /// # let ui = &mut egui::Ui::__test();
    ///
    /// #[derive(PartialEq)]
    /// enum Enum { First, Second, Third }
    /// let mut my_enum = Enum::First;
    ///
    /// ui.radio_value(&mut my_enum, Enum::First, "First");
    ///
    /// // is equivalent to:
    ///
    /// if ui.add(egui::RadioButton::new(my_enum == Enum::First, "First")).clicked() {
    ///     my_enum = Enum::First
    /// }
    pub fn radio_value<Value: PartialEq>(
        &mut self,
        current_value: &mut Value,
        selected_value: Value,
        text: impl ToString,
    ) -> Response {
        let mut response = self.radio(*current_value == selected_value, text);
        if response.clicked() {
            *current_value = selected_value;
            response.mark_changed();
        }
        response
    }

    /// Show a label which can be selected or not.
    ///
    /// See also [`SelectableLabel`].
    #[must_use = "You should check if the user clicked this with `if ui.selectable_label(…).clicked() { … } "]
<<<<<<< HEAD
    pub fn selectable_label(&mut self, checked: bool, text: impl ToString) -> Response {
        self.add(SelectableLabel::new(checked, text))
=======
    pub fn selectable_label(&mut self, checked: bool, text: impl Into<String>) -> Response {
        SelectableLabel::new(checked, text).ui(self)
>>>>>>> 6f01577d
    }

    /// Show selectable text. It is selected if `*current_value == selected_value`.
    /// If clicked, `selected_value` is assigned to `*current_value`.
    ///
    /// Example: `ui.selectable_value(&mut my_enum, Enum::Alternative, "Alternative")`.
    ///
    /// See also [`SelectableLabel`].
    pub fn selectable_value<Value: PartialEq>(
        &mut self,
        current_value: &mut Value,
        selected_value: Value,
        text: impl ToString,
    ) -> Response {
        let mut response = self.selectable_label(*current_value == selected_value, text);
        if response.clicked() {
            *current_value = selected_value;
            response.mark_changed();
        }
        response
    }

    /// Shortcut for `add(Separator::default())` (see [`Separator`]).
    #[inline(always)]
    pub fn separator(&mut self) -> Response {
        Separator::default().ui(self)
    }

    /// Modify an angle. The given angle should be in radians, but is shown to the user in degrees.
    /// The angle is NOT wrapped, so the user may select, for instance 720° = 2𝞃 = 4π
    pub fn drag_angle(&mut self, radians: &mut f32) -> Response {
        #![allow(clippy::float_cmp)]

        let mut degrees = radians.to_degrees();
        let mut response = self.add(DragValue::new(&mut degrees).speed(1.0).suffix("°"));

        // only touch `*radians` if we actually changed the degree value
        if degrees != radians.to_degrees() {
            *radians = degrees.to_radians();
            response.changed = true;
        }

        response
    }

    /// Modify an angle. The given angle should be in radians,
    /// but is shown to the user in fractions of one Tau (i.e. fractions of one turn).
    /// The angle is NOT wrapped, so the user may select, for instance 2𝞃 (720°)
    pub fn drag_angle_tau(&mut self, radians: &mut f32) -> Response {
        #![allow(clippy::float_cmp)]

        use std::f32::consts::TAU;

        let mut taus = *radians / TAU;
        let mut response = self
            .add(DragValue::new(&mut taus).speed(0.01).suffix("τ"))
            .on_hover_text("1τ = one turn, 0.5τ = half a turn, etc. 0.25τ = 90°");

        // only touch `*radians` if we actually changed the value
        if taus != *radians / TAU {
            *radians = taus * TAU;
            response.changed = true;
        }

        response
    }

    /// Show an image here with the given size.
    ///
    /// See also [`Image`].
    #[inline(always)]
    pub fn image(&mut self, texture_id: TextureId, size: impl Into<Vec2>) -> Response {
        Image::new(texture_id, size).ui(self)
    }
}

/// # Colors
impl Ui {
    /// Shows a button with the given color.
    /// If the user clicks the button, a full color picker is shown.
    pub fn color_edit_button_srgba(&mut self, srgba: &mut Color32) -> Response {
        color_picker::color_edit_button_srgba(self, srgba, color_picker::Alpha::BlendOrAdditive)
    }

    /// Shows a button with the given color.
    /// If the user clicks the button, a full color picker is shown.
    pub fn color_edit_button_hsva(&mut self, hsva: &mut Hsva) -> Response {
        color_picker::color_edit_button_hsva(self, hsva, color_picker::Alpha::BlendOrAdditive)
    }

    /// Shows a button with the given color.
    /// If the user clicks the button, a full color picker is shown.
    /// The given color is in `sRGB` space.
    pub fn color_edit_button_srgb(&mut self, srgb: &mut [u8; 3]) -> Response {
        let mut hsva = Hsva::from_srgb(*srgb);
        let response =
            color_picker::color_edit_button_hsva(self, &mut hsva, color_picker::Alpha::Opaque);
        *srgb = hsva.to_srgb();
        response
    }

    /// Shows a button with the given color.
    /// If the user clicks the button, a full color picker is shown.
    /// The given color is in linear RGB space.
    pub fn color_edit_button_rgb(&mut self, rgb: &mut [f32; 3]) -> Response {
        let mut hsva = Hsva::from_rgb(*rgb);
        let response =
            color_picker::color_edit_button_hsva(self, &mut hsva, color_picker::Alpha::Opaque);
        *rgb = hsva.to_rgb();
        response
    }

    /// Shows a button with the given color.
    /// If the user clicks the button, a full color picker is shown.
    /// The given color is in `sRGBA` space with premultiplied alpha
    pub fn color_edit_button_srgba_premultiplied(&mut self, srgba: &mut [u8; 4]) -> Response {
        let mut color = Color32::from_rgba_premultiplied(srgba[0], srgba[1], srgba[2], srgba[3]);
        let response = self.color_edit_button_srgba(&mut color);
        *srgba = color.to_array();
        response
    }

    /// Shows a button with the given color.
    /// If the user clicks the button, a full color picker is shown.
    /// The given color is in `sRGBA` space without premultiplied alpha.
    /// If unsure, what "premultiplied alpha" is, then this is probably the function you want to use.
    pub fn color_edit_button_srgba_unmultiplied(&mut self, srgba: &mut [u8; 4]) -> Response {
        let mut hsva = Hsva::from_srgba_unmultiplied(*srgba);
        let response =
            color_picker::color_edit_button_hsva(self, &mut hsva, color_picker::Alpha::OnlyBlend);
        *srgba = hsva.to_srgba_unmultiplied();
        response
    }

    /// Shows a button with the given color.
    /// If the user clicks the button, a full color picker is shown.
    /// The given color is in linear RGBA space with premultiplied alpha
    pub fn color_edit_button_rgba_premultiplied(&mut self, rgba: &mut [f32; 4]) -> Response {
        let mut hsva = Hsva::from_rgba_premultiplied(*rgba);
        let response = color_picker::color_edit_button_hsva(
            self,
            &mut hsva,
            color_picker::Alpha::BlendOrAdditive,
        );
        *rgba = hsva.to_rgba_premultiplied();
        response
    }

    /// Shows a button with the given color.
    /// If the user clicks the button, a full color picker is shown.
    /// The given color is in linear RGBA space without premultiplied alpha.
    /// If unsure, what "premultiplied alpha" is, then this is probably the function you want to use.
    pub fn color_edit_button_rgba_unmultiplied(&mut self, rgba: &mut [f32; 4]) -> Response {
        let mut hsva = Hsva::from_rgba_unmultiplied(*rgba);
        let response =
            color_picker::color_edit_button_hsva(self, &mut hsva, color_picker::Alpha::OnlyBlend);
        *rgba = hsva.to_rgba_unmultiplied();
        response
    }
}

/// # Adding Containers / Sub-uis:
impl Ui {
    /// Put into a [`Frame::group`], visually grouping the contents together
    ///
    /// ```
    /// # let ui = &mut egui::Ui::__test();
    /// ui.group(|ui|{
    ///     ui.label("Within a frame");
    /// });
    /// ```
    pub fn group<R>(&mut self, add_contents: impl FnOnce(&mut Ui) -> R) -> InnerResponse<R> {
        crate::Frame::group(self.style()).show(self, add_contents)
    }

    /// Create a child ui. You can use this to temporarily change the Style of a sub-region, for instance.
    pub fn wrap<R>(&mut self, add_contents: impl FnOnce(&mut Ui) -> R) -> InnerResponse<R> {
        let child_rect = self.available_rect_before_wrap();
        let mut child_ui = self.child_ui(child_rect, *self.layout());
        let ret = add_contents(&mut child_ui);
        let response = self.allocate_rect(child_ui.min_rect(), Sense::hover());
        InnerResponse::new(ret, response)
    }

    /// Redirect shapes to another paint layer.
    pub fn with_layer_id<R>(
        &mut self,
        layer_id: LayerId,
        add_contents: impl FnOnce(&mut Self) -> R,
    ) -> InnerResponse<R> {
        self.wrap(|ui| {
            ui.painter.set_layer_id(layer_id);
            add_contents(ui)
        })
    }

    #[deprecated = "Use `ui.allocate_ui` instead"]
    pub fn add_custom_contents(
        &mut self,
        desired_size: Vec2,
        add_contents: impl FnOnce(&mut Ui),
    ) -> Rect {
        self.allocate_ui(desired_size, add_contents).response.rect
    }

    /// A [`CollapsingHeader`] that starts out collapsed.
    pub fn collapsing<R>(
        &mut self,
        heading: impl ToString,
        add_contents: impl FnOnce(&mut Ui) -> R,
    ) -> CollapsingResponse<R> {
        CollapsingHeader::new(heading).show(self, add_contents)
    }

    /// Create a child ui which is indented to the right.
    #[inline(always)]
    pub fn indent<R>(
        &mut self,
        id_source: impl Hash,
        add_contents: impl FnOnce(&mut Ui) -> R,
    ) -> InnerResponse<R> {
        self.indent_dyn(id_source, Box::new(add_contents))
    }

    fn indent_dyn<'c, R>(
        &mut self,
        id_source: impl Hash,
        add_contents: Box<dyn FnOnce(&mut Ui) -> R + 'c>,
    ) -> InnerResponse<R> {
        assert!(
            self.layout().is_vertical(),
            "You can only indent vertical layouts, found {:?}",
            self.layout()
        );

        let indent = self.spacing().indent;
        let mut child_rect = self.placer.available_rect_before_wrap();
        child_rect.min.x += indent;

        let mut child_ui = Self {
            id: self.id.with(id_source),
            ..self.child_ui(child_rect, *self.layout())
        };
        let ret = add_contents(&mut child_ui);

        let end_with_horizontal_line = true;
        if end_with_horizontal_line {
            child_ui.add_space(4.0);
        }

        // draw a faint line on the left to mark the indented section
        let stroke = self.visuals().widgets.noninteractive.bg_stroke;
        let left_top = child_rect.min - 0.5 * indent * Vec2::X;
        let left_top = self.painter().round_pos_to_pixels(left_top);
        let left_bottom = pos2(left_top.x, child_ui.min_rect().bottom() - 2.0);
        let left_bottom = self.painter().round_pos_to_pixels(left_bottom);
        self.painter.line_segment([left_top, left_bottom], stroke);
        if end_with_horizontal_line {
            let fudge = 2.0; // looks nicer with button rounding in collapsing headers
            let right_bottom = pos2(child_ui.min_rect().right() - fudge, left_bottom.y);
            self.painter
                .line_segment([left_bottom, right_bottom], stroke);
        }

        let response = self.allocate_rect(child_ui.min_rect(), Sense::hover());
        InnerResponse::new(ret, response)
    }

    /// Start a ui with horizontal layout.
    /// After you have called this, the function registers the contents as any other widget.
    ///
    /// Elements will be centered on the Y axis, i.e.
    /// adjusted up and down to lie in the center of the horizontal layout.
    /// The initial height is `style.spacing.interact_size.y`.
    /// Centering is almost always what you want if you are
    /// planning to to mix widgets or use different types of text.
    ///
    /// The returned `Response` will only have checked for mouse hover
    /// but can be used for tooltips (`on_hover_text`).
    /// It also contains the `Rect` used by the horizontal layout.
    ///
    /// ```
    /// # let ui = &mut egui::Ui::__test();
    /// ui.horizontal(|ui|{
    ///     ui.label("Same");
    ///     ui.label("row");
    /// });
    /// ```
    #[inline(always)]
    pub fn horizontal<R>(&mut self, add_contents: impl FnOnce(&mut Ui) -> R) -> InnerResponse<R> {
        self.horizontal_with_main_wrap(false, add_contents)
    }

    /// Like `horizontal`, but will set up the spacing to match that of a normal label.
    ///
    /// In particular, the space between widgets is the same width as the space character.
    ///
    /// You can still add any widgets to the layout (not only Labels).
    #[deprecated = "Use horizontal instead and set the desired spacing manually with `ui.spacing_mut().item_spacing`"]
    pub fn horizontal_for_text<R>(
        &mut self,
        text_style: TextStyle,
        add_contents: impl FnOnce(&mut Ui) -> R,
    ) -> InnerResponse<R> {
        self.wrap(|ui| {
            let row_height = ui.fonts().row_height(text_style);
            let space_width = ui.fonts().glyph_width(text_style, ' ');
            let spacing = ui.spacing_mut();
            spacing.interact_size.y = row_height;
            spacing.item_spacing.x = space_width;
            spacing.item_spacing.y = 0.0;
            ui.horizontal(add_contents).inner
        })
    }

    /// Start a ui with horizontal layout that wraps to a new row
    /// when it reaches the right edge of the `max_size`.
    /// After you have called this, the function registers the contents as any other widget.
    ///
    /// Elements will be centered on the Y axis, i.e.
    /// adjusted up and down to lie in the center of the horizontal layout.
    /// The initial height is `style.spacing.interact_size.y`.
    /// Centering is almost always what you want if you are
    /// planning to to mix widgets or use different types of text.
    ///
    /// The returned `Response` will only have checked for mouse hover
    /// but can be used for tooltips (`on_hover_text`).
    /// It also contains the `Rect` used by the horizontal layout.
    pub fn horizontal_wrapped<R>(
        &mut self,
        add_contents: impl FnOnce(&mut Ui) -> R,
    ) -> InnerResponse<R> {
        self.horizontal_with_main_wrap(true, add_contents)
    }

    /// Like `horizontal_wrapped`, but will set up the spacing and
    /// line size to match that of a normal label.
    ///
    /// In particular, the space between widgets is the same width as the space character
    /// and the line spacing is the same as that for text.
    ///
    /// You can still add any widgets to the layout (not only Labels).
    #[deprecated = "Use horizontal_wrapped instead and set the desired spacing manually with `ui.spacing_mut().item_spacing`"]
    pub fn horizontal_wrapped_for_text<R>(
        &mut self,
        text_style: TextStyle,
        add_contents: impl FnOnce(&mut Ui) -> R,
    ) -> InnerResponse<R> {
        self.wrap(|ui| {
            let row_height = ui.fonts().row_height(text_style);
            let space_width = ui.fonts().glyph_width(text_style, ' ');
            let spacing = ui.spacing_mut();
            spacing.interact_size.y = row_height;
            spacing.item_spacing.x = space_width;
            spacing.item_spacing.y = 0.0;
            ui.horizontal_wrapped(add_contents).inner
        })
    }

    #[inline(always)]
    fn horizontal_with_main_wrap<R>(
        &mut self,
        main_wrap: bool,
        add_contents: impl FnOnce(&mut Ui) -> R,
    ) -> InnerResponse<R> {
        self.horizontal_with_main_wrap_dyn(main_wrap, Box::new(add_contents))
    }

    fn horizontal_with_main_wrap_dyn<'c, R>(
        &mut self,
        main_wrap: bool,
        add_contents: Box<dyn FnOnce(&mut Ui) -> R + 'c>,
    ) -> InnerResponse<R> {
        let initial_size = vec2(
            self.available_size_before_wrap_finite().x,
            self.spacing().interact_size.y, // Assume there will be something interactive on the horizontal layout
        );

        let layout = if self.placer.prefer_right_to_left() {
            Layout::right_to_left()
        } else {
            Layout::left_to_right()
        }
        .with_main_wrap(main_wrap);

        self.allocate_ui_with_layout_dyn(initial_size, layout, add_contents)
    }

    /// Start a ui with vertical layout.
    /// Widgets will be left-justified.
    ///
    /// ```
    /// # let ui = &mut egui::Ui::__test();
    /// ui.vertical(|ui|{
    ///     ui.label("over");
    ///     ui.label("under");
    /// });
    /// ```
    #[inline(always)]
    pub fn vertical<R>(&mut self, add_contents: impl FnOnce(&mut Ui) -> R) -> InnerResponse<R> {
        self.with_layout(Layout::top_down(Align::Min), add_contents)
    }

    /// Start a ui with vertical layout.
    /// Widgets will be horizontally centered.
    ///
    /// ```
    /// # let ui = &mut egui::Ui::__test();
    /// ui.vertical_centered(|ui|{
    ///     ui.label("over");
    ///     ui.label("under");
    /// });
    /// ```
    pub fn vertical_centered<R>(
        &mut self,
        add_contents: impl FnOnce(&mut Ui) -> R,
    ) -> InnerResponse<R> {
        self.with_layout(Layout::top_down(Align::Center), add_contents)
    }

    /// Start a ui with vertical layout.
    /// Widgets will be horizontally centered and justified (fill full width).
    ///
    /// ```
    /// # let ui = &mut egui::Ui::__test();
    /// ui.vertical_centered_justified(|ui|{
    ///     ui.label("over");
    ///     ui.label("under");
    /// });
    /// ```
    pub fn vertical_centered_justified<R>(
        &mut self,
        add_contents: impl FnOnce(&mut Ui) -> R,
    ) -> InnerResponse<R> {
        self.with_layout(
            Layout::top_down(Align::Center).with_cross_justify(true),
            add_contents,
        )
    }

    /// The new layout will take up all available space.
    ///
    /// Consider using [`Self::allocate_ui_with_layout`] instead,
    /// or the helpers [`Self::horizontal]`, [`Self::vertical`], etc.
    pub fn with_layout<R>(
        &mut self,
        layout: Layout,
        add_contents: impl FnOnce(&mut Self) -> R,
    ) -> InnerResponse<R> {
        self.with_layout_dyn(layout, Box::new(add_contents))
    }

    fn with_layout_dyn<'c, R>(
        &mut self,
        layout: Layout,
        add_contents: Box<dyn FnOnce(&mut Self) -> R + 'c>,
    ) -> InnerResponse<R> {
        let mut child_ui = self.child_ui(self.available_rect_before_wrap(), layout);
        let inner = add_contents(&mut child_ui);
        let rect = child_ui.min_rect();
        let item_spacing = self.spacing().item_spacing;
        self.placer.advance_after_rects(rect, rect, item_spacing);

        if self.style().debug.show_widgets && self.rect_contains_pointer(rect) {
            let painter = self.ctx().debug_painter();
            painter.rect_stroke(rect, 4.0, (1.0, Color32::LIGHT_BLUE));
            self.placer.debug_paint_cursor(&painter);
        }

        InnerResponse::new(inner, self.interact(rect, child_ui.id, Sense::hover()))
    }

    /// This will make the next added widget centered and justified in the available space.
    pub fn centered_and_justified<R>(
        &mut self,
        add_contents: impl FnOnce(&mut Self) -> R,
    ) -> InnerResponse<R> {
        self.with_layout(
            Layout::centered_and_justified(Direction::TopDown),
            add_contents,
        )
    }

    pub(crate) fn set_grid(&mut self, grid: grid::GridLayout) {
        self.placer.set_grid(grid);
    }

    pub(crate) fn save_grid(&mut self) {
        self.placer.save_grid();
    }

    pub(crate) fn is_grid(&self) -> bool {
        self.placer.is_grid()
    }

    pub(crate) fn grid(&self) -> Option<&grid::GridLayout> {
        self.placer.grid()
    }

    /// Move to the next row in a grid layout or wrapping layout.
    /// Otherwise does nothing.
    pub fn end_row(&mut self) {
        self.placer
            .end_row(self.spacing().item_spacing, &self.painter().clone());
    }

    /// Set row height in horizontal wrapping layout.
    pub fn set_row_height(&mut self, height: f32) {
        self.placer.set_row_height(height);
    }

    /// Temporarily split split an Ui into several columns.
    ///
    /// ```
    /// # let mut ui = egui::Ui::__test();
    /// ui.columns(2, |columns| {
    ///     columns[0].label("First column");
    ///     columns[1].label("Second column");
    /// });
    /// ```
    pub fn columns<F, R>(&mut self, num_columns: usize, add_contents: F) -> R
    where
        F: FnOnce(&mut [Self]) -> R,
    {
        // TODO: ensure there is space
        let spacing = self.spacing().item_spacing.x;
        let total_spacing = spacing * (num_columns as f32 - 1.0);
        let column_width = (self.available_width() - total_spacing) / (num_columns as f32);
        let top_left = self.cursor().min;

        let mut columns: Vec<Self> = (0..num_columns)
            .map(|col_idx| {
                let pos = top_left + vec2((col_idx as f32) * (column_width + spacing), 0.0);
                let child_rect = Rect::from_min_max(
                    pos,
                    pos2(pos.x + column_width, self.max_rect().right_bottom().y),
                );
                let mut column_ui =
                    self.child_ui(child_rect, Layout::top_down_justified(Align::LEFT));
                column_ui.set_width(column_width);
                column_ui
            })
            .collect();

        let result = add_contents(&mut columns[..]);

        let mut max_column_width = column_width;
        let mut max_height = 0.0;
        for column in &columns {
            max_column_width = max_column_width.max(column.min_rect().width());
            max_height = column.min_size().y.max(max_height);
        }

        // Make sure we fit everything next frame:
        let total_required_width = total_spacing + max_column_width * (num_columns as f32);

        let size = vec2(self.available_width().max(total_required_width), max_height);
        self.advance_cursor_after_rect(Rect::from_min_size(top_left, size));
        result
    }
}

// ----------------------------------------------------------------------------

/// # Debug stuff
impl Ui {
    /// Shows where the next widget is going to be placed
    pub fn debug_paint_cursor(&self) {
        self.placer.debug_paint_cursor(&self.painter);
    }
}<|MERGE_RESOLUTION|>--- conflicted
+++ resolved
@@ -899,13 +899,8 @@
     /// Shortcut for `add(Hyperlink::new(url))`
     ///
     /// See also [`Hyperlink`].
-<<<<<<< HEAD
     pub fn hyperlink(&mut self, url: impl ToString) -> Response {
-        self.add(Hyperlink::new(url))
-=======
-    pub fn hyperlink(&mut self, url: impl Into<String>) -> Response {
         Hyperlink::new(url).ui(self)
->>>>>>> 6f01577d
     }
 
     /// Shortcut for `add(Hyperlink::new(url).text(label))`
@@ -916,13 +911,8 @@
     /// ```
     ///
     /// See also [`Hyperlink`].
-<<<<<<< HEAD
     pub fn hyperlink_to(&mut self, label: impl ToString, url: impl ToString) -> Response {
-        self.add(Hyperlink::new(url).text(label))
-=======
-    pub fn hyperlink_to(&mut self, label: impl Into<String>, url: impl Into<String>) -> Response {
         Hyperlink::new(url).text(label).ui(self)
->>>>>>> 6f01577d
     }
 
     #[deprecated = "Use `text_edit_singleline` or `text_edit_multiline`"]
@@ -950,14 +940,9 @@
     ///
     /// See also [`Button`].
     #[must_use = "You should check if the user clicked this with `if ui.button(…).clicked() { … } "]
-<<<<<<< HEAD
+    #[inline(always)]
     pub fn button(&mut self, text: impl ToString) -> Response {
-        self.add(Button::new(text))
-=======
-    #[inline(always)]
-    pub fn button(&mut self, text: impl Into<String>) -> Response {
         Button::new(text).ui(self)
->>>>>>> 6f01577d
     }
 
     /// A button as small as normal body text.
@@ -966,35 +951,20 @@
     ///
     /// Shortcut for `add(Button::new(text).small())`
     #[must_use = "You should check if the user clicked this with `if ui.small_button(…).clicked() { … } "]
-<<<<<<< HEAD
     pub fn small_button(&mut self, text: impl ToString) -> Response {
-        self.add(Button::new(text).small())
+        Button::new(text).small().ui(self)
     }
 
     /// Show a checkbox.
     pub fn checkbox(&mut self, checked: &mut bool, text: impl ToString) -> Response {
-        self.add(Checkbox::new(checked, text))
-=======
-    pub fn small_button(&mut self, text: impl Into<String>) -> Response {
-        Button::new(text).small().ui(self)
-    }
-
-    /// Show a checkbox.
-    pub fn checkbox(&mut self, checked: &mut bool, text: impl Into<String>) -> Response {
         Checkbox::new(checked, text).ui(self)
->>>>>>> 6f01577d
     }
 
     /// Show a [`RadioButton`].
     /// Often you want to use [`Self::radio_value`] instead.
     #[must_use = "You should check if the user clicked this with `if ui.radio(…).clicked() { … } "]
-<<<<<<< HEAD
     pub fn radio(&mut self, selected: bool, text: impl ToString) -> Response {
-        self.add(RadioButton::new(selected, text))
-=======
-    pub fn radio(&mut self, selected: bool, text: impl Into<String>) -> Response {
         RadioButton::new(selected, text).ui(self)
->>>>>>> 6f01577d
     }
 
     /// Show a [`RadioButton`]. It is selected if `*current_value == selected_value`.
@@ -1032,13 +1002,8 @@
     ///
     /// See also [`SelectableLabel`].
     #[must_use = "You should check if the user clicked this with `if ui.selectable_label(…).clicked() { … } "]
-<<<<<<< HEAD
     pub fn selectable_label(&mut self, checked: bool, text: impl ToString) -> Response {
-        self.add(SelectableLabel::new(checked, text))
-=======
-    pub fn selectable_label(&mut self, checked: bool, text: impl Into<String>) -> Response {
         SelectableLabel::new(checked, text).ui(self)
->>>>>>> 6f01577d
     }
 
     /// Show selectable text. It is selected if `*current_value == selected_value`.
