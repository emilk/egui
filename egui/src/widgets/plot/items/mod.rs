//! Contains items that can be added to a plot.

use std::ops::RangeInclusive;

use epaint::util::FloatOrd;
use epaint::Mesh;

use crate::*;

use super::{CustomLabelFuncRef, PlotBounds, ScreenTransform};
use rect_elem::*;
use values::{ClosestElem, PlotGeometry};

pub use bar::Bar;
pub use box_elem::{BoxElem, BoxSpread};
pub use values::{LineStyle, MarkerShape, Orientation, Value, Values};

mod bar;
mod box_elem;
mod rect_elem;
mod values;

const DEFAULT_FILL_ALPHA: f32 = 0.05;

/// Container to pass-through several parameters related to plot visualization
pub(super) struct PlotConfig<'a> {
    pub ui: &'a Ui,
    pub transform: &'a ScreenTransform,
    pub hover_config: HoverConfig,
    pub hover_label_func: &'a CustomLabelFuncRef,
}

pub struct HoverConfig {
    pub show_hover_line_x: bool,
    pub show_hover_line_y: bool,
    pub show_hover_label: bool,
}

/// Trait shared by things that can be drawn in the plot.
pub(super) trait PlotItem {
    fn get_shapes(&self, ui: &mut Ui, transform: &ScreenTransform, shapes: &mut Vec<Shape>);
    fn initialize(&mut self, x_range: RangeInclusive<f64>);
    fn name(&self) -> &str;
    fn color(&self) -> Color32;
    fn highlight(&mut self);
    fn highlighted(&self) -> bool;
    fn geometry(&self) -> PlotGeometry<'_>;
    fn get_bounds(&self) -> PlotBounds;

    fn find_closest(&self, point: Pos2, transform: &ScreenTransform) -> Option<ClosestElem> {
        match self.geometry() {
            PlotGeometry::None => None,

            PlotGeometry::Points(points) => points
                .iter()
                .enumerate()
                .map(|(index, value)| {
                    let pos = transform.position_from_value(value);
                    let dist_sq = point.distance_sq(pos);
                    ClosestElem { index, dist_sq }
                })
                .min_by_key(|e| e.dist_sq.ord()),

            PlotGeometry::Rects => {
                panic!("If the PlotItem is made of rects, it should implement find_closest()")
            }
        }
    }

    fn on_hover(&self, elem: ClosestElem, shapes: &mut Vec<Shape>, plot: &PlotConfig<'_>) {
        let points = match self.geometry() {
            PlotGeometry::Points(points) => points,
            PlotGeometry::None => {
                panic!("If the PlotItem has no geometry, on_hover() must not be called")
            }
            PlotGeometry::Rects => {
                panic!("If the PlotItem is made of rects, it should implement on_hover()")
            }
        };

        let line_color = if plot.ui.visuals().dark_mode {
            Color32::from_gray(100).additive()
        } else {
            Color32::from_black_alpha(180)
        };

        // this method is only called, if the value is in the result set of find_closest()
        let value = points[elem.index];
        let pointer = plot.transform.position_from_value(&value);
        shapes.push(Shape::circle_filled(pointer, 3.0, line_color));

        rulers_at_value(pointer, value, self.name(), plot, shapes);
    }
}

// ----------------------------------------------------------------------------

/// A horizontal line in a plot, filling the full width
#[derive(Clone, Debug, PartialEq)]
pub struct HLine {
    pub(super) y: f64,
    pub(super) stroke: Stroke,
    pub(super) name: String,
    pub(super) highlight: bool,
    pub(super) style: LineStyle,
}

impl HLine {
    pub fn new(y: impl Into<f64>) -> Self {
        Self {
            y: y.into(),
            stroke: Stroke::new(1.0, Color32::TRANSPARENT),
            name: String::default(),
            highlight: false,
            style: LineStyle::Solid,
        }
    }

    /// Highlight this line in the plot by scaling up the line.
    pub fn highlight(mut self, highlight: bool) -> Self {
        self.highlight = highlight;
        self
    }

    /// Add a stroke.
    pub fn stroke(mut self, stroke: impl Into<Stroke>) -> Self {
        self.stroke = stroke.into();
        self
    }

    /// Stroke width. A high value means the plot thickens.
    pub fn width(mut self, width: impl Into<f32>) -> Self {
        self.stroke.width = width.into();
        self
    }

    /// Stroke color. Default is `Color32::TRANSPARENT` which means a color will be auto-assigned.
    pub fn color(mut self, color: impl Into<Color32>) -> Self {
        self.stroke.color = color.into();
        self
    }

    /// Set the line's style. Default is `LineStyle::Solid`.
    pub fn style(mut self, style: LineStyle) -> Self {
        self.style = style;
        self
    }

    /// Name of this horizontal line.
    ///
    /// This name will show up in the plot legend, if legends are turned on.
    ///
    /// Multiple plot items may share the same name, in which case they will also share an entry in
    /// the legend.
    #[allow(clippy::needless_pass_by_value)]
    pub fn name(mut self, name: impl ToString) -> Self {
        self.name = name.to_string();
        self
    }
}

impl PlotItem for HLine {
    fn get_shapes(&self, _ui: &mut Ui, transform: &ScreenTransform, shapes: &mut Vec<Shape>) {
        let HLine {
            y,
            stroke,
            highlight,
            style,
            ..
        } = self;
        let points = vec![
            transform.position_from_value(&Value::new(transform.bounds().min[0], *y)),
            transform.position_from_value(&Value::new(transform.bounds().max[0], *y)),
        ];
        style.style_line(points, *stroke, *highlight, shapes);
    }

    fn initialize(&mut self, _x_range: RangeInclusive<f64>) {}

    fn name(&self) -> &str {
        &self.name
    }

    fn color(&self) -> Color32 {
        self.stroke.color
    }

    fn highlight(&mut self) {
        self.highlight = true;
    }

    fn highlighted(&self) -> bool {
        self.highlight
    }

    fn geometry(&self) -> PlotGeometry<'_> {
        PlotGeometry::None
    }

    fn get_bounds(&self) -> PlotBounds {
        let mut bounds = PlotBounds::NOTHING;
        bounds.min[1] = self.y;
        bounds.max[1] = self.y;
        bounds
    }
}

/// A vertical line in a plot, filling the full width
#[derive(Clone, Debug, PartialEq)]
pub struct VLine {
    pub(super) x: f64,
    pub(super) stroke: Stroke,
    pub(super) name: String,
    pub(super) highlight: bool,
    pub(super) style: LineStyle,
}

impl VLine {
    pub fn new(x: impl Into<f64>) -> Self {
        Self {
            x: x.into(),
            stroke: Stroke::new(1.0, Color32::TRANSPARENT),
            name: String::default(),
            highlight: false,
            style: LineStyle::Solid,
        }
    }

    /// Highlight this line in the plot by scaling up the line.
    pub fn highlight(mut self, highlight: bool) -> Self {
        self.highlight = highlight;
        self
    }

    /// Add a stroke.
    pub fn stroke(mut self, stroke: impl Into<Stroke>) -> Self {
        self.stroke = stroke.into();
        self
    }

    /// Stroke width. A high value means the plot thickens.
    pub fn width(mut self, width: impl Into<f32>) -> Self {
        self.stroke.width = width.into();
        self
    }

    /// Stroke color. Default is `Color32::TRANSPARENT` which means a color will be auto-assigned.
    pub fn color(mut self, color: impl Into<Color32>) -> Self {
        self.stroke.color = color.into();
        self
    }

    /// Set the line's style. Default is `LineStyle::Solid`.
    pub fn style(mut self, style: LineStyle) -> Self {
        self.style = style;
        self
    }

    /// Name of this vertical line.
    ///
    /// This name will show up in the plot legend, if legends are turned on.
    ///
    /// Multiple plot items may share the same name, in which case they will also share an entry in
    /// the legend.
    #[allow(clippy::needless_pass_by_value)]
    pub fn name(mut self, name: impl ToString) -> Self {
        self.name = name.to_string();
        self
    }
}

impl PlotItem for VLine {
    fn get_shapes(&self, _ui: &mut Ui, transform: &ScreenTransform, shapes: &mut Vec<Shape>) {
        let VLine {
            x,
            stroke,
            highlight,
            style,
            ..
        } = self;
        let points = vec![
            transform.position_from_value(&Value::new(*x, transform.bounds().min[1])),
            transform.position_from_value(&Value::new(*x, transform.bounds().max[1])),
        ];
        style.style_line(points, *stroke, *highlight, shapes);
    }

    fn initialize(&mut self, _x_range: RangeInclusive<f64>) {}

    fn name(&self) -> &str {
        &self.name
    }

    fn color(&self) -> Color32 {
        self.stroke.color
    }

    fn highlight(&mut self) {
        self.highlight = true;
    }

    fn highlighted(&self) -> bool {
        self.highlight
    }

    fn geometry(&self) -> PlotGeometry<'_> {
        PlotGeometry::None
    }

    fn get_bounds(&self) -> PlotBounds {
        let mut bounds = PlotBounds::NOTHING;
        bounds.min[0] = self.x;
        bounds.max[0] = self.x;
        bounds
    }
}

/// A series of values forming a path.
pub struct Line {
    pub(super) series: Values,
    pub(super) stroke: Stroke,
    pub(super) name: String,
    pub(super) highlight: bool,
    pub(super) fill: Option<f32>,
    pub(super) style: LineStyle,
}

impl Line {
    pub fn new(series: Values) -> Self {
        Self {
            series,
            stroke: Stroke::new(1.0, Color32::TRANSPARENT),
            name: Default::default(),
            highlight: false,
            fill: None,
            style: LineStyle::Solid,
        }
    }

    /// Highlight this line in the plot by scaling up the line.
    pub fn highlight(mut self, highlight: bool) -> Self {
        self.highlight = highlight;
        self
    }

    /// Add a stroke.
    pub fn stroke(mut self, stroke: impl Into<Stroke>) -> Self {
        self.stroke = stroke.into();
        self
    }

    /// Stroke width. A high value means the plot thickens.
    pub fn width(mut self, width: impl Into<f32>) -> Self {
        self.stroke.width = width.into();
        self
    }

    /// Stroke color. Default is `Color32::TRANSPARENT` which means a color will be auto-assigned.
    pub fn color(mut self, color: impl Into<Color32>) -> Self {
        self.stroke.color = color.into();
        self
    }

    /// Fill the area between this line and a given horizontal reference line.
    pub fn fill(mut self, y_reference: impl Into<f32>) -> Self {
        self.fill = Some(y_reference.into());
        self
    }

    /// Set the line's style. Default is `LineStyle::Solid`.
    pub fn style(mut self, style: LineStyle) -> Self {
        self.style = style;
        self
    }

    /// Name of this line.
    ///
    /// This name will show up in the plot legend, if legends are turned on.
    ///
    /// Multiple plot items may share the same name, in which case they will also share an entry in
    /// the legend.
    #[allow(clippy::needless_pass_by_value)]
    pub fn name(mut self, name: impl ToString) -> Self {
        self.name = name.to_string();
        self
    }
}

/// Returns the x-coordinate of a possible intersection between a line segment from `p1` to `p2` and
/// a horizontal line at the given y-coordinate.
fn y_intersection(p1: &Pos2, p2: &Pos2, y: f32) -> Option<f32> {
    ((p1.y > y && p2.y < y) || (p1.y < y && p2.y > y))
        .then(|| ((y * (p1.x - p2.x)) - (p1.x * p2.y - p1.y * p2.x)) / (p1.y - p2.y))
}

impl PlotItem for Line {
    fn get_shapes(&self, _ui: &mut Ui, transform: &ScreenTransform, shapes: &mut Vec<Shape>) {
        let Self {
            series,
            stroke,
            highlight,
            mut fill,
            style,
            ..
        } = self;

        let values_tf: Vec<_> = series
            .values
            .iter()
            .map(|v| transform.position_from_value(v))
            .collect();
        let n_values = values_tf.len();

        // Fill the area between the line and a reference line, if required.
        if n_values < 2 {
            fill = None;
        }
        if let Some(y_reference) = fill {
            let mut fill_alpha = DEFAULT_FILL_ALPHA;
            if *highlight {
                fill_alpha = (2.0 * fill_alpha).at_most(1.0);
            }
            let y = transform
                .position_from_value(&Value::new(0.0, y_reference))
                .y;
            let fill_color = Rgba::from(stroke.color)
                .to_opaque()
                .multiply(fill_alpha)
                .into();
            let mut mesh = Mesh::default();
            let expected_intersections = 20;
            mesh.reserve_triangles((n_values - 1) * 2);
            mesh.reserve_vertices(n_values * 2 + expected_intersections);
            values_tf[0..n_values - 1].windows(2).for_each(|w| {
                let i = mesh.vertices.len() as u32;
                mesh.colored_vertex(w[0], fill_color);
                mesh.colored_vertex(pos2(w[0].x, y), fill_color);
                if let Some(x) = y_intersection(&w[0], &w[1], y) {
                    let point = pos2(x, y);
                    mesh.colored_vertex(point, fill_color);
                    mesh.add_triangle(i, i + 1, i + 2);
                    mesh.add_triangle(i + 2, i + 3, i + 4);
                } else {
                    mesh.add_triangle(i, i + 1, i + 2);
                    mesh.add_triangle(i + 1, i + 2, i + 3);
                }
            });
            let last = values_tf[n_values - 1];
            mesh.colored_vertex(last, fill_color);
            mesh.colored_vertex(pos2(last.x, y), fill_color);
            shapes.push(Shape::Mesh(mesh));
        }
        style.style_line(values_tf, *stroke, *highlight, shapes);
    }

    fn initialize(&mut self, x_range: RangeInclusive<f64>) {
        self.series.generate_points(x_range);
    }

    fn name(&self) -> &str {
        self.name.as_str()
    }

    fn color(&self) -> Color32 {
        self.stroke.color
    }

    fn highlight(&mut self) {
        self.highlight = true;
    }

    fn highlighted(&self) -> bool {
        self.highlight
    }

    fn geometry(&self) -> PlotGeometry<'_> {
        PlotGeometry::Points(&self.series.values)
    }

    fn get_bounds(&self) -> PlotBounds {
        self.series.get_bounds()
    }
}

/// A convex polygon.
pub struct Polygon {
    pub(super) series: Values,
    pub(super) stroke: Stroke,
    pub(super) name: String,
    pub(super) highlight: bool,
    pub(super) fill_alpha: f32,
    pub(super) style: LineStyle,
}

impl Polygon {
    pub fn new(series: Values) -> Self {
        Self {
            series,
            stroke: Stroke::new(1.0, Color32::TRANSPARENT),
            name: Default::default(),
            highlight: false,
            fill_alpha: DEFAULT_FILL_ALPHA,
            style: LineStyle::Solid,
        }
    }

    /// Highlight this polygon in the plot by scaling up the stroke and reducing the fill
    /// transparency.
    pub fn highlight(mut self, highlight: bool) -> Self {
        self.highlight = highlight;
        self
    }

    /// Add a custom stroke.
    pub fn stroke(mut self, stroke: impl Into<Stroke>) -> Self {
        self.stroke = stroke.into();
        self
    }

    /// Set the stroke width.
    pub fn width(mut self, width: impl Into<f32>) -> Self {
        self.stroke.width = width.into();
        self
    }

    /// Stroke color. Default is `Color32::TRANSPARENT` which means a color will be auto-assigned.
    pub fn color(mut self, color: impl Into<Color32>) -> Self {
        self.stroke.color = color.into();
        self
    }

    /// Alpha of the filled area.
    pub fn fill_alpha(mut self, alpha: impl Into<f32>) -> Self {
        self.fill_alpha = alpha.into();
        self
    }

    /// Set the outline's style. Default is `LineStyle::Solid`.
    pub fn style(mut self, style: LineStyle) -> Self {
        self.style = style;
        self
    }

    /// Name of this polygon.
    ///
    /// This name will show up in the plot legend, if legends are turned on.
    ///
    /// Multiple plot items may share the same name, in which case they will also share an entry in
    /// the legend.
    #[allow(clippy::needless_pass_by_value)]
    pub fn name(mut self, name: impl ToString) -> Self {
        self.name = name.to_string();
        self
    }
}

impl PlotItem for Polygon {
    fn get_shapes(&self, _ui: &mut Ui, transform: &ScreenTransform, shapes: &mut Vec<Shape>) {
        let Self {
            series,
            stroke,
            highlight,
            mut fill_alpha,
            style,
            ..
        } = self;

        if *highlight {
            fill_alpha = (2.0 * fill_alpha).at_most(1.0);
        }

        let mut values_tf: Vec<_> = series
            .values
            .iter()
            .map(|v| transform.position_from_value(v))
            .collect();

        let fill = Rgba::from(stroke.color).to_opaque().multiply(fill_alpha);

        let shape = Shape::convex_polygon(values_tf.clone(), fill, Stroke::none());
        shapes.push(shape);
        values_tf.push(*values_tf.first().unwrap());
        style.style_line(values_tf, *stroke, *highlight, shapes);
    }

    fn initialize(&mut self, x_range: RangeInclusive<f64>) {
        self.series.generate_points(x_range);
    }

    fn name(&self) -> &str {
        self.name.as_str()
    }

    fn color(&self) -> Color32 {
        self.stroke.color
    }

    fn highlight(&mut self) {
        self.highlight = true;
    }

    fn highlighted(&self) -> bool {
        self.highlight
    }

    fn geometry(&self) -> PlotGeometry<'_> {
        PlotGeometry::Points(&self.series.values)
    }

    fn get_bounds(&self) -> PlotBounds {
        self.series.get_bounds()
    }
}

/// Text inside the plot.
pub struct Text {
    pub(super) text: WidgetText,
    pub(super) position: Value,
    pub(super) name: String,
    pub(super) highlight: bool,
    pub(super) color: Color32,
    pub(super) anchor: Align2,
}

impl Text {
    pub fn new(position: Value, text: impl Into<WidgetText>) -> Self {
        Self {
            text: text.into(),
            position,
            name: Default::default(),
            highlight: false,
            color: Color32::TRANSPARENT,
            anchor: Align2::CENTER_CENTER,
        }
    }

    /// Highlight this text in the plot by drawing a rectangle around it.
    pub fn highlight(mut self, highlight: bool) -> Self {
        self.highlight = highlight;
        self
    }

    /// Text color.
    pub fn color(mut self, color: impl Into<Color32>) -> Self {
        self.color = color.into();
        self
    }

    /// Anchor position of the text. Default is `Align2::CENTER_CENTER`.
    pub fn anchor(mut self, anchor: Align2) -> Self {
        self.anchor = anchor;
        self
    }

    /// Name of this text.
    ///
    /// This name will show up in the plot legend, if legends are turned on.
    ///
    /// Multiple plot items may share the same name, in which case they will also share an entry in
    /// the legend.
    #[allow(clippy::needless_pass_by_value)]
    pub fn name(mut self, name: impl ToString) -> Self {
        self.name = name.to_string();
        self
    }
}

impl PlotItem for Text {
    fn get_shapes(&self, ui: &mut Ui, transform: &ScreenTransform, shapes: &mut Vec<Shape>) {
        let color = if self.color == Color32::TRANSPARENT {
            ui.style().visuals.text_color()
        } else {
            self.color
        };

        let galley =
            self.text
                .clone()
                .into_galley(ui, Some(false), f32::INFINITY, TextStyle::Small);

        let pos = transform.position_from_value(&self.position);
        let rect = self
            .anchor
            .anchor_rect(Rect::from_min_size(pos, galley.size()));

        let mut text_shape = epaint::TextShape::new(rect.min, galley.galley);
        if !galley.galley_has_color {
            text_shape.override_text_color = Some(color);
        }
        shapes.push(text_shape.into());

        if self.highlight {
            shapes.push(Shape::rect_stroke(
                rect.expand(2.0),
                1.0,
                Stroke::new(0.5, color),
            ));
        }
    }

    fn initialize(&mut self, _x_range: RangeInclusive<f64>) {}

    fn name(&self) -> &str {
        self.name.as_str()
    }

    fn color(&self) -> Color32 {
        self.color
    }

    fn highlight(&mut self) {
        self.highlight = true;
    }

    fn highlighted(&self) -> bool {
        self.highlight
    }

    fn geometry(&self) -> PlotGeometry<'_> {
        PlotGeometry::None
    }

    fn get_bounds(&self) -> PlotBounds {
        let mut bounds = PlotBounds::NOTHING;
        bounds.extend_with(&self.position);
        bounds
    }
}

/// A set of points.
pub struct Points {
    pub(super) series: Values,
    pub(super) shape: MarkerShape,
    /// Color of the marker. `Color32::TRANSPARENT` means that it will be picked automatically.
    pub(super) color: Color32,
    /// Whether to fill the marker. Does not apply to all types.
    pub(super) filled: bool,
    /// The maximum extent of the marker from its center.
    pub(super) radius: f32,
    pub(super) name: String,
    pub(super) highlight: bool,
    pub(super) stems: Option<f32>,
}

impl Points {
    pub fn new(series: Values) -> Self {
        Self {
            series,
            shape: MarkerShape::Circle,
            color: Color32::TRANSPARENT,
            filled: true,
            radius: 1.0,
            name: Default::default(),
            highlight: false,
            stems: None,
        }
    }

    /// Set the shape of the markers.
    pub fn shape(mut self, shape: MarkerShape) -> Self {
        self.shape = shape;
        self
    }

    /// Highlight these points in the plot by scaling up their markers.
    pub fn highlight(mut self, highlight: bool) -> Self {
        self.highlight = highlight;
        self
    }

    /// Set the marker's color.
    pub fn color(mut self, color: impl Into<Color32>) -> Self {
        self.color = color.into();
        self
    }

    /// Whether to fill the marker.
    pub fn filled(mut self, filled: bool) -> Self {
        self.filled = filled;
        self
    }

    /// Whether to add stems between the markers and a horizontal reference line.
    pub fn stems(mut self, y_reference: impl Into<f32>) -> Self {
        self.stems = Some(y_reference.into());
        self
    }

    /// Set the maximum extent of the marker around its position.
    pub fn radius(mut self, radius: impl Into<f32>) -> Self {
        self.radius = radius.into();
        self
    }

    /// Name of this set of points.
    ///
    /// This name will show up in the plot legend, if legends are turned on.
    ///
    /// Multiple plot items may share the same name, in which case they will also share an entry in
    /// the legend.
    #[allow(clippy::needless_pass_by_value)]
    pub fn name(mut self, name: impl ToString) -> Self {
        self.name = name.to_string();
        self
    }
}

impl PlotItem for Points {
    fn get_shapes(&self, _ui: &mut Ui, transform: &ScreenTransform, shapes: &mut Vec<Shape>) {
        let sqrt_3 = 3f32.sqrt();
        let frac_sqrt_3_2 = 3f32.sqrt() / 2.0;
        let frac_1_sqrt_2 = 1.0 / 2f32.sqrt();

        let Self {
            series,
            shape,
            color,
            filled,
            mut radius,
            highlight,
            stems,
            ..
        } = self;

        let stroke_size = radius / 5.0;

        let default_stroke = Stroke::new(stroke_size, *color);
        let mut stem_stroke = default_stroke;
        let stroke = (!filled)
            .then(|| default_stroke)
            .unwrap_or_else(Stroke::none);
        let fill = filled.then(|| *color).unwrap_or_default();

        if *highlight {
            radius *= 2f32.sqrt();
            stem_stroke.width *= 2.0;
        }

        let y_reference =
            stems.map(|y| transform.position_from_value(&Value::new(0.0, y)).y as f32);

        series
            .values
            .iter()
            .map(|value| transform.position_from_value(value))
            .for_each(|center| {
                let tf = |dx: f32, dy: f32| -> Pos2 { center + radius * vec2(dx, dy) };

                if let Some(y) = y_reference {
                    let stem = Shape::line_segment([center, pos2(center.x, y)], stem_stroke);
                    shapes.push(stem);
                }

                match shape {
                    MarkerShape::Circle => {
                        shapes.push(Shape::Circle(epaint::CircleShape {
                            center,
                            radius,
                            fill,
                            stroke,
                        }));
                    }
                    MarkerShape::Diamond => {
                        let points = vec![tf(1.0, 0.0), tf(0.0, -1.0), tf(-1.0, 0.0), tf(0.0, 1.0)];
                        shapes.push(Shape::convex_polygon(points, fill, stroke));
                    }
                    MarkerShape::Square => {
                        let points = vec![
                            tf(frac_1_sqrt_2, frac_1_sqrt_2),
                            tf(frac_1_sqrt_2, -frac_1_sqrt_2),
                            tf(-frac_1_sqrt_2, -frac_1_sqrt_2),
                            tf(-frac_1_sqrt_2, frac_1_sqrt_2),
                        ];
                        shapes.push(Shape::convex_polygon(points, fill, stroke));
                    }
                    MarkerShape::Cross => {
                        let diagonal1 = [
                            tf(-frac_1_sqrt_2, -frac_1_sqrt_2),
                            tf(frac_1_sqrt_2, frac_1_sqrt_2),
                        ];
                        let diagonal2 = [
                            tf(frac_1_sqrt_2, -frac_1_sqrt_2),
                            tf(-frac_1_sqrt_2, frac_1_sqrt_2),
                        ];
                        shapes.push(Shape::line_segment(diagonal1, default_stroke));
                        shapes.push(Shape::line_segment(diagonal2, default_stroke));
                    }
                    MarkerShape::Plus => {
                        let horizontal = [tf(-1.0, 0.0), tf(1.0, 0.0)];
                        let vertical = [tf(0.0, -1.0), tf(0.0, 1.0)];
                        shapes.push(Shape::line_segment(horizontal, default_stroke));
                        shapes.push(Shape::line_segment(vertical, default_stroke));
                    }
                    MarkerShape::Up => {
                        let points =
                            vec![tf(0.0, -1.0), tf(-0.5 * sqrt_3, 0.5), tf(0.5 * sqrt_3, 0.5)];
                        shapes.push(Shape::convex_polygon(points, fill, stroke));
                    }
                    MarkerShape::Down => {
                        let points = vec![
                            tf(0.0, 1.0),
                            tf(-0.5 * sqrt_3, -0.5),
                            tf(0.5 * sqrt_3, -0.5),
                        ];
                        shapes.push(Shape::convex_polygon(points, fill, stroke));
                    }
                    MarkerShape::Left => {
                        let points =
                            vec![tf(-1.0, 0.0), tf(0.5, -0.5 * sqrt_3), tf(0.5, 0.5 * sqrt_3)];
                        shapes.push(Shape::convex_polygon(points, fill, stroke));
                    }
                    MarkerShape::Right => {
                        let points = vec![
                            tf(1.0, 0.0),
                            tf(-0.5, -0.5 * sqrt_3),
                            tf(-0.5, 0.5 * sqrt_3),
                        ];
                        shapes.push(Shape::convex_polygon(points, fill, stroke));
                    }
                    MarkerShape::Asterisk => {
                        let vertical = [tf(0.0, -1.0), tf(0.0, 1.0)];
                        let diagonal1 = [tf(-frac_sqrt_3_2, 0.5), tf(frac_sqrt_3_2, -0.5)];
                        let diagonal2 = [tf(-frac_sqrt_3_2, -0.5), tf(frac_sqrt_3_2, 0.5)];
                        shapes.push(Shape::line_segment(vertical, default_stroke));
                        shapes.push(Shape::line_segment(diagonal1, default_stroke));
                        shapes.push(Shape::line_segment(diagonal2, default_stroke));
                    }
                }
            });
    }

    fn initialize(&mut self, x_range: RangeInclusive<f64>) {
        self.series.generate_points(x_range);
    }

    fn name(&self) -> &str {
        self.name.as_str()
    }

    fn color(&self) -> Color32 {
        self.color
    }

    fn highlight(&mut self) {
        self.highlight = true;
    }

    fn highlighted(&self) -> bool {
        self.highlight
    }

    fn geometry(&self) -> PlotGeometry<'_> {
        PlotGeometry::Points(&self.series.values)
    }

    fn get_bounds(&self) -> PlotBounds {
        self.series.get_bounds()
    }
}

/// A set of arrows.
pub struct Arrows {
    pub(super) origins: Values,
    pub(super) tips: Values,
    pub(super) color: Color32,
    pub(super) name: String,
    pub(super) highlight: bool,
}

impl Arrows {
    pub fn new(origins: Values, tips: Values) -> Self {
        Self {
            origins,
            tips,
            color: Color32::TRANSPARENT,
            name: Default::default(),
            highlight: false,
        }
    }

    /// Highlight these arrows in the plot.
    pub fn highlight(mut self, highlight: bool) -> Self {
        self.highlight = highlight;
        self
    }

    /// Set the arrows' color.
    pub fn color(mut self, color: impl Into<Color32>) -> Self {
        self.color = color.into();
        self
    }

    /// Name of this set of arrows.
    ///
    /// This name will show up in the plot legend, if legends are turned on.
    ///
    /// Multiple plot items may share the same name, in which case they will also share an entry in
    /// the legend.
    #[allow(clippy::needless_pass_by_value)]
    pub fn name(mut self, name: impl ToString) -> Self {
        self.name = name.to_string();
        self
    }
}

impl PlotItem for Arrows {
    fn get_shapes(&self, _ui: &mut Ui, transform: &ScreenTransform, shapes: &mut Vec<Shape>) {
        use crate::emath::*;
        let Self {
            origins,
            tips,
            color,
            highlight,
            ..
        } = self;
        let stroke = Stroke::new(if *highlight { 2.0 } else { 1.0 }, *color);
        origins
            .values
            .iter()
            .zip(tips.values.iter())
            .map(|(origin, tip)| {
                (
                    transform.position_from_value(origin),
                    transform.position_from_value(tip),
                )
            })
            .for_each(|(origin, tip)| {
                let vector = tip - origin;
                let rot = Rot2::from_angle(std::f32::consts::TAU / 10.0);
                let tip_length = vector.length() / 4.0;
                let tip = origin + vector;
                let dir = vector.normalized();
                shapes.push(Shape::line_segment([origin, tip], stroke));
                shapes.push(Shape::line(
                    vec![
                        tip - tip_length * (rot.inverse() * dir),
                        tip,
                        tip - tip_length * (rot * dir),
                    ],
                    stroke,
                ));
            });
    }

    fn initialize(&mut self, _x_range: RangeInclusive<f64>) {
        self.origins
            .generate_points(f64::NEG_INFINITY..=f64::INFINITY);
        self.tips.generate_points(f64::NEG_INFINITY..=f64::INFINITY);
    }

    fn name(&self) -> &str {
        self.name.as_str()
    }

    fn color(&self) -> Color32 {
        self.color
    }

    fn highlight(&mut self) {
        self.highlight = true;
    }

    fn highlighted(&self) -> bool {
        self.highlight
    }

    fn geometry(&self) -> PlotGeometry<'_> {
        PlotGeometry::Points(&self.origins.values)
    }

    fn get_bounds(&self) -> PlotBounds {
        self.origins.get_bounds()
    }
}

/// An image in the plot.
pub struct PlotImage {
    pub(super) position: Value,
    pub(super) texture_id: TextureId,
    pub(super) uv: Rect,
    pub(super) size: Vec2,
    pub(super) bg_fill: Color32,
    pub(super) tint: Color32,
    pub(super) highlight: bool,
    pub(super) name: String,
}

impl PlotImage {
    /// Create a new image with position and size in plot coordinates.
    pub fn new(
        texture_id: impl Into<TextureId>,
        center_position: Value,
        size: impl Into<Vec2>,
    ) -> Self {
        Self {
            position: center_position,
            name: Default::default(),
            highlight: false,
            texture_id: texture_id.into(),
            uv: Rect::from_min_max(pos2(0.0, 0.0), pos2(1.0, 1.0)),
            size: size.into(),
            bg_fill: Default::default(),
            tint: Color32::WHITE,
        }
    }

    /// Highlight this image in the plot.
    pub fn highlight(mut self, highlight: bool) -> Self {
        self.highlight = highlight;
        self
    }

    /// Select UV range. Default is (0,0) in top-left, (1,1) bottom right.
    pub fn uv(mut self, uv: impl Into<Rect>) -> Self {
        self.uv = uv.into();
        self
    }

    /// A solid color to put behind the image. Useful for transparent images.
    pub fn bg_fill(mut self, bg_fill: impl Into<Color32>) -> Self {
        self.bg_fill = bg_fill.into();
        self
    }

    /// Multiply image color with this. Default is WHITE (no tint).
    pub fn tint(mut self, tint: impl Into<Color32>) -> Self {
        self.tint = tint.into();
        self
    }

    /// Name of this image.
    ///
    /// This name will show up in the plot legend, if legends are turned on.
    ///
    /// Multiple plot items may share the same name, in which case they will also share an entry in
    /// the legend.
    #[allow(clippy::needless_pass_by_value)]
    pub fn name(mut self, name: impl ToString) -> Self {
        self.name = name.to_string();
        self
    }
}

impl PlotItem for PlotImage {
    fn get_shapes(&self, ui: &mut Ui, transform: &ScreenTransform, shapes: &mut Vec<Shape>) {
        let Self {
            position,
            texture_id,
            uv,
            size,
            bg_fill,
            tint,
            highlight,
            ..
        } = self;
        let rect = {
            let left_top = Value::new(
                position.x as f32 - size.x / 2.0,
                position.y as f32 - size.y / 2.0,
            );
            let right_bottom = Value::new(
                position.x as f32 + size.x / 2.0,
                position.y as f32 + size.y / 2.0,
            );
            let left_top_tf = transform.position_from_value(&left_top);
            let right_bottom_tf = transform.position_from_value(&right_bottom);
            Rect::from_two_pos(left_top_tf, right_bottom_tf)
        };
        Image::new(*texture_id, *size)
            .bg_fill(*bg_fill)
            .tint(*tint)
            .uv(*uv)
            .paint_at(ui, rect);
        if *highlight {
            shapes.push(Shape::rect_stroke(
                rect,
                0.0,
                Stroke::new(1.0, ui.visuals().strong_text_color()),
            ));
        }
    }

    fn initialize(&mut self, _x_range: RangeInclusive<f64>) {}

    fn name(&self) -> &str {
        self.name.as_str()
    }

    fn color(&self) -> Color32 {
        Color32::TRANSPARENT
    }

    fn highlight(&mut self) {
        self.highlight = true;
    }

    fn highlighted(&self) -> bool {
        self.highlight
    }

    fn geometry(&self) -> PlotGeometry<'_> {
        PlotGeometry::None
    }

    fn get_bounds(&self) -> PlotBounds {
        let mut bounds = PlotBounds::NOTHING;
        let left_top = Value::new(
            self.position.x as f32 - self.size.x / 2.0,
            self.position.y as f32 - self.size.y / 2.0,
        );
        let right_bottom = Value::new(
            self.position.x as f32 + self.size.x / 2.0,
            self.position.y as f32 + self.size.y / 2.0,
        );
        bounds.extend_with(&left_top);
        bounds.extend_with(&right_bottom);
        bounds
    }
}

// ----------------------------------------------------------------------------

/// A bar chart.
pub struct BarChart {
    pub(super) bars: Vec<Bar>,
    pub(super) default_color: Color32,
    pub(super) name: String,
    /// A custom element formatter
    pub(super) element_formatter: Option<Box<dyn Fn(&Bar, &BarChart) -> String>>,
    highlight: bool,
}

impl BarChart {
    /// Create a bar chart. It defaults to vertically oriented elements.
    pub fn new(bars: Vec<Bar>) -> BarChart {
        BarChart {
            bars,
            default_color: Color32::TRANSPARENT,
            name: String::new(),
            element_formatter: None,
            highlight: false,
        }
    }

    /// Set the default color. It is set on all elements that do not already have a specific color.
    /// This is the color that shows up in the legend.
    /// It can be overridden at the bar level (see [[`Bar`]]).
    /// Default is `Color32::TRANSPARENT` which means a color will be auto-assigned.
    pub fn color(mut self, color: impl Into<Color32>) -> Self {
        let plot_color = color.into();
        self.default_color = plot_color;
        self.bars.iter_mut().for_each(|b| {
            if b.fill == Color32::TRANSPARENT && b.stroke.color == Color32::TRANSPARENT {
                b.fill = plot_color.linear_multiply(0.2);
                b.stroke.color = plot_color;
            }
        });
        self
    }

    /// Name of this chart.
    ///
    /// This name will show up in the plot legend, if legends are turned on. Multiple charts may
    /// share the same name, in which case they will also share an entry in the legend.
    #[allow(clippy::needless_pass_by_value)]
    pub fn name(mut self, name: impl ToString) -> Self {
        self.name = name.to_string();
        self
    }

    /// Set all elements to be in a vertical orientation.
    /// Argument axis will be X and bar values will be on the Y axis.
    pub fn vertical(mut self) -> Self {
        self.bars.iter_mut().for_each(|b| {
            b.orientation = Orientation::Vertical;
        });
        self
    }

    /// Set all elements to be in a horizontal orientation.
    /// Argument axis will be Y and bar values will be on the X axis.
    pub fn horizontal(mut self) -> Self {
        self.bars.iter_mut().for_each(|b| {
            b.orientation = Orientation::Horizontal;
        });
        self
    }

    /// Set the width (thickness) of all its elements.
    pub fn width(mut self, width: f64) -> Self {
        self.bars.iter_mut().for_each(|b| {
            b.bar_width = width;
        });
        self
    }

    /// Highlight all plot elements.
    pub fn highlight(mut self, highlight: bool) -> Self {
        self.highlight = highlight;
        self
    }

    /// Add a custom way to format an element.
    /// Can be used to display a set number of decimals or custom labels.
    pub fn element_formatter(mut self, formatter: Box<dyn Fn(&Bar, &BarChart) -> String>) -> Self {
        self.element_formatter = Some(formatter);
        self
    }

    /// Stacks the bars on top of another chart.
    /// Positive values are stacked on top of other positive values.
    /// Negative values are stacked below other negative values.
    pub fn stack_on(mut self, others: &[&BarChart]) -> Self {
        for (index, bar) in self.bars.iter_mut().enumerate() {
            let new_base_offset = if bar.value.is_sign_positive() {
                others
                    .iter()
                    .filter_map(|other_chart| other_chart.bars.get(index).map(|bar| bar.upper()))
                    .max_by_key(|value| value.ord())
            } else {
                others
                    .iter()
                    .filter_map(|other_chart| other_chart.bars.get(index).map(|bar| bar.lower()))
                    .min_by_key(|value| value.ord())
            };

            if let Some(value) = new_base_offset {
                bar.base_offset = Some(value);
            }
        }
        self
    }
}

impl PlotItem for BarChart {
    fn get_shapes(&self, _ui: &mut Ui, transform: &ScreenTransform, shapes: &mut Vec<Shape>) {
        self.bars.iter().for_each(|b| {
            b.add_shapes(transform, self.highlight, shapes);
        });
    }

    fn initialize(&mut self, _x_range: RangeInclusive<f64>) {
        // nothing to do
    }

    fn name(&self) -> &str {
        self.name.as_str()
    }

    fn color(&self) -> Color32 {
        self.default_color
    }

    fn highlight(&mut self) {
        self.highlight = true;
    }

    fn highlighted(&self) -> bool {
        self.highlight
    }

    fn geometry(&self) -> PlotGeometry<'_> {
        PlotGeometry::Rects
    }

    fn get_bounds(&self) -> PlotBounds {
        let mut bounds = PlotBounds::NOTHING;
        self.bars.iter().for_each(|b| {
            bounds.merge(&b.bounds());
        });
        bounds
    }

    fn find_closest(&self, point: Pos2, transform: &ScreenTransform) -> Option<ClosestElem> {
        find_closest_rect(&self.bars, point, transform)
    }

    fn on_hover(&self, elem: ClosestElem, shapes: &mut Vec<Shape>, plot: &PlotConfig<'_>) {
        let bar = &self.bars[elem.index];

        bar.add_shapes(plot.transform, true, shapes);
        bar.add_rulers_and_text(self, plot, shapes);
    }
}

/// A diagram containing a series of [`BoxElem`] elements.
pub struct BoxPlot {
    pub(super) boxes: Vec<BoxElem>,
    pub(super) default_color: Color32,
    pub(super) name: String,
    /// A custom element formatter
    pub(super) element_formatter: Option<Box<dyn Fn(&BoxElem, &BoxPlot) -> String>>,
    highlight: bool,
}

impl BoxPlot {
    /// Create a plot containing multiple `boxes`. It defaults to vertically oriented elements.
    pub fn new(boxes: Vec<BoxElem>) -> Self {
        Self {
            boxes,
            default_color: Color32::TRANSPARENT,
            name: String::new(),
            element_formatter: None,
            highlight: false,
        }
    }

    /// Set the default color. It is set on all elements that do not already have a specific color.
    /// This is the color that shows up in the legend.
    /// It can be overridden at the element level (see [`BoxElem`]).
    /// Default is `Color32::TRANSPARENT` which means a color will be auto-assigned.
    pub fn color(mut self, color: impl Into<Color32>) -> Self {
        let plot_color = color.into();
        self.default_color = plot_color;
        self.boxes.iter_mut().for_each(|box_elem| {
            if box_elem.fill == Color32::TRANSPARENT
                && box_elem.stroke.color == Color32::TRANSPARENT
            {
                box_elem.fill = plot_color.linear_multiply(0.2);
                box_elem.stroke.color = plot_color;
            }
        });
        self
    }

    /// Name of this box plot diagram.
    ///
    /// This name will show up in the plot legend, if legends are turned on. Multiple series may
    /// share the same name, in which case they will also share an entry in the legend.
    #[allow(clippy::needless_pass_by_value)]
    pub fn name(mut self, name: impl ToString) -> Self {
        self.name = name.to_string();
        self
    }

    /// Set all elements to be in a vertical orientation.
    /// Argument axis will be X and values will be on the Y axis.
    pub fn vertical(mut self) -> Self {
        self.boxes.iter_mut().for_each(|box_elem| {
            box_elem.orientation = Orientation::Vertical;
        });
        self
    }

    /// Set all elements to be in a horizontal orientation.
    /// Argument axis will be Y and values will be on the X axis.
    pub fn horizontal(mut self) -> Self {
        self.boxes.iter_mut().for_each(|box_elem| {
            box_elem.orientation = Orientation::Horizontal;
        });
        self
    }

    /// Highlight all plot elements.
    pub fn highlight(mut self, highlight: bool) -> Self {
        self.highlight = highlight;
        self
    }

    /// Add a custom way to format an element.
    /// Can be used to display a set number of decimals or custom labels.
    pub fn element_formatter(
        mut self,
        formatter: Box<dyn Fn(&BoxElem, &BoxPlot) -> String>,
    ) -> Self {
        self.element_formatter = Some(formatter);
        self
    }
}

impl PlotItem for BoxPlot {
    fn get_shapes(&self, _ui: &mut Ui, transform: &ScreenTransform, shapes: &mut Vec<Shape>) {
        self.boxes.iter().for_each(|b| {
            b.add_shapes(transform, self.highlight, shapes);
        });
    }

    fn initialize(&mut self, _x_range: RangeInclusive<f64>) {
        // nothing to do
    }

    fn name(&self) -> &str {
        self.name.as_str()
    }

    fn color(&self) -> Color32 {
        self.default_color
    }

    fn highlight(&mut self) {
        self.highlight = true;
    }

    fn highlighted(&self) -> bool {
        self.highlight
    }

    fn geometry(&self) -> PlotGeometry<'_> {
        PlotGeometry::Rects
    }

    fn get_bounds(&self) -> PlotBounds {
        let mut bounds = PlotBounds::NOTHING;
        self.boxes.iter().for_each(|b| {
            bounds.merge(&b.bounds());
        });
        bounds
    }

    fn find_closest(&self, point: Pos2, transform: &ScreenTransform) -> Option<ClosestElem> {
        find_closest_rect(&self.boxes, point, transform)
    }

    fn on_hover(&self, elem: ClosestElem, shapes: &mut Vec<Shape>, plot: &PlotConfig<'_>) {
        let box_plot = &self.boxes[elem.index];

        box_plot.add_shapes(plot.transform, true, shapes);
        box_plot.add_rulers_and_text(self, plot, shapes);
    }
}

// ----------------------------------------------------------------------------
// Helper functions

fn rulers_color(ui: &Ui) -> Color32 {
    if ui.visuals().dark_mode {
        Color32::from_gray(100).additive()
    } else {
        Color32::from_black_alpha(180)
    }
}

fn vertical_line(pointer: Pos2, transform: &ScreenTransform, line_color: Color32) -> Shape {
    let frame = transform.frame();
    Shape::line_segment(
        [
            pos2(pointer.x, frame.top()),
            pos2(pointer.x, frame.bottom()),
        ],
        (1.0, line_color),
    )
}

fn horizontal_line(pointer: Pos2, transform: &ScreenTransform, line_color: Color32) -> Shape {
    let frame = transform.frame();
    Shape::line_segment(
        [
            pos2(frame.left(), pointer.y),
            pos2(frame.right(), pointer.y),
        ],
        (1.0, line_color),
    )
}

fn add_rulers_and_text(
    elem: &dyn RectElement,
    plot: &PlotConfig<'_>,
    text: Option<String>,
    shapes: &mut Vec<Shape>,
) {
    let hover_config = &plot.hover_config;

    let orientation = elem.orientation();
    let show_argument = hover_config.show_hover_line_x && orientation == Orientation::Vertical
        || hover_config.show_hover_line_y && orientation == Orientation::Horizontal;
    let show_values = hover_config.show_hover_line_y && orientation == Orientation::Vertical
        || hover_config.show_hover_line_x && orientation == Orientation::Horizontal;

    let line_color = rulers_color(plot.ui);

    // Rulers for argument (usually vertical)
    if show_argument {
        let push_argument_ruler = |argument: Value, shapes: &mut Vec<Shape>| {
            let position = plot.transform.position_from_value(&argument);
            let line = match orientation {
                Orientation::Horizontal => horizontal_line(position, plot.transform, line_color),
                Orientation::Vertical => vertical_line(position, plot.transform, line_color),
            };
            shapes.push(line);
        };

        for pos in elem.arguments_with_ruler() {
            push_argument_ruler(pos, shapes);
        }
    }

    // Rulers for values (usually horizontal)
    if show_values {
        let push_value_ruler = |value: Value, shapes: &mut Vec<Shape>| {
            let position = plot.transform.position_from_value(&value);
            let line = match orientation {
                Orientation::Horizontal => vertical_line(position, plot.transform, line_color),
                Orientation::Vertical => horizontal_line(position, plot.transform, line_color),
            };
            shapes.push(line);
        };

        for pos in elem.values_with_ruler() {
            push_value_ruler(pos, shapes);
        }
    }

    // Text
    let text = text.unwrap_or({
        let mut text = elem.name().to_string(); // could be empty

        if show_values {
            text.push_str(&elem.default_values_format(plot.transform));
        }

        text
    });

    let font_id = TextStyle::Body.resolve(plot.ui.style());

    let corner_value = elem.corner_value();
    shapes.push(Shape::text(
        &*plot.ui.fonts(),
        plot.transform.position_from_value(&corner_value) + vec2(3.0, -2.0),
        Align2::LEFT_BOTTOM,
        text,
        font_id,
        plot.ui.visuals().text_color(),
    ));
}

/// Draws a cross of horizontal and vertical ruler at the `pointer` position.
/// `value` is used to for text displaying X/Y coordinates.
#[allow(clippy::too_many_arguments)]
pub(super) fn rulers_at_value(
    pointer: Pos2,
    value: Value,
    name: &str,
    plot: &PlotConfig<'_>,
    shapes: &mut Vec<Shape>,
) {
    let hover_config = &plot.hover_config;

    let line_color = rulers_color(plot.ui);
    if hover_config.show_hover_line_x {
        shapes.push(vertical_line(pointer, plot.transform, line_color));
    }
    if hover_config.show_hover_line_y {
        shapes.push(horizontal_line(pointer, plot.transform, line_color));
    }

    if hover_config.show_hover_label {
        let hover_label_func = plot.hover_label_func;
        let text = hover_label_func(&plot.hover_config, name, &value);

        shapes.push(Shape::text(
            plot.ui.fonts(),
            pointer + vec2(3.0, -2.0),
            Align2::LEFT_BOTTOM,
            text,
            TextStyle::Body,
            plot.ui.visuals().text_color(),
        ));
    }
<<<<<<< HEAD
=======

    let text = {
        let scale = plot.transform.dvalue_dpos();
        let x_decimals = ((-scale[0].abs().log10()).ceil().at_least(0.0) as usize).at_most(6);
        let y_decimals = ((-scale[1].abs().log10()).ceil().at_least(0.0) as usize).at_most(6);
        if let Some(custom_label) = custom_label_func {
            custom_label(name, &value)
        } else if plot.show_x && plot.show_y {
            format!(
                "{}x = {:.*}\ny = {:.*}",
                prefix, x_decimals, value.x, y_decimals, value.y
            )
        } else if plot.show_x {
            format!("{}x = {:.*}", prefix, x_decimals, value.x)
        } else if plot.show_y {
            format!("{}y = {:.*}", prefix, y_decimals, value.y)
        } else {
            unreachable!()
        }
    };

    let font_id = TextStyle::Body.resolve(plot.ui.style());

    shapes.push(Shape::text(
        &*plot.ui.fonts(),
        pointer + vec2(3.0, -2.0),
        Align2::LEFT_BOTTOM,
        text,
        font_id,
        plot.ui.visuals().text_color(),
    ));
>>>>>>> c3be5665
}

fn find_closest_rect<'a, T>(
    rects: impl IntoIterator<Item = &'a T>,
    point: Pos2,
    transform: &ScreenTransform,
) -> Option<ClosestElem>
where
    T: 'a + RectElement,
{
    rects
        .into_iter()
        .enumerate()
        .map(|(index, bar)| {
            let bar_rect: Rect = transform.rect_from_values(&bar.bounds_min(), &bar.bounds_max());
            let dist_sq = bar_rect.distance_sq_to_pos(point);

            ClosestElem { index, dist_sq }
        })
        .min_by_key(|e| e.dist_sq.ord())
}<|MERGE_RESOLUTION|>--- conflicted
+++ resolved
@@ -1648,49 +1648,17 @@
         let hover_label_func = plot.hover_label_func;
         let text = hover_label_func(&plot.hover_config, name, &value);
 
+        let font_id = TextStyle::Body.resolve(plot.ui.style());
+
         shapes.push(Shape::text(
-            plot.ui.fonts(),
+            &*plot.ui.fonts(),
             pointer + vec2(3.0, -2.0),
             Align2::LEFT_BOTTOM,
             text,
-            TextStyle::Body,
+            font_id,
             plot.ui.visuals().text_color(),
         ));
     }
-<<<<<<< HEAD
-=======
-
-    let text = {
-        let scale = plot.transform.dvalue_dpos();
-        let x_decimals = ((-scale[0].abs().log10()).ceil().at_least(0.0) as usize).at_most(6);
-        let y_decimals = ((-scale[1].abs().log10()).ceil().at_least(0.0) as usize).at_most(6);
-        if let Some(custom_label) = custom_label_func {
-            custom_label(name, &value)
-        } else if plot.show_x && plot.show_y {
-            format!(
-                "{}x = {:.*}\ny = {:.*}",
-                prefix, x_decimals, value.x, y_decimals, value.y
-            )
-        } else if plot.show_x {
-            format!("{}x = {:.*}", prefix, x_decimals, value.x)
-        } else if plot.show_y {
-            format!("{}y = {:.*}", prefix, y_decimals, value.y)
-        } else {
-            unreachable!()
-        }
-    };
-
-    let font_id = TextStyle::Body.resolve(plot.ui.style());
-
-    shapes.push(Shape::text(
-        &*plot.ui.fonts(),
-        pointer + vec2(3.0, -2.0),
-        Align2::LEFT_BOTTOM,
-        text,
-        font_id,
-        plot.ui.visuals().text_color(),
-    ));
->>>>>>> c3be5665
 }
 
 fn find_closest_rect<'a, T>(
