//! Contains items that can be added to a plot.

use std::ops::RangeInclusive;

use epaint::util::FloatOrd;
use epaint::Mesh;

use crate::*;

use super::{LabelFormatter, PlotBounds, ScreenTransform};
use rect_elem::*;
use values::{ClosestElem, PlotGeometry};

pub use bar::Bar;
pub use box_elem::{BoxElem, BoxSpread};
pub use values::{LineStyle, MarkerShape, Orientation, PlotPoint, PlotPoints};

mod bar;
mod box_elem;
mod rect_elem;
mod values;

const DEFAULT_FILL_ALPHA: f32 = 0.05;

/// Container to pass-through several parameters related to plot visualization
pub(super) struct PlotConfig<'a> {
    pub ui: &'a Ui,
    pub transform: &'a ScreenTransform,
    pub show_x: bool,
    pub show_y: bool,
}

/// Trait shared by things that can be drawn in the plot.
pub(super) trait PlotItem {
    fn get_shapes(&self, ui: &mut Ui, transform: &ScreenTransform, shapes: &mut Vec<Shape>);
    fn initialize(&mut self, x_range: RangeInclusive<f64>);
    fn name(&self) -> &str;
    fn color(&self) -> Color32;
    fn highlight(&mut self);
    fn highlighted(&self) -> bool;
    fn geometry(&self) -> PlotGeometry<'_>;
    fn get_bounds(&self) -> PlotBounds;

    fn find_closest(&self, point: Pos2, transform: &ScreenTransform) -> Option<ClosestElem> {
        match self.geometry() {
            PlotGeometry::None => None,

            PlotGeometry::Points(points) => points
                .iter()
                .enumerate()
                .map(|(index, value)| {
                    let pos = transform.position_from_point(value);
                    let dist_sq = point.distance_sq(pos);
                    ClosestElem { index, dist_sq }
                })
                .min_by_key(|e| e.dist_sq.ord()),

            PlotGeometry::Rects => {
                panic!("If the PlotItem is made of rects, it should implement find_closest()")
            }
        }
    }

    fn on_hover(
        &self,
        elem: ClosestElem,
        shapes: &mut Vec<Shape>,
        plot: &PlotConfig<'_>,
        label_formatter: &LabelFormatter,
    ) {
        let points = match self.geometry() {
            PlotGeometry::Points(points) => points,
            PlotGeometry::None => {
                panic!("If the PlotItem has no geometry, on_hover() must not be called")
            }
            PlotGeometry::Rects => {
                panic!("If the PlotItem is made of rects, it should implement on_hover()")
            }
        };

        let line_color = if plot.ui.visuals().dark_mode {
            Color32::from_gray(100).additive()
        } else {
            Color32::from_black_alpha(180)
        };

        // this method is only called, if the value is in the result set of find_closest()
        let value = points[elem.index];
        let pointer = plot.transform.position_from_point(&value);
        shapes.push(Shape::circle_filled(pointer, 3.0, line_color));

        rulers_at_value(pointer, value, self.name(), plot, shapes, label_formatter);
    }
}

// ----------------------------------------------------------------------------

/// A horizontal line in a plot, filling the full width
#[derive(Clone, Debug, PartialEq)]
pub struct HLine {
    pub(super) y: f64,
    pub(super) stroke: Stroke,
    pub(super) name: String,
    pub(super) highlight: bool,
    pub(super) style: LineStyle,
}

impl HLine {
    pub fn new(y: impl Into<f64>) -> Self {
        Self {
            y: y.into(),
            stroke: Stroke::new(1.0, Color32::TRANSPARENT),
            name: String::default(),
            highlight: false,
            style: LineStyle::Solid,
        }
    }

    /// Highlight this line in the plot by scaling up the line.
    pub fn highlight(mut self, highlight: bool) -> Self {
        self.highlight = highlight;
        self
    }

    /// Add a stroke.
    pub fn stroke(mut self, stroke: impl Into<Stroke>) -> Self {
        self.stroke = stroke.into();
        self
    }

    /// Stroke width. A high value means the plot thickens.
    pub fn width(mut self, width: impl Into<f32>) -> Self {
        self.stroke.width = width.into();
        self
    }

    /// Stroke color. Default is `Color32::TRANSPARENT` which means a color will be auto-assigned.
    pub fn color(mut self, color: impl Into<Color32>) -> Self {
        self.stroke.color = color.into();
        self
    }

    /// Set the line's style. Default is `LineStyle::Solid`.
    pub fn style(mut self, style: LineStyle) -> Self {
        self.style = style;
        self
    }

    /// Name of this horizontal line.
    ///
    /// This name will show up in the plot legend, if legends are turned on.
    ///
    /// Multiple plot items may share the same name, in which case they will also share an entry in
    /// the legend.
    #[allow(clippy::needless_pass_by_value)]
    pub fn name(mut self, name: impl ToString) -> Self {
        self.name = name.to_string();
        self
    }
}

impl PlotItem for HLine {
    fn get_shapes(&self, _ui: &mut Ui, transform: &ScreenTransform, shapes: &mut Vec<Shape>) {
        let HLine {
            y,
            stroke,
            highlight,
            style,
            ..
        } = self;
        let points = vec![
            transform.position_from_point(&PlotPoint::new(transform.bounds().min[0], *y)),
            transform.position_from_point(&PlotPoint::new(transform.bounds().max[0], *y)),
        ];
        style.style_line(points, *stroke, *highlight, shapes);
    }

    fn initialize(&mut self, _x_range: RangeInclusive<f64>) {}

    fn name(&self) -> &str {
        &self.name
    }

    fn color(&self) -> Color32 {
        self.stroke.color
    }

    fn highlight(&mut self) {
        self.highlight = true;
    }

    fn highlighted(&self) -> bool {
        self.highlight
    }

    fn geometry(&self) -> PlotGeometry<'_> {
        PlotGeometry::None
    }

    fn get_bounds(&self) -> PlotBounds {
        let mut bounds = PlotBounds::NOTHING;
        bounds.min[1] = self.y;
        bounds.max[1] = self.y;
        bounds
    }
}

/// A vertical line in a plot, filling the full width
#[derive(Clone, Debug, PartialEq)]
pub struct VLine {
    pub(super) x: f64,
    pub(super) stroke: Stroke,
    pub(super) name: String,
    pub(super) highlight: bool,
    pub(super) style: LineStyle,
}

impl VLine {
    pub fn new(x: impl Into<f64>) -> Self {
        Self {
            x: x.into(),
            stroke: Stroke::new(1.0, Color32::TRANSPARENT),
            name: String::default(),
            highlight: false,
            style: LineStyle::Solid,
        }
    }

    /// Highlight this line in the plot by scaling up the line.
    pub fn highlight(mut self, highlight: bool) -> Self {
        self.highlight = highlight;
        self
    }

    /// Add a stroke.
    pub fn stroke(mut self, stroke: impl Into<Stroke>) -> Self {
        self.stroke = stroke.into();
        self
    }

    /// Stroke width. A high value means the plot thickens.
    pub fn width(mut self, width: impl Into<f32>) -> Self {
        self.stroke.width = width.into();
        self
    }

    /// Stroke color. Default is `Color32::TRANSPARENT` which means a color will be auto-assigned.
    pub fn color(mut self, color: impl Into<Color32>) -> Self {
        self.stroke.color = color.into();
        self
    }

    /// Set the line's style. Default is `LineStyle::Solid`.
    pub fn style(mut self, style: LineStyle) -> Self {
        self.style = style;
        self
    }

    /// Name of this vertical line.
    ///
    /// This name will show up in the plot legend, if legends are turned on.
    ///
    /// Multiple plot items may share the same name, in which case they will also share an entry in
    /// the legend.
    #[allow(clippy::needless_pass_by_value)]
    pub fn name(mut self, name: impl ToString) -> Self {
        self.name = name.to_string();
        self
    }
}

impl PlotItem for VLine {
    fn get_shapes(&self, _ui: &mut Ui, transform: &ScreenTransform, shapes: &mut Vec<Shape>) {
        let VLine {
            x,
            stroke,
            highlight,
            style,
            ..
        } = self;
        let points = vec![
            transform.position_from_point(&PlotPoint::new(*x, transform.bounds().min[1])),
            transform.position_from_point(&PlotPoint::new(*x, transform.bounds().max[1])),
        ];
        style.style_line(points, *stroke, *highlight, shapes);
    }

    fn initialize(&mut self, _x_range: RangeInclusive<f64>) {}

    fn name(&self) -> &str {
        &self.name
    }

    fn color(&self) -> Color32 {
        self.stroke.color
    }

    fn highlight(&mut self) {
        self.highlight = true;
    }

    fn highlighted(&self) -> bool {
        self.highlight
    }

    fn geometry(&self) -> PlotGeometry<'_> {
        PlotGeometry::None
    }

    fn get_bounds(&self) -> PlotBounds {
        let mut bounds = PlotBounds::NOTHING;
        bounds.min[0] = self.x;
        bounds.max[0] = self.x;
        bounds
    }
}

/// A series of values forming a path.
pub struct Line<'v> {
    pub(super) series: PlotPoints<'v>,
    pub(super) stroke: Stroke,
    pub(super) name: String,
    pub(super) highlight: bool,
    pub(super) fill: Option<f32>,
    pub(super) style: LineStyle,
}

impl<'v> Line<'v> {
    pub fn new(series: impl Into<PlotPoints<'v>>) -> Self {
        Self {
            series: series.into(),
            stroke: Stroke::new(1.0, Color32::TRANSPARENT),
            name: Default::default(),
            highlight: false,
            fill: None,
            style: LineStyle::Solid,
        }
    }

    /// Highlight this line in the plot by scaling up the line.
    pub fn highlight(mut self, highlight: bool) -> Self {
        self.highlight = highlight;
        self
    }

    /// Add a stroke.
    pub fn stroke(mut self, stroke: impl Into<Stroke>) -> Self {
        self.stroke = stroke.into();
        self
    }

    /// Stroke width. A high value means the plot thickens.
    pub fn width(mut self, width: impl Into<f32>) -> Self {
        self.stroke.width = width.into();
        self
    }

    /// Stroke color. Default is `Color32::TRANSPARENT` which means a color will be auto-assigned.
    pub fn color(mut self, color: impl Into<Color32>) -> Self {
        self.stroke.color = color.into();
        self
    }

    /// Fill the area between this line and a given horizontal reference line.
    pub fn fill(mut self, y_reference: impl Into<f32>) -> Self {
        self.fill = Some(y_reference.into());
        self
    }

    /// Set the line's style. Default is `LineStyle::Solid`.
    pub fn style(mut self, style: LineStyle) -> Self {
        self.style = style;
        self
    }

    /// Name of this line.
    ///
    /// This name will show up in the plot legend, if legends are turned on.
    ///
    /// Multiple plot items may share the same name, in which case they will also share an entry in
    /// the legend.
    #[allow(clippy::needless_pass_by_value)]
    pub fn name(mut self, name: impl ToString) -> Self {
        self.name = name.to_string();
        self
    }
}

/// Returns the x-coordinate of a possible intersection between a line segment from `p1` to `p2` and
/// a horizontal line at the given y-coordinate.
fn y_intersection(p1: &Pos2, p2: &Pos2, y: f32) -> Option<f32> {
    ((p1.y > y && p2.y < y) || (p1.y < y && p2.y > y))
        .then(|| ((y * (p1.x - p2.x)) - (p1.x * p2.y - p1.y * p2.x)) / (p1.y - p2.y))
}

impl PlotItem for Line<'_> {
    fn get_shapes(&self, _ui: &mut Ui, transform: &ScreenTransform, shapes: &mut Vec<Shape>) {
        let Self {
            series,
            stroke,
            highlight,
            mut fill,
            style,
            ..
        } = self;

        let values_tf: Vec<_> = series
            .points()
            .iter()
            .map(|v| transform.position_from_point(v))
            .collect();
        let n_values = values_tf.len();

        // Fill the area between the line and a reference line, if required.
        if n_values < 2 {
            fill = None;
        }
        if let Some(y_reference) = fill {
            let mut fill_alpha = DEFAULT_FILL_ALPHA;
            if *highlight {
                fill_alpha = (2.0 * fill_alpha).at_most(1.0);
            }
            let y = transform
                .position_from_point(&PlotPoint::new(0.0, y_reference))
                .y;
            let fill_color = Rgba::from(stroke.color)
                .to_opaque()
                .multiply(fill_alpha)
                .into();
            let mut mesh = Mesh::default();
            let expected_intersections = 20;
            mesh.reserve_triangles((n_values - 1) * 2);
            mesh.reserve_vertices(n_values * 2 + expected_intersections);
            values_tf[0..n_values - 1].windows(2).for_each(|w| {
                let i = mesh.vertices.len() as u32;
                mesh.colored_vertex(w[0], fill_color);
                mesh.colored_vertex(pos2(w[0].x, y), fill_color);
                if let Some(x) = y_intersection(&w[0], &w[1], y) {
                    let point = pos2(x, y);
                    mesh.colored_vertex(point, fill_color);
                    mesh.add_triangle(i, i + 1, i + 2);
                    mesh.add_triangle(i + 2, i + 3, i + 4);
                } else {
                    mesh.add_triangle(i, i + 1, i + 2);
                    mesh.add_triangle(i + 1, i + 2, i + 3);
                }
            });
            let last = values_tf[n_values - 1];
            mesh.colored_vertex(last, fill_color);
            mesh.colored_vertex(pos2(last.x, y), fill_color);
            shapes.push(Shape::Mesh(mesh));
        }
        style.style_line(values_tf, *stroke, *highlight, shapes);
    }

    fn initialize(&mut self, x_range: RangeInclusive<f64>) {
        self.series.generate_points(x_range);
    }

    fn name(&self) -> &str {
        self.name.as_str()
    }

    fn color(&self) -> Color32 {
        self.stroke.color
    }

    fn highlight(&mut self) {
        self.highlight = true;
    }

    fn highlighted(&self) -> bool {
        self.highlight
    }

    fn geometry(&self) -> PlotGeometry<'_> {
        PlotGeometry::Points(self.series.points())
    }

    fn get_bounds(&self) -> PlotBounds {
        self.series.get_bounds()
    }
}

/// A convex polygon.
pub struct Polygon<'v> {
    pub(super) series: PlotPoints<'v>,
    pub(super) stroke: Stroke,
    pub(super) name: String,
    pub(super) highlight: bool,
    pub(super) fill_alpha: f32,
    pub(super) style: LineStyle,
}

impl<'v> Polygon<'v> {
    pub fn new(series: impl Into<PlotPoints<'v>>) -> Self {
        Self {
            series: series.into(),
            stroke: Stroke::new(1.0, Color32::TRANSPARENT),
            name: Default::default(),
            highlight: false,
            fill_alpha: DEFAULT_FILL_ALPHA,
            style: LineStyle::Solid,
        }
    }

    /// Highlight this polygon in the plot by scaling up the stroke and reducing the fill
    /// transparency.
    pub fn highlight(mut self, highlight: bool) -> Self {
        self.highlight = highlight;
        self
    }

    /// Add a custom stroke.
    pub fn stroke(mut self, stroke: impl Into<Stroke>) -> Self {
        self.stroke = stroke.into();
        self
    }

    /// Set the stroke width.
    pub fn width(mut self, width: impl Into<f32>) -> Self {
        self.stroke.width = width.into();
        self
    }

    /// Stroke color. Default is `Color32::TRANSPARENT` which means a color will be auto-assigned.
    pub fn color(mut self, color: impl Into<Color32>) -> Self {
        self.stroke.color = color.into();
        self
    }

    /// Alpha of the filled area.
    pub fn fill_alpha(mut self, alpha: impl Into<f32>) -> Self {
        self.fill_alpha = alpha.into();
        self
    }

    /// Set the outline's style. Default is `LineStyle::Solid`.
    pub fn style(mut self, style: LineStyle) -> Self {
        self.style = style;
        self
    }

    /// Name of this polygon.
    ///
    /// This name will show up in the plot legend, if legends are turned on.
    ///
    /// Multiple plot items may share the same name, in which case they will also share an entry in
    /// the legend.
    #[allow(clippy::needless_pass_by_value)]
    pub fn name(mut self, name: impl ToString) -> Self {
        self.name = name.to_string();
        self
    }
}

impl PlotItem for Polygon<'_> {
    fn get_shapes(&self, _ui: &mut Ui, transform: &ScreenTransform, shapes: &mut Vec<Shape>) {
        let Self {
            series,
            stroke,
            highlight,
            mut fill_alpha,
            style,
            ..
        } = self;

        if *highlight {
            fill_alpha = (2.0 * fill_alpha).at_most(1.0);
        }

        let mut values_tf: Vec<_> = series
            .points()
            .iter()
            .map(|v| transform.position_from_point(v))
            .collect();

        let fill = Rgba::from(stroke.color).to_opaque().multiply(fill_alpha);

        let shape = Shape::convex_polygon(values_tf.clone(), fill, Stroke::none());
        shapes.push(shape);
        values_tf.push(*values_tf.first().unwrap());
        style.style_line(values_tf, *stroke, *highlight, shapes);
    }

    fn initialize(&mut self, x_range: RangeInclusive<f64>) {
        self.series.generate_points(x_range);
    }

    fn name(&self) -> &str {
        self.name.as_str()
    }

    fn color(&self) -> Color32 {
        self.stroke.color
    }

    fn highlight(&mut self) {
        self.highlight = true;
    }

    fn highlighted(&self) -> bool {
        self.highlight
    }

    fn geometry(&self) -> PlotGeometry<'_> {
        PlotGeometry::Points(self.series.points())
    }

    fn get_bounds(&self) -> PlotBounds {
        self.series.get_bounds()
    }
}

/// Text inside the plot.
#[derive(Clone)]
pub struct Text {
    pub(super) text: WidgetText,
    pub(super) position: PlotPoint,
    pub(super) name: String,
    pub(super) highlight: bool,
    pub(super) color: Color32,
    pub(super) anchor: Align2,
}

impl Text {
    pub fn new(position: PlotPoint, text: impl Into<WidgetText>) -> Self {
        Self {
            text: text.into(),
            position,
            name: Default::default(),
            highlight: false,
            color: Color32::TRANSPARENT,
            anchor: Align2::CENTER_CENTER,
        }
    }

    /// Highlight this text in the plot by drawing a rectangle around it.
    pub fn highlight(mut self, highlight: bool) -> Self {
        self.highlight = highlight;
        self
    }

    /// Text color.
    pub fn color(mut self, color: impl Into<Color32>) -> Self {
        self.color = color.into();
        self
    }

    /// Anchor position of the text. Default is `Align2::CENTER_CENTER`.
    pub fn anchor(mut self, anchor: Align2) -> Self {
        self.anchor = anchor;
        self
    }

    /// Name of this text.
    ///
    /// This name will show up in the plot legend, if legends are turned on.
    ///
    /// Multiple plot items may share the same name, in which case they will also share an entry in
    /// the legend.
    #[allow(clippy::needless_pass_by_value)]
    pub fn name(mut self, name: impl ToString) -> Self {
        self.name = name.to_string();
        self
    }
}

impl PlotItem for Text {
    fn get_shapes(&self, ui: &mut Ui, transform: &ScreenTransform, shapes: &mut Vec<Shape>) {
        let color = if self.color == Color32::TRANSPARENT {
            ui.style().visuals.text_color()
        } else {
            self.color
        };

        let galley =
            self.text
                .clone()
                .into_galley(ui, Some(false), f32::INFINITY, TextStyle::Small);

        let pos = transform.position_from_point(&self.position);
        let rect = self
            .anchor
            .anchor_rect(Rect::from_min_size(pos, galley.size()));

        let mut text_shape = epaint::TextShape::new(rect.min, galley.galley);
        if !galley.galley_has_color {
            text_shape.override_text_color = Some(color);
        }
        shapes.push(text_shape.into());

        if self.highlight {
            shapes.push(Shape::rect_stroke(
                rect.expand(2.0),
                1.0,
                Stroke::new(0.5, color),
            ));
        }
    }

    fn initialize(&mut self, _x_range: RangeInclusive<f64>) {}

    fn name(&self) -> &str {
        self.name.as_str()
    }

    fn color(&self) -> Color32 {
        self.color
    }

    fn highlight(&mut self) {
        self.highlight = true;
    }

    fn highlighted(&self) -> bool {
        self.highlight
    }

    fn geometry(&self) -> PlotGeometry<'_> {
        PlotGeometry::None
    }

    fn get_bounds(&self) -> PlotBounds {
        let mut bounds = PlotBounds::NOTHING;
        bounds.extend_with(&self.position);
        bounds
    }
}

/// A set of points.
pub struct Points<'v> {
    pub(super) series: PlotPoints<'v>,
    pub(super) shape: MarkerShape,
    /// Color of the marker. `Color32::TRANSPARENT` means that it will be picked automatically.
    pub(super) color: Color32,
    /// Whether to fill the marker. Does not apply to all types.
    pub(super) filled: bool,
    /// The maximum extent of the marker from its center.
    pub(super) radius: f32,
    pub(super) name: String,
    pub(super) highlight: bool,
    pub(super) stems: Option<f32>,
}

impl<'v> Points<'v> {
    pub fn new(series: impl Into<PlotPoints<'v>>) -> Self {
        Self {
            series: series.into(),
            shape: MarkerShape::Circle,
            color: Color32::TRANSPARENT,
            filled: true,
            radius: 1.0,
            name: Default::default(),
            highlight: false,
            stems: None,
        }
    }

    /// Set the shape of the markers.
    pub fn shape(mut self, shape: MarkerShape) -> Self {
        self.shape = shape;
        self
    }

    /// Highlight these points in the plot by scaling up their markers.
    pub fn highlight(mut self, highlight: bool) -> Self {
        self.highlight = highlight;
        self
    }

    /// Set the marker's color.
    pub fn color(mut self, color: impl Into<Color32>) -> Self {
        self.color = color.into();
        self
    }

    /// Whether to fill the marker.
    pub fn filled(mut self, filled: bool) -> Self {
        self.filled = filled;
        self
    }

    /// Whether to add stems between the markers and a horizontal reference line.
    pub fn stems(mut self, y_reference: impl Into<f32>) -> Self {
        self.stems = Some(y_reference.into());
        self
    }

    /// Set the maximum extent of the marker around its position.
    pub fn radius(mut self, radius: impl Into<f32>) -> Self {
        self.radius = radius.into();
        self
    }

    /// Name of this set of points.
    ///
    /// This name will show up in the plot legend, if legends are turned on.
    ///
    /// Multiple plot items may share the same name, in which case they will also share an entry in
    /// the legend.
    #[allow(clippy::needless_pass_by_value)]
    pub fn name(mut self, name: impl ToString) -> Self {
        self.name = name.to_string();
        self
    }
}

impl PlotItem for Points<'_> {
    fn get_shapes(&self, _ui: &mut Ui, transform: &ScreenTransform, shapes: &mut Vec<Shape>) {
        let sqrt_3 = 3_f32.sqrt();
        let frac_sqrt_3_2 = 3_f32.sqrt() / 2.0;
        let frac_1_sqrt_2 = 1.0 / 2_f32.sqrt();

        let Self {
            series,
            shape,
            color,
            filled,
            mut radius,
            highlight,
            stems,
            ..
        } = self;

        let stroke_size = radius / 5.0;

        let default_stroke = Stroke::new(stroke_size, *color);
        let mut stem_stroke = default_stroke;
        let stroke = (!filled)
            .then(|| default_stroke)
            .unwrap_or_else(Stroke::none);
        let fill = filled.then(|| *color).unwrap_or_default();

        if *highlight {
            radius *= 2f32.sqrt();
            stem_stroke.width *= 2.0;
        }

<<<<<<< HEAD
        let y_reference =
            stems.map(|y| transform.position_from_point(&PlotPoint::new(0.0, y)).y as f32);
=======
        let y_reference = stems.map(|y| transform.position_from_value(&Value::new(0.0, y)).y);
>>>>>>> 77b4bacd

        series
            .points()
            .iter()
            .map(|value| transform.position_from_point(value))
            .for_each(|center| {
                let tf = |dx: f32, dy: f32| -> Pos2 { center + radius * vec2(dx, dy) };

                if let Some(y) = y_reference {
                    let stem = Shape::line_segment([center, pos2(center.x, y)], stem_stroke);
                    shapes.push(stem);
                }

                match shape {
                    MarkerShape::Circle => {
                        shapes.push(Shape::Circle(epaint::CircleShape {
                            center,
                            radius,
                            fill,
                            stroke,
                        }));
                    }
                    MarkerShape::Diamond => {
                        let points = vec![
                            tf(0.0, 1.0),  // bottom
                            tf(-1.0, 0.0), // left
                            tf(0.0, -1.0), // top
                            tf(1.0, 0.0),  // right
                        ];
                        shapes.push(Shape::convex_polygon(points, fill, stroke));
                    }
                    MarkerShape::Square => {
                        let points = vec![
                            tf(-frac_1_sqrt_2, frac_1_sqrt_2),
                            tf(-frac_1_sqrt_2, -frac_1_sqrt_2),
                            tf(frac_1_sqrt_2, -frac_1_sqrt_2),
                            tf(frac_1_sqrt_2, frac_1_sqrt_2),
                        ];
                        shapes.push(Shape::convex_polygon(points, fill, stroke));
                    }
                    MarkerShape::Cross => {
                        let diagonal1 = [
                            tf(-frac_1_sqrt_2, -frac_1_sqrt_2),
                            tf(frac_1_sqrt_2, frac_1_sqrt_2),
                        ];
                        let diagonal2 = [
                            tf(frac_1_sqrt_2, -frac_1_sqrt_2),
                            tf(-frac_1_sqrt_2, frac_1_sqrt_2),
                        ];
                        shapes.push(Shape::line_segment(diagonal1, default_stroke));
                        shapes.push(Shape::line_segment(diagonal2, default_stroke));
                    }
                    MarkerShape::Plus => {
                        let horizontal = [tf(-1.0, 0.0), tf(1.0, 0.0)];
                        let vertical = [tf(0.0, -1.0), tf(0.0, 1.0)];
                        shapes.push(Shape::line_segment(horizontal, default_stroke));
                        shapes.push(Shape::line_segment(vertical, default_stroke));
                    }
                    MarkerShape::Up => {
                        let points =
                            vec![tf(0.0, -1.0), tf(0.5 * sqrt_3, 0.5), tf(-0.5 * sqrt_3, 0.5)];
                        shapes.push(Shape::convex_polygon(points, fill, stroke));
                    }
                    MarkerShape::Down => {
                        let points = vec![
                            tf(0.0, 1.0),
                            tf(-0.5 * sqrt_3, -0.5),
                            tf(0.5 * sqrt_3, -0.5),
                        ];
                        shapes.push(Shape::convex_polygon(points, fill, stroke));
                    }
                    MarkerShape::Left => {
                        let points =
                            vec![tf(-1.0, 0.0), tf(0.5, -0.5 * sqrt_3), tf(0.5, 0.5 * sqrt_3)];
                        shapes.push(Shape::convex_polygon(points, fill, stroke));
                    }
                    MarkerShape::Right => {
                        let points = vec![
                            tf(1.0, 0.0),
                            tf(-0.5, 0.5 * sqrt_3),
                            tf(-0.5, -0.5 * sqrt_3),
                        ];
                        shapes.push(Shape::convex_polygon(points, fill, stroke));
                    }
                    MarkerShape::Asterisk => {
                        let vertical = [tf(0.0, -1.0), tf(0.0, 1.0)];
                        let diagonal1 = [tf(-frac_sqrt_3_2, 0.5), tf(frac_sqrt_3_2, -0.5)];
                        let diagonal2 = [tf(-frac_sqrt_3_2, -0.5), tf(frac_sqrt_3_2, 0.5)];
                        shapes.push(Shape::line_segment(vertical, default_stroke));
                        shapes.push(Shape::line_segment(diagonal1, default_stroke));
                        shapes.push(Shape::line_segment(diagonal2, default_stroke));
                    }
                }
            });
    }

    fn initialize(&mut self, x_range: RangeInclusive<f64>) {
        self.series.generate_points(x_range);
    }

    fn name(&self) -> &str {
        self.name.as_str()
    }

    fn color(&self) -> Color32 {
        self.color
    }

    fn highlight(&mut self) {
        self.highlight = true;
    }

    fn highlighted(&self) -> bool {
        self.highlight
    }

    fn geometry(&self) -> PlotGeometry<'_> {
        PlotGeometry::Points(self.series.points())
    }

    fn get_bounds(&self) -> PlotBounds {
        self.series.get_bounds()
    }
}

/// A set of arrows.
pub struct Arrows<'v> {
    pub(super) origins: PlotPoints<'v>,
    pub(super) tips: PlotPoints<'v>,
    pub(super) color: Color32,
    pub(super) name: String,
    pub(super) highlight: bool,
}

impl<'v> Arrows<'v> {
    pub fn new(origins: impl Into<PlotPoints<'v>>, tips: impl Into<PlotPoints<'v>>) -> Self {
        Self {
            origins: origins.into(),
            tips: tips.into(),
            color: Color32::TRANSPARENT,
            name: Default::default(),
            highlight: false,
        }
    }

    /// Highlight these arrows in the plot.
    pub fn highlight(mut self, highlight: bool) -> Self {
        self.highlight = highlight;
        self
    }

    /// Set the arrows' color.
    pub fn color(mut self, color: impl Into<Color32>) -> Self {
        self.color = color.into();
        self
    }

    /// Name of this set of arrows.
    ///
    /// This name will show up in the plot legend, if legends are turned on.
    ///
    /// Multiple plot items may share the same name, in which case they will also share an entry in
    /// the legend.
    #[allow(clippy::needless_pass_by_value)]
    pub fn name(mut self, name: impl ToString) -> Self {
        self.name = name.to_string();
        self
    }
}

impl PlotItem for Arrows<'_> {
    fn get_shapes(&self, _ui: &mut Ui, transform: &ScreenTransform, shapes: &mut Vec<Shape>) {
        use crate::emath::*;
        let Self {
            origins,
            tips,
            color,
            highlight,
            ..
        } = self;
        let stroke = Stroke::new(if *highlight { 2.0 } else { 1.0 }, *color);
        origins
            .points()
            .iter()
            .zip(tips.points().iter())
            .map(|(origin, tip)| {
                (
                    transform.position_from_point(origin),
                    transform.position_from_point(tip),
                )
            })
            .for_each(|(origin, tip)| {
                let vector = tip - origin;
                let rot = Rot2::from_angle(std::f32::consts::TAU / 10.0);
                let tip_length = vector.length() / 4.0;
                let tip = origin + vector;
                let dir = vector.normalized();
                shapes.push(Shape::line_segment([origin, tip], stroke));
                shapes.push(Shape::line(
                    vec![
                        tip - tip_length * (rot.inverse() * dir),
                        tip,
                        tip - tip_length * (rot * dir),
                    ],
                    stroke,
                ));
            });
    }

    fn initialize(&mut self, _x_range: RangeInclusive<f64>) {
        self.origins
            .generate_points(f64::NEG_INFINITY..=f64::INFINITY);
        self.tips.generate_points(f64::NEG_INFINITY..=f64::INFINITY);
    }

    fn name(&self) -> &str {
        self.name.as_str()
    }

    fn color(&self) -> Color32 {
        self.color
    }

    fn highlight(&mut self) {
        self.highlight = true;
    }

    fn highlighted(&self) -> bool {
        self.highlight
    }

    fn geometry(&self) -> PlotGeometry<'_> {
        PlotGeometry::Points(self.origins.points())
    }

    fn get_bounds(&self) -> PlotBounds {
        self.origins.get_bounds()
    }
}

/// An image in the plot.
#[derive(Clone)]
pub struct PlotImage {
    pub(super) position: PlotPoint,
    pub(super) texture_id: TextureId,
    pub(super) uv: Rect,
    pub(super) size: Vec2,
    pub(super) bg_fill: Color32,
    pub(super) tint: Color32,
    pub(super) highlight: bool,
    pub(super) name: String,
}

impl PlotImage {
    /// Create a new image with position and size in plot coordinates.
    pub fn new(
        texture_id: impl Into<TextureId>,
        center_position: PlotPoint,
        size: impl Into<Vec2>,
    ) -> Self {
        Self {
            position: center_position,
            name: Default::default(),
            highlight: false,
            texture_id: texture_id.into(),
            uv: Rect::from_min_max(pos2(0.0, 0.0), pos2(1.0, 1.0)),
            size: size.into(),
            bg_fill: Default::default(),
            tint: Color32::WHITE,
        }
    }

    /// Highlight this image in the plot.
    pub fn highlight(mut self, highlight: bool) -> Self {
        self.highlight = highlight;
        self
    }

    /// Select UV range. Default is (0,0) in top-left, (1,1) bottom right.
    pub fn uv(mut self, uv: impl Into<Rect>) -> Self {
        self.uv = uv.into();
        self
    }

    /// A solid color to put behind the image. Useful for transparent images.
    pub fn bg_fill(mut self, bg_fill: impl Into<Color32>) -> Self {
        self.bg_fill = bg_fill.into();
        self
    }

    /// Multiply image color with this. Default is WHITE (no tint).
    pub fn tint(mut self, tint: impl Into<Color32>) -> Self {
        self.tint = tint.into();
        self
    }

    /// Name of this image.
    ///
    /// This name will show up in the plot legend, if legends are turned on.
    ///
    /// Multiple plot items may share the same name, in which case they will also share an entry in
    /// the legend.
    #[allow(clippy::needless_pass_by_value)]
    pub fn name(mut self, name: impl ToString) -> Self {
        self.name = name.to_string();
        self
    }
}

impl PlotItem for PlotImage {
    fn get_shapes(&self, ui: &mut Ui, transform: &ScreenTransform, shapes: &mut Vec<Shape>) {
        let Self {
            position,
            texture_id,
            uv,
            size,
            bg_fill,
            tint,
            highlight,
            ..
        } = self;
        let rect = {
            let left_top = PlotPoint::new(
                position.x as f32 - size.x / 2.0,
                position.y as f32 - size.y / 2.0,
            );
            let right_bottom = PlotPoint::new(
                position.x as f32 + size.x / 2.0,
                position.y as f32 + size.y / 2.0,
            );
            let left_top_tf = transform.position_from_point(&left_top);
            let right_bottom_tf = transform.position_from_point(&right_bottom);
            Rect::from_two_pos(left_top_tf, right_bottom_tf)
        };
        Image::new(*texture_id, *size)
            .bg_fill(*bg_fill)
            .tint(*tint)
            .uv(*uv)
            .paint_at(ui, rect);
        if *highlight {
            shapes.push(Shape::rect_stroke(
                rect,
                0.0,
                Stroke::new(1.0, ui.visuals().strong_text_color()),
            ));
        }
    }

    fn initialize(&mut self, _x_range: RangeInclusive<f64>) {}

    fn name(&self) -> &str {
        self.name.as_str()
    }

    fn color(&self) -> Color32 {
        Color32::TRANSPARENT
    }

    fn highlight(&mut self) {
        self.highlight = true;
    }

    fn highlighted(&self) -> bool {
        self.highlight
    }

    fn geometry(&self) -> PlotGeometry<'_> {
        PlotGeometry::None
    }

    fn get_bounds(&self) -> PlotBounds {
        let mut bounds = PlotBounds::NOTHING;
        let left_top = PlotPoint::new(
            self.position.x as f32 - self.size.x / 2.0,
            self.position.y as f32 - self.size.y / 2.0,
        );
        let right_bottom = PlotPoint::new(
            self.position.x as f32 + self.size.x / 2.0,
            self.position.y as f32 + self.size.y / 2.0,
        );
        bounds.extend_with(&left_top);
        bounds.extend_with(&right_bottom);
        bounds
    }
}

// ----------------------------------------------------------------------------

/// A bar chart.
pub struct BarChart {
    pub(super) bars: Vec<Bar>,
    pub(super) default_color: Color32,
    pub(super) name: String,
    /// A custom element formatter
    pub(super) element_formatter: Option<Box<dyn Fn(&Bar, &BarChart) -> String>>,
    highlight: bool,
}

impl BarChart {
    /// Create a bar chart. It defaults to vertically oriented elements.
    pub fn new(bars: Vec<Bar>) -> BarChart {
        BarChart {
            bars,
            default_color: Color32::TRANSPARENT,
            name: String::new(),
            element_formatter: None,
            highlight: false,
        }
    }

    /// Set the default color. It is set on all elements that do not already have a specific color.
    /// This is the color that shows up in the legend.
    /// It can be overridden at the bar level (see [[`Bar`]]).
    /// Default is `Color32::TRANSPARENT` which means a color will be auto-assigned.
    pub fn color(mut self, color: impl Into<Color32>) -> Self {
        let plot_color = color.into();
        self.default_color = plot_color;
        for b in &mut self.bars {
            if b.fill == Color32::TRANSPARENT && b.stroke.color == Color32::TRANSPARENT {
                b.fill = plot_color.linear_multiply(0.2);
                b.stroke.color = plot_color;
            }
        }
        self
    }

    /// Name of this chart.
    ///
    /// This name will show up in the plot legend, if legends are turned on. Multiple charts may
    /// share the same name, in which case they will also share an entry in the legend.
    #[allow(clippy::needless_pass_by_value)]
    pub fn name(mut self, name: impl ToString) -> Self {
        self.name = name.to_string();
        self
    }

    /// Set all elements to be in a vertical orientation.
    /// Argument axis will be X and bar values will be on the Y axis.
    pub fn vertical(mut self) -> Self {
        for b in &mut self.bars {
            b.orientation = Orientation::Vertical;
        }
        self
    }

    /// Set all elements to be in a horizontal orientation.
    /// Argument axis will be Y and bar values will be on the X axis.
    pub fn horizontal(mut self) -> Self {
        for b in &mut self.bars {
            b.orientation = Orientation::Horizontal;
        }
        self
    }

    /// Set the width (thickness) of all its elements.
    pub fn width(mut self, width: f64) -> Self {
        for b in &mut self.bars {
            b.bar_width = width;
        }
        self
    }

    /// Highlight all plot elements.
    pub fn highlight(mut self, highlight: bool) -> Self {
        self.highlight = highlight;
        self
    }

    /// Add a custom way to format an element.
    /// Can be used to display a set number of decimals or custom labels.
    pub fn element_formatter(mut self, formatter: Box<dyn Fn(&Bar, &BarChart) -> String>) -> Self {
        self.element_formatter = Some(formatter);
        self
    }

    /// Stacks the bars on top of another chart.
    /// Positive values are stacked on top of other positive values.
    /// Negative values are stacked below other negative values.
    pub fn stack_on(mut self, others: &[&BarChart]) -> Self {
        for (index, bar) in self.bars.iter_mut().enumerate() {
            let new_base_offset = if bar.value.is_sign_positive() {
                others
                    .iter()
                    .filter_map(|other_chart| other_chart.bars.get(index).map(|bar| bar.upper()))
                    .max_by_key(|value| value.ord())
            } else {
                others
                    .iter()
                    .filter_map(|other_chart| other_chart.bars.get(index).map(|bar| bar.lower()))
                    .min_by_key(|value| value.ord())
            };

            if let Some(value) = new_base_offset {
                bar.base_offset = Some(value);
            }
        }
        self
    }
}

impl PlotItem for BarChart {
    fn get_shapes(&self, _ui: &mut Ui, transform: &ScreenTransform, shapes: &mut Vec<Shape>) {
        for b in &self.bars {
            b.add_shapes(transform, self.highlight, shapes);
        }
    }

    fn initialize(&mut self, _x_range: RangeInclusive<f64>) {
        // nothing to do
    }

    fn name(&self) -> &str {
        self.name.as_str()
    }

    fn color(&self) -> Color32 {
        self.default_color
    }

    fn highlight(&mut self) {
        self.highlight = true;
    }

    fn highlighted(&self) -> bool {
        self.highlight
    }

    fn geometry(&self) -> PlotGeometry<'_> {
        PlotGeometry::Rects
    }

    fn get_bounds(&self) -> PlotBounds {
        let mut bounds = PlotBounds::NOTHING;
        for b in &self.bars {
            bounds.merge(&b.bounds());
        }
        bounds
    }

    fn find_closest(&self, point: Pos2, transform: &ScreenTransform) -> Option<ClosestElem> {
        find_closest_rect(&self.bars, point, transform)
    }

    fn on_hover(
        &self,
        elem: ClosestElem,
        shapes: &mut Vec<Shape>,
        plot: &PlotConfig<'_>,
        _: &LabelFormatter,
    ) {
        let bar = &self.bars[elem.index];

        bar.add_shapes(plot.transform, true, shapes);
        bar.add_rulers_and_text(self, plot, shapes);
    }
}

/// A diagram containing a series of [`BoxElem`] elements.
pub struct BoxPlot {
    pub(super) boxes: Vec<BoxElem>,
    pub(super) default_color: Color32,
    pub(super) name: String,
    /// A custom element formatter
    pub(super) element_formatter: Option<Box<dyn Fn(&BoxElem, &BoxPlot) -> String>>,
    highlight: bool,
}

impl BoxPlot {
    /// Create a plot containing multiple `boxes`. It defaults to vertically oriented elements.
    pub fn new(boxes: Vec<BoxElem>) -> Self {
        Self {
            boxes,
            default_color: Color32::TRANSPARENT,
            name: String::new(),
            element_formatter: None,
            highlight: false,
        }
    }

    /// Set the default color. It is set on all elements that do not already have a specific color.
    /// This is the color that shows up in the legend.
    /// It can be overridden at the element level (see [`BoxElem`]).
    /// Default is `Color32::TRANSPARENT` which means a color will be auto-assigned.
    pub fn color(mut self, color: impl Into<Color32>) -> Self {
        let plot_color = color.into();
        self.default_color = plot_color;
        for box_elem in &mut self.boxes {
            if box_elem.fill == Color32::TRANSPARENT
                && box_elem.stroke.color == Color32::TRANSPARENT
            {
                box_elem.fill = plot_color.linear_multiply(0.2);
                box_elem.stroke.color = plot_color;
            }
        }
        self
    }

    /// Name of this box plot diagram.
    ///
    /// This name will show up in the plot legend, if legends are turned on. Multiple series may
    /// share the same name, in which case they will also share an entry in the legend.
    #[allow(clippy::needless_pass_by_value)]
    pub fn name(mut self, name: impl ToString) -> Self {
        self.name = name.to_string();
        self
    }

    /// Set all elements to be in a vertical orientation.
    /// Argument axis will be X and values will be on the Y axis.
    pub fn vertical(mut self) -> Self {
        for box_elem in &mut self.boxes {
            box_elem.orientation = Orientation::Vertical;
        }
        self
    }

    /// Set all elements to be in a horizontal orientation.
    /// Argument axis will be Y and values will be on the X axis.
    pub fn horizontal(mut self) -> Self {
        for box_elem in &mut self.boxes {
            box_elem.orientation = Orientation::Horizontal;
        }
        self
    }

    /// Highlight all plot elements.
    pub fn highlight(mut self, highlight: bool) -> Self {
        self.highlight = highlight;
        self
    }

    /// Add a custom way to format an element.
    /// Can be used to display a set number of decimals or custom labels.
    pub fn element_formatter(
        mut self,
        formatter: Box<dyn Fn(&BoxElem, &BoxPlot) -> String>,
    ) -> Self {
        self.element_formatter = Some(formatter);
        self
    }
}

impl PlotItem for BoxPlot {
    fn get_shapes(&self, _ui: &mut Ui, transform: &ScreenTransform, shapes: &mut Vec<Shape>) {
        for b in &self.boxes {
            b.add_shapes(transform, self.highlight, shapes);
        }
    }

    fn initialize(&mut self, _x_range: RangeInclusive<f64>) {
        // nothing to do
    }

    fn name(&self) -> &str {
        self.name.as_str()
    }

    fn color(&self) -> Color32 {
        self.default_color
    }

    fn highlight(&mut self) {
        self.highlight = true;
    }

    fn highlighted(&self) -> bool {
        self.highlight
    }

    fn geometry(&self) -> PlotGeometry<'_> {
        PlotGeometry::Rects
    }

    fn get_bounds(&self) -> PlotBounds {
        let mut bounds = PlotBounds::NOTHING;
        for b in &self.boxes {
            bounds.merge(&b.bounds());
        }
        bounds
    }

    fn find_closest(&self, point: Pos2, transform: &ScreenTransform) -> Option<ClosestElem> {
        find_closest_rect(&self.boxes, point, transform)
    }

    fn on_hover(
        &self,
        elem: ClosestElem,
        shapes: &mut Vec<Shape>,
        plot: &PlotConfig<'_>,
        _: &LabelFormatter,
    ) {
        let box_plot = &self.boxes[elem.index];

        box_plot.add_shapes(plot.transform, true, shapes);
        box_plot.add_rulers_and_text(self, plot, shapes);
    }
}

// ----------------------------------------------------------------------------
// Helper functions

fn rulers_color(ui: &Ui) -> Color32 {
    if ui.visuals().dark_mode {
        Color32::from_gray(100).additive()
    } else {
        Color32::from_black_alpha(180)
    }
}

fn vertical_line(pointer: Pos2, transform: &ScreenTransform, line_color: Color32) -> Shape {
    let frame = transform.frame();
    Shape::line_segment(
        [
            pos2(pointer.x, frame.top()),
            pos2(pointer.x, frame.bottom()),
        ],
        (1.0, line_color),
    )
}

fn horizontal_line(pointer: Pos2, transform: &ScreenTransform, line_color: Color32) -> Shape {
    let frame = transform.frame();
    Shape::line_segment(
        [
            pos2(frame.left(), pointer.y),
            pos2(frame.right(), pointer.y),
        ],
        (1.0, line_color),
    )
}

fn add_rulers_and_text(
    elem: &dyn RectElement,
    plot: &PlotConfig<'_>,
    text: Option<String>,
    shapes: &mut Vec<Shape>,
) {
    let orientation = elem.orientation();
    let show_argument = plot.show_x && orientation == Orientation::Vertical
        || plot.show_y && orientation == Orientation::Horizontal;
    let show_values = plot.show_y && orientation == Orientation::Vertical
        || plot.show_x && orientation == Orientation::Horizontal;

    let line_color = rulers_color(plot.ui);

    // Rulers for argument (usually vertical)
    if show_argument {
        let push_argument_ruler = |argument: PlotPoint, shapes: &mut Vec<Shape>| {
            let position = plot.transform.position_from_point(&argument);
            let line = match orientation {
                Orientation::Horizontal => horizontal_line(position, plot.transform, line_color),
                Orientation::Vertical => vertical_line(position, plot.transform, line_color),
            };
            shapes.push(line);
        };

        for pos in elem.arguments_with_ruler() {
            push_argument_ruler(pos, shapes);
        }
    }

    // Rulers for values (usually horizontal)
    if show_values {
        let push_value_ruler = |value: PlotPoint, shapes: &mut Vec<Shape>| {
            let position = plot.transform.position_from_point(&value);
            let line = match orientation {
                Orientation::Horizontal => vertical_line(position, plot.transform, line_color),
                Orientation::Vertical => horizontal_line(position, plot.transform, line_color),
            };
            shapes.push(line);
        };

        for pos in elem.values_with_ruler() {
            push_value_ruler(pos, shapes);
        }
    }

    // Text
    let text = text.unwrap_or({
        let mut text = elem.name().to_owned(); // could be empty

        if show_values {
            text.push_str(&elem.default_values_format(plot.transform));
        }

        text
    });

    let font_id = TextStyle::Body.resolve(plot.ui.style());

    let corner_value = elem.corner_value();
    shapes.push(Shape::text(
        &*plot.ui.fonts(),
        plot.transform.position_from_point(&corner_value) + vec2(3.0, -2.0),
        Align2::LEFT_BOTTOM,
        text,
        font_id,
        plot.ui.visuals().text_color(),
    ));
}

/// Draws a cross of horizontal and vertical ruler at the `pointer` position.
/// `value` is used to for text displaying X/Y coordinates.
#[allow(clippy::too_many_arguments)]
pub(super) fn rulers_at_value(
    pointer: Pos2,
    value: PlotPoint,
    name: &str,
    plot: &PlotConfig<'_>,
    shapes: &mut Vec<Shape>,
    label_formatter: &LabelFormatter,
) {
    let line_color = rulers_color(plot.ui);
    if plot.show_x {
        shapes.push(vertical_line(pointer, plot.transform, line_color));
    }
    if plot.show_y {
        shapes.push(horizontal_line(pointer, plot.transform, line_color));
    }

    let mut prefix = String::new();

    if !name.is_empty() {
        prefix = format!("{}\n", name);
    }

    let text = {
        let scale = plot.transform.dvalue_dpos();
        let x_decimals = ((-scale[0].abs().log10()).ceil().at_least(0.0) as usize).at_most(6);
        let y_decimals = ((-scale[1].abs().log10()).ceil().at_least(0.0) as usize).at_most(6);
        if let Some(custom_label) = label_formatter {
            custom_label(name, &value)
        } else if plot.show_x && plot.show_y {
            format!(
                "{}x = {:.*}\ny = {:.*}",
                prefix, x_decimals, value.x, y_decimals, value.y
            )
        } else if plot.show_x {
            format!("{}x = {:.*}", prefix, x_decimals, value.x)
        } else if plot.show_y {
            format!("{}y = {:.*}", prefix, y_decimals, value.y)
        } else {
            unreachable!()
        }
    };

    let font_id = TextStyle::Body.resolve(plot.ui.style());

    shapes.push(Shape::text(
        &*plot.ui.fonts(),
        pointer + vec2(3.0, -2.0),
        Align2::LEFT_BOTTOM,
        text,
        font_id,
        plot.ui.visuals().text_color(),
    ));
}

fn find_closest_rect<'a, T>(
    rects: impl IntoIterator<Item = &'a T>,
    point: Pos2,
    transform: &ScreenTransform,
) -> Option<ClosestElem>
where
    T: 'a + RectElement,
{
    rects
        .into_iter()
        .enumerate()
        .map(|(index, bar)| {
            let bar_rect: Rect = transform.rect_from_values(&bar.bounds_min(), &bar.bounds_max());
            let dist_sq = bar_rect.distance_sq_to_pos(point);

            ClosestElem { index, dist_sq }
        })
        .min_by_key(|e| e.dist_sq.ord())
}<|MERGE_RESOLUTION|>--- conflicted
+++ resolved
@@ -837,12 +837,8 @@
             stem_stroke.width *= 2.0;
         }
 
-<<<<<<< HEAD
         let y_reference =
             stems.map(|y| transform.position_from_point(&PlotPoint::new(0.0, y)).y as f32);
-=======
-        let y_reference = stems.map(|y| transform.position_from_value(&Value::new(0.0, y)).y);
->>>>>>> 77b4bacd
 
         series
             .points()
