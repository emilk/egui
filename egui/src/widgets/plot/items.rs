--- conflicted
+++ resolved
@@ -4,15 +4,11 @@
 
 use epaint::Mesh;
 
-<<<<<<< HEAD
 use crate::util::float_ord::FloatOrd;
-=======
-use super::transform::{PlotBounds, ScreenTransform};
->>>>>>> 224d4d6d
 use crate::*;
 
 use super::rect_elem::RectElement;
-use super::{Bar, Bounds, BoxElem, ScreenTransform};
+use super::{Bar, BoxElem, PlotBounds, ScreenTransform};
 
 const DEFAULT_FILL_ALPHA: f32 = 0.05;
 
@@ -390,9 +386,8 @@
     fn color(&self) -> Color32;
     fn highlight(&mut self);
     fn highlighted(&self) -> bool;
-<<<<<<< HEAD
     fn geometry(&self) -> PlotGeometry<'_>;
-    fn get_bounds(&self) -> Bounds;
+    fn get_bounds(&self) -> PlotBounds;
 
     fn find_closest(&self, point: Pos2, transform: &ScreenTransform) -> Option<HoverElement> {
         match self.geometry() {
@@ -438,10 +433,6 @@
 
         rulers_at_value(pointer, value, self.name(), plot, shapes);
     }
-=======
-    fn values(&self) -> Option<&Values>;
-    fn get_bounds(&self) -> PlotBounds;
->>>>>>> 224d4d6d
 }
 
 // ----------------------------------------------------------------------------
@@ -1765,8 +1756,8 @@
         PlotGeometry::Rects
     }
 
-    fn get_bounds(&self) -> Bounds {
-        let mut bounds = Bounds::NOTHING;
+    fn get_bounds(&self) -> PlotBounds {
+        let mut bounds = PlotBounds::NOTHING;
         self.bars.iter().for_each(|b| {
             bounds.merge(&b.bounds());
         });
@@ -1903,8 +1894,8 @@
         PlotGeometry::Rects
     }
 
-    fn get_bounds(&self) -> Bounds {
-        let mut bounds = Bounds::NOTHING;
+    fn get_bounds(&self) -> PlotBounds {
+        let mut bounds = PlotBounds::NOTHING;
         self.boxes.iter().for_each(|b| {
             bounds.merge(&b.bounds());
         });
