--- conflicted
+++ resolved
@@ -69,10 +69,7 @@
     fn name(&self) -> &str;
     fn color(&self) -> Color32;
     fn highlight(&mut self);
-<<<<<<< HEAD
     fn highlighted(&self) -> bool;
-=======
->>>>>>> 8623909d
 }
 
 // ----------------------------------------------------------------------------
@@ -277,12 +274,8 @@
 
     /// Name of this line.
     ///
-<<<<<<< HEAD
     /// This name will show up in the plot legend, if legends are turned on. Multiple lines may
     /// share the same name.
-=======
-    /// This name will show up in the plot legend, if legends are turned on.
->>>>>>> 8623909d
     #[allow(clippy::needless_pass_by_value)]
     pub fn name(mut self, name: impl ToString) -> Self {
         self.name = name.to_string();
@@ -336,13 +329,10 @@
     fn highlight(&mut self) {
         self.highlight = true;
     }
-<<<<<<< HEAD
 
     fn highlighted(&self) -> bool {
         self.highlight
     }
-=======
->>>>>>> 8623909d
 }
 
 /// A set of points.
@@ -402,14 +392,10 @@
         self
     }
 
-    /// Name of this series of markers.
+    /// Name of this set of points.
     ///
-<<<<<<< HEAD
     /// This name will show up in the plot legend, if legends are turned on. Multiple lines may
     /// share the same name.
-=======
-    /// This name will show up in the plot legend, if legends are turned on.
->>>>>>> 8623909d
     #[allow(clippy::needless_pass_by_value)]
     pub fn name(mut self, name: impl ToString) -> Self {
         self.name = name.to_string();
@@ -577,11 +563,8 @@
     fn highlight(&mut self) {
         self.highlight = true;
     }
-<<<<<<< HEAD
 
     fn highlighted(&self) -> bool {
         self.highlight
     }
-=======
->>>>>>> 8623909d
 }