//! Contains items that can be added to a plot.

use std::ops::RangeInclusive;

use super::transform::{Bounds, ScreenTransform};
use crate::*;

/// A value in the value-space of the plot.
///
/// Uses f64 for improved accuracy to enable plotting
/// large values (e.g. unix time on x axis).
#[derive(Clone, Copy, Debug, PartialEq)]
pub struct Value {
    /// This is often something monotonically increasing, such as time, but doesn't have to be.
    /// Goes from left to right.
    pub x: f64,
    /// Goes from bottom to top (inverse of everything else in egui!).
    pub y: f64,
}

impl Value {
    #[inline(always)]
    pub fn new(x: impl Into<f64>, y: impl Into<f64>) -> Self {
        Self {
            x: x.into(),
            y: y.into(),
        }
    }
}

// ----------------------------------------------------------------------------

/// A horizontal line in a plot, filling the full width
#[derive(Clone, Copy, Debug, PartialEq)]
pub struct HLine {
    pub(super) y: f64,
    pub(super) stroke: Stroke,
}

impl HLine {
    pub fn new(y: impl Into<f64>, stroke: impl Into<Stroke>) -> Self {
        Self {
            y: y.into(),
            stroke: stroke.into(),
        }
    }
}

/// A vertical line in a plot, filling the full width
#[derive(Clone, Copy, Debug, PartialEq)]
pub struct VLine {
    pub(super) x: f64,
    pub(super) stroke: Stroke,
}

impl VLine {
    pub fn new(x: impl Into<f64>, stroke: impl Into<Stroke>) -> Self {
        Self {
            x: x.into(),
            stroke: stroke.into(),
        }
    }
}

pub(super) trait PlotItem {
    fn get_shapes(&self, transform: &ScreenTransform, shapes: &mut Vec<Shape>);
    fn series(&self) -> &ValueSeries;
    fn series_mut(&mut self) -> &mut ValueSeries;
    fn name(&self) -> &str;
    fn color(&self) -> Color32;
    fn highlight(&mut self);
}

// ----------------------------------------------------------------------------

/// Describes a function y = f(x) with an optional range for x and a number of points.
struct ExplicitGenerator {
    function: Box<dyn Fn(f64) -> f64>,
    x_range: RangeInclusive<f64>,
    points: usize,
}

pub struct ValueSeries {
    pub(super) values: Vec<Value>,
    generator: Option<ExplicitGenerator>,
}

impl Default for ValueSeries {
    fn default() -> Self {
        Self {
            values: Vec::new(),
            generator: None,
        }
    }
}

impl ValueSeries {
    pub fn from_values(values: Vec<Value>) -> Self {
        Self {
            values,
            generator: None,
        }
    }

    pub fn from_values_iter(iter: impl Iterator<Item = Value>) -> Self {
        Self::from_values(iter.collect())
    }

    /// Draw a line based on a function `y=f(x)`, a range (which can be infinite) for x and the number of points.
    pub fn from_explicit_callback(
        function: impl Fn(f64) -> f64 + 'static,
        x_range: RangeInclusive<f64>,
        points: usize,
    ) -> Self {
        let generator = ExplicitGenerator {
            function: Box::new(function),
            x_range,
            points,
        };

        Self {
            values: Vec::new(),
            generator: Some(generator),
        }
    }

    /// Draw a line based on a function `(x,y)=f(t)`, a range for t and the number of points.
    pub fn from_parametric_callback(
        function: impl Fn(f64) -> (f64, f64),
        t_range: RangeInclusive<f64>,
        points: usize,
    ) -> Self {
        let increment = (t_range.end() - t_range.start()) / (points - 1) as f64;
        let values = (0..points).map(|i| {
            let t = t_range.start() + i as f64 * increment;
            let (x, y) = function(t);
            Value { x, y }
        });
        Self::from_values_iter(values)
    }

    /// From a series of y-values.
    /// The x-values will be the indices of these values
    pub fn from_ys_f32(ys: &[f32]) -> Self {
        let values: Vec<Value> = ys
            .iter()
            .enumerate()
            .map(|(i, &y)| Value {
                x: i as f64,
                y: y as f64,
            })
            .collect();
        Self::from_values(values)
    }

    /// Returns true if there are no data points available and there is no function to generate any.
    pub(super) fn is_empty(&self) -> bool {
        self.generator.is_none() && self.values.is_empty()
    }

    /// If initialized with a generator function, this will generate `n` evenly spaced points in the
    /// given range.
    pub(super) fn generate_points(&mut self, x_range: RangeInclusive<f64>) {
        if let Some(generator) = self.generator.take() {
            if let Some(intersection) = Self::range_intersection(&x_range, &generator.x_range) {
                let increment =
                    (intersection.end() - intersection.start()) / (generator.points - 1) as f64;
                self.values = (0..generator.points)
                    .map(|i| {
                        let x = intersection.start() + i as f64 * increment;
                        let y = (generator.function)(x);
                        Value { x, y }
                    })
                    .collect();
            }
        }
    }

    /// Returns the intersection of two ranges if they intersect.
    fn range_intersection(
        range1: &RangeInclusive<f64>,
        range2: &RangeInclusive<f64>,
    ) -> Option<RangeInclusive<f64>> {
        let start = range1.start().max(*range2.start());
        let end = range1.end().min(*range2.end());
        (start < end).then(|| start..=end)
    }

    pub(super) fn get_bounds(&self) -> Bounds {
        let mut bounds = Bounds::NOTHING;
        self.values
            .iter()
            .for_each(|value| bounds.extend_with(value));
        bounds
    }
}

// ----------------------------------------------------------------------------

#[derive(Debug, PartialEq, Eq, Clone, Copy)]
pub enum MarkerShape {
    Circle,
    Diamond,
    Square,
    Cross,
    Plus,
    Up,
    Down,
    Left,
    Right,
    Asterisk,
}

impl MarkerShape {
    /// Get a vector containing all marker shapes.
    pub fn all() -> Vec<Self> {
        vec![
            Self::Circle,
            Self::Diamond,
            Self::Square,
            Self::Cross,
            Self::Plus,
            Self::Up,
            Self::Down,
            Self::Left,
            Self::Right,
            Self::Asterisk,
        ]
    }
}

/// A series of values forming a path.
pub struct Line {
    pub(super) series: ValueSeries,
    pub(super) stroke: Stroke,
    pub(super) name: String,
    pub(super) highlight: bool,
}

impl Line {
    pub fn new(series: ValueSeries) -> Self {
        Self {
            series,
            stroke: Stroke::new(1.0, Color32::TRANSPARENT),
            name: Default::default(),
            highlight: false,
        }
    }

    /// Highlight this line in the plot by scaling up the line and marker size.
    pub fn highlight(mut self) -> Self {
        self.highlight = true;
        self
    }

    /// Add a stroke.
    pub fn stroke(mut self, stroke: impl Into<Stroke>) -> Self {
        self.stroke = stroke.into();
        self
    }

    /// Stroke width. A high value means the plot thickens.
    pub fn width(mut self, width: f32) -> Self {
        self.stroke.width = width;
        self
    }

    /// Stroke color.
    pub fn color(mut self, color: impl Into<Color32>) -> Self {
        self.stroke.color = color.into();
        self
    }

    /// Name of this line.
    ///
<<<<<<< HEAD
    /// If a curve is given a name it will show up in the plot legend
    /// (if legends are turned on). Multiple curves may share the same name.
=======
    /// This name will show up in the plot legend, if legends are turned on.
>>>>>>> 95bfbbfc
    #[allow(clippy::needless_pass_by_value)]
    pub fn name(mut self, name: impl ToString) -> Self {
        self.name = name.to_string();
        self
    }
}

impl PlotItem for Line {
    fn get_shapes(&self, transform: &ScreenTransform, shapes: &mut Vec<Shape>) {
        let Self {
            series,
            mut stroke,
            highlight,
            ..
        } = self;

        if *highlight {
            stroke.width *= 2.0;
        }

        let values_tf: Vec<_> = series
            .values
            .iter()
            .map(|v| transform.position_from_value(v))
            .collect();

        let line_shape = if values_tf.len() > 1 {
            Shape::line(values_tf, stroke)
        } else {
            Shape::circle_filled(values_tf[0], stroke.width / 2.0, stroke.color)
        };
        shapes.push(line_shape);
    }

    fn series(&self) -> &ValueSeries {
        &self.series
    }

    fn series_mut(&mut self) -> &mut ValueSeries {
        &mut self.series
    }

    fn name(&self) -> &str {
        self.name.as_str()
    }

    fn color(&self) -> Color32 {
        self.stroke.color
    }

    fn highlight(&mut self) {
        self.highlight = true;
    }
}

/// A series of points.
pub struct Points {
    pub(super) series: ValueSeries,
    pub(super) shape: MarkerShape,
    /// Color of the marker. `Color32::TRANSPARENT` means that it will be picked automatically.
    pub(super) color: Color32,
    /// Whether to fill the marker. Does not apply to all types.
    pub(super) filled: bool,
    /// The maximum extent of the marker from its center.
    pub(super) radius: f32,
    pub(super) name: String,
    pub(super) highlight: bool,
}

impl Points {
    pub fn new(series: ValueSeries) -> Self {
        Self {
            series,
            shape: MarkerShape::Circle,
            color: Color32::TRANSPARENT,
            filled: true,
            radius: 1.0,
            name: Default::default(),
            highlight: false,
        }
    }

    /// Set the shape of the markers.
    pub fn shape(mut self, shape: MarkerShape) -> Self {
        self.shape = shape;
        self
    }

    /// Highlight these points in the plot by scaling up their markers.
    pub fn highlight(mut self) -> Self {
        self.highlight = true;
        self
    }

    /// Set the marker's color.
    pub fn color(mut self, color: Color32) -> Self {
        self.color = color;
        self
    }

    /// Whether to fill the marker.
    pub fn filled(mut self, filled: bool) -> Self {
        self.filled = filled;
        self
    }

    /// Set the maximum extent of the marker around its position.
    pub fn radius(mut self, radius: f32) -> Self {
        self.radius = radius;
        self
    }

    /// Name of this series of markers.
    ///
    /// This name will show up in the plot legend, if legends are turned on.
    #[allow(clippy::needless_pass_by_value)]
    pub fn name(mut self, name: impl ToString) -> Self {
        self.name = name.to_string();
        self
    }
}

impl PlotItem for Points {
    fn get_shapes(&self, transform: &ScreenTransform, shapes: &mut Vec<Shape>) {
        let sqrt_3 = 3f32.sqrt();
        let frac_sqrt_3_2 = 3f32.sqrt() / 2.0;
        let frac_1_sqrt_2 = 1.0 / 2f32.sqrt();

        let Self {
            series,
            shape,
            color,
            filled,
            mut radius,
            highlight,
            ..
        } = self;

        if *highlight {
            radius *= 2f32.sqrt();
        }

        let stroke_size = radius / 5.0;

        let default_stroke = Stroke::new(stroke_size, *color);
        let stroke = (!filled).then(|| default_stroke).unwrap_or_default();
        let fill = filled.then(|| *color).unwrap_or_default();

        series
            .values
            .iter()
            .map(|value| transform.position_from_value(value))
            .for_each(|center| {
                let tf = |dx: f32, dy: f32| -> Pos2 { center + radius * vec2(dx, dy) };

                match shape {
                    MarkerShape::Circle => {
                        shapes.push(Shape::Circle {
                            center,
                            radius,
                            fill,
                            stroke,
                        });
                    }
                    MarkerShape::Diamond => {
                        let points = vec![tf(1.0, 0.0), tf(0.0, -1.0), tf(-1.0, 0.0), tf(0.0, 1.0)];
                        shapes.push(Shape::Path {
                            points,
                            closed: true,
                            fill,
                            stroke,
                        });
                    }
                    MarkerShape::Square => {
                        let points = vec![
                            tf(frac_1_sqrt_2, frac_1_sqrt_2),
                            tf(frac_1_sqrt_2, -frac_1_sqrt_2),
                            tf(-frac_1_sqrt_2, -frac_1_sqrt_2),
                            tf(-frac_1_sqrt_2, frac_1_sqrt_2),
                        ];
                        shapes.push(Shape::Path {
                            points,
                            closed: true,
                            fill,
                            stroke,
                        });
                    }
                    MarkerShape::Cross => {
                        let diagonal1 = [
                            tf(-frac_1_sqrt_2, -frac_1_sqrt_2),
                            tf(frac_1_sqrt_2, frac_1_sqrt_2),
                        ];
                        let diagonal2 = [
                            tf(frac_1_sqrt_2, -frac_1_sqrt_2),
                            tf(-frac_1_sqrt_2, frac_1_sqrt_2),
                        ];
                        shapes.push(Shape::line_segment(diagonal1, default_stroke));
                        shapes.push(Shape::line_segment(diagonal2, default_stroke));
                    }
                    MarkerShape::Plus => {
                        let horizontal = [tf(-1.0, 0.0), tf(1.0, 0.0)];
                        let vertical = [tf(0.0, -1.0), tf(0.0, 1.0)];
                        shapes.push(Shape::line_segment(horizontal, default_stroke));
                        shapes.push(Shape::line_segment(vertical, default_stroke));
                    }
                    MarkerShape::Up => {
                        let points =
                            vec![tf(0.0, -1.0), tf(-0.5 * sqrt_3, 0.5), tf(0.5 * sqrt_3, 0.5)];
                        shapes.push(Shape::Path {
                            points,
                            closed: true,
                            fill,
                            stroke,
                        });
                    }
                    MarkerShape::Down => {
                        let points = vec![
                            tf(0.0, 1.0),
                            tf(-0.5 * sqrt_3, -0.5),
                            tf(0.5 * sqrt_3, -0.5),
                        ];
                        shapes.push(Shape::Path {
                            points,
                            closed: true,
                            fill,
                            stroke,
                        });
                    }
                    MarkerShape::Left => {
                        let points =
                            vec![tf(-1.0, 0.0), tf(0.5, -0.5 * sqrt_3), tf(0.5, 0.5 * sqrt_3)];
                        shapes.push(Shape::Path {
                            points,
                            closed: true,
                            fill,
                            stroke,
                        });
                    }
                    MarkerShape::Right => {
                        let points = vec![
                            tf(1.0, 0.0),
                            tf(-0.5, -0.5 * sqrt_3),
                            tf(-0.5, 0.5 * sqrt_3),
                        ];
                        shapes.push(Shape::Path {
                            points,
                            closed: true,
                            fill,
                            stroke,
                        });
                    }
                    MarkerShape::Asterisk => {
                        let vertical = [tf(0.0, -1.0), tf(0.0, 1.0)];
                        let diagonal1 = [tf(-frac_sqrt_3_2, 0.5), tf(frac_sqrt_3_2, -0.5)];
                        let diagonal2 = [tf(-frac_sqrt_3_2, -0.5), tf(frac_sqrt_3_2, 0.5)];
                        shapes.push(Shape::line_segment(vertical, default_stroke));
                        shapes.push(Shape::line_segment(diagonal1, default_stroke));
                        shapes.push(Shape::line_segment(diagonal2, default_stroke));
                    }
                }
            });
    }

    fn series(&self) -> &ValueSeries {
        &self.series
    }

    fn series_mut(&mut self) -> &mut ValueSeries {
        &mut self.series
    }

    fn name(&self) -> &str {
        self.name.as_str()
    }

    fn color(&self) -> Color32 {
        self.color
    }

    fn highlight(&mut self) {
        self.highlight = true;
    }
}<|MERGE_RESOLUTION|>--- conflicted
+++ resolved
@@ -273,12 +273,8 @@
 
     /// Name of this line.
     ///
-<<<<<<< HEAD
-    /// If a curve is given a name it will show up in the plot legend
-    /// (if legends are turned on). Multiple curves may share the same name.
-=======
-    /// This name will show up in the plot legend, if legends are turned on.
->>>>>>> 95bfbbfc
+    /// This name will show up in the plot legend, if legends are turned on. Multiple lines may
+    /// share the same name.
     #[allow(clippy::needless_pass_by_value)]
     pub fn name(mut self, name: impl ToString) -> Self {
         self.name = name.to_string();
@@ -393,7 +389,8 @@
 
     /// Name of this series of markers.
     ///
-    /// This name will show up in the plot legend, if legends are turned on.
+    /// This name will show up in the plot legend, if legends are turned on. Multiple lines may
+    /// share the same name.
     #[allow(clippy::needless_pass_by_value)]
     pub fn name(mut self, name: impl ToString) -> Self {
         self.name = name.to_string();
