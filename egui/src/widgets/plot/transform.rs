use std::ops::RangeInclusive;

use super::items::Value;
use crate::*;

/// 2D bounding box of f64 precision.
/// The range of data values we show.
#[derive(Clone, Copy, PartialEq, Debug)]
#[cfg_attr(feature = "serde", derive(serde::Deserialize, serde::Serialize))]
pub struct PlotBounds {
    pub(crate) min: [f64; 2],
    pub(crate) max: [f64; 2],
}

impl PlotBounds {
    pub const NOTHING: Self = Self {
        min: [f64::INFINITY; 2],
        max: [-f64::INFINITY; 2],
    };

    pub fn min(&self) -> [f64; 2] {
        self.min
    }

    pub fn max(&self) -> [f64; 2] {
        self.max
    }

    pub(crate) fn new_symmetrical(half_extent: f64) -> Self {
        Self {
            min: [-half_extent; 2],
            max: [half_extent; 2],
        }
    }

    pub fn is_finite(&self) -> bool {
        self.min[0].is_finite()
            && self.min[1].is_finite()
            && self.max[0].is_finite()
            && self.max[1].is_finite()
    }

    pub fn is_valid(&self) -> bool {
        self.is_finite() && self.width() > 0.0 && self.height() > 0.0
    }

    pub fn width(&self) -> f64 {
        self.max[0] - self.min[0]
    }

    pub fn height(&self) -> f64 {
        self.max[1] - self.min[1]
    }

<<<<<<< HEAD
    pub fn center(&self) -> Value {
        Value {
            x: (self.min[0] + self.max[0]) / 2.0,
            y: (self.min[1] + self.max[1]) / 2.0,
        }
    }

    pub fn extend_with(&mut self, value: &Value) {
=======
    pub(crate) fn extend_with(&mut self, value: &Value) {
>>>>>>> 224d4d6d
        self.extend_with_x(value.x);
        self.extend_with_y(value.y);
    }

    /// Expand to include the given x coordinate
    pub(crate) fn extend_with_x(&mut self, x: f64) {
        self.min[0] = self.min[0].min(x);
        self.max[0] = self.max[0].max(x);
    }

    /// Expand to include the given y coordinate
    pub(crate) fn extend_with_y(&mut self, y: f64) {
        self.min[1] = self.min[1].min(y);
        self.max[1] = self.max[1].max(y);
    }

    pub(crate) fn expand_x(&mut self, pad: f64) {
        self.min[0] -= pad;
        self.max[0] += pad;
    }

    pub(crate) fn expand_y(&mut self, pad: f64) {
        self.min[1] -= pad;
        self.max[1] += pad;
    }

    pub(crate) fn merge(&mut self, other: &PlotBounds) {
        self.min[0] = self.min[0].min(other.min[0]);
        self.min[1] = self.min[1].min(other.min[1]);
        self.max[0] = self.max[0].max(other.max[0]);
        self.max[1] = self.max[1].max(other.max[1]);
    }

    pub(crate) fn translate_x(&mut self, delta: f64) {
        self.min[0] += delta;
        self.max[0] += delta;
    }

    pub(crate) fn translate_y(&mut self, delta: f64) {
        self.min[1] += delta;
        self.max[1] += delta;
    }

    pub(crate) fn translate(&mut self, delta: Vec2) {
        self.translate_x(delta.x as f64);
        self.translate_y(delta.y as f64);
    }

    pub(crate) fn add_relative_margin(&mut self, margin_fraction: Vec2) {
        let width = self.width().max(0.0);
        let height = self.height().max(0.0);
        self.expand_x(margin_fraction.x as f64 * width);
        self.expand_y(margin_fraction.y as f64 * height);
    }

    pub(crate) fn range_x(&self) -> RangeInclusive<f64> {
        self.min[0]..=self.max[0]
    }

    pub(crate) fn make_x_symmetrical(&mut self) {
        let x_abs = self.min[0].abs().max(self.max[0].abs());
        self.min[0] = -x_abs;
        self.max[0] = x_abs;
    }

    pub(crate) fn make_y_symmetrical(&mut self) {
        let y_abs = self.min[1].abs().max(self.max[1].abs());
        self.min[1] = -y_abs;
        self.max[1] = y_abs;
    }
}

/// Contains the screen rectangle and the plot bounds and provides methods to transform them.
#[cfg_attr(feature = "serde", derive(serde::Deserialize, serde::Serialize))]
#[derive(Clone)]
pub(crate) struct ScreenTransform {
    /// The screen rectangle.
    frame: Rect,
    /// The plot bounds.
    bounds: PlotBounds,
    /// Whether to always center the x-range of the bounds.
    x_centered: bool,
    /// Whether to always center the y-range of the bounds.
    y_centered: bool,
}

impl ScreenTransform {
    pub fn new(frame: Rect, mut bounds: PlotBounds, x_centered: bool, y_centered: bool) -> Self {
        // Make sure they are not empty.
        if !bounds.is_valid() {
            bounds = PlotBounds::new_symmetrical(1.0);
        }

        // Scale axes so that the origin is in the center.
        if x_centered {
            bounds.make_x_symmetrical();
        };
        if y_centered {
            bounds.make_y_symmetrical();
        };

        Self {
            frame,
            bounds,
            x_centered,
            y_centered,
        }
    }

    pub fn frame(&self) -> &Rect {
        &self.frame
    }

    pub fn bounds(&self) -> &PlotBounds {
        &self.bounds
    }

    pub fn translate_bounds(&mut self, mut delta_pos: Vec2) {
        if self.x_centered {
            delta_pos.x = 0.;
        }
        if self.y_centered {
            delta_pos.y = 0.;
        }
        delta_pos.x *= self.dvalue_dpos()[0] as f32;
        delta_pos.y *= self.dvalue_dpos()[1] as f32;
        self.bounds.translate(delta_pos);
    }

    /// Zoom by a relative factor with the given screen position as center.
    pub fn zoom(&mut self, zoom_factor: Vec2, center: Pos2) {
        let center = self.value_from_position(center);

        let mut new_bounds = self.bounds;
        new_bounds.min[0] = center.x + (new_bounds.min[0] - center.x) / (zoom_factor.x as f64);
        new_bounds.max[0] = center.x + (new_bounds.max[0] - center.x) / (zoom_factor.x as f64);
        new_bounds.min[1] = center.y + (new_bounds.min[1] - center.y) / (zoom_factor.y as f64);
        new_bounds.max[1] = center.y + (new_bounds.max[1] - center.y) / (zoom_factor.y as f64);

        if new_bounds.is_valid() {
            self.bounds = new_bounds;
        }
    }

    pub fn position_from_value(&self, value: &Value) -> Pos2 {
        let x = remap(
            value.x,
            self.bounds.min[0]..=self.bounds.max[0],
            (self.frame.left() as f64)..=(self.frame.right() as f64),
        );
        let y = remap(
            value.y,
            self.bounds.min[1]..=self.bounds.max[1],
            (self.frame.bottom() as f64)..=(self.frame.top() as f64), // negated y axis!
        );
        pos2(x as f32, y as f32)
    }

    pub fn value_from_position(&self, pos: Pos2) -> Value {
        let x = remap(
            pos.x as f64,
            (self.frame.left() as f64)..=(self.frame.right() as f64),
            self.bounds.min[0]..=self.bounds.max[0],
        );
        let y = remap(
            pos.y as f64,
            (self.frame.bottom() as f64)..=(self.frame.top() as f64), // negated y axis!
            self.bounds.min[1]..=self.bounds.max[1],
        );
        Value::new(x, y)
    }

    /// Transform a rectangle of plot values to a screen-coordinate rectangle.
    ///
    /// This typically means that the rect is mirrored vertically (top becomes bottom and vice versa),
    /// since the plot's coordinate system has +Y up, while egui has +Y down.
    pub fn rect_from_values(&self, value1: &Value, value2: &Value) -> Rect {
        let pos1 = self.position_from_value(value1);
        let pos2 = self.position_from_value(value2);

        let mut rect = Rect::NOTHING;
        rect.extend_with(pos1);
        rect.extend_with(pos2);
        rect
    }

    /// delta position / delta value
    pub fn dpos_dvalue_x(&self) -> f64 {
        self.frame.width() as f64 / self.bounds.width()
    }

    /// delta position / delta value
    pub fn dpos_dvalue_y(&self) -> f64 {
        -self.frame.height() as f64 / self.bounds.height() // negated y axis!
    }

    /// delta position / delta value
    pub fn dpos_dvalue(&self) -> [f64; 2] {
        [self.dpos_dvalue_x(), self.dpos_dvalue_y()]
    }

    /// delta value / delta position
    pub fn dvalue_dpos(&self) -> [f64; 2] {
        [1.0 / self.dpos_dvalue_x(), 1.0 / self.dpos_dvalue_y()]
    }

    pub fn get_aspect(&self) -> f64 {
        let rw = self.frame.width() as f64;
        let rh = self.frame.height() as f64;
        (self.bounds.width() / rw) / (self.bounds.height() / rh)
    }

    pub fn set_aspect(&mut self, aspect: f64) {
        let epsilon = 1e-5;
        let current_aspect = self.get_aspect();
        if current_aspect < aspect - epsilon {
            self.bounds
                .expand_x((aspect / current_aspect - 1.0) * self.bounds.width() * 0.5);
        } else if current_aspect > aspect + epsilon {
            self.bounds
                .expand_y((current_aspect / aspect - 1.0) * self.bounds.height() * 0.5);
        }
    }
}<|MERGE_RESOLUTION|>--- conflicted
+++ resolved
@@ -52,7 +52,6 @@
         self.max[1] - self.min[1]
     }
 
-<<<<<<< HEAD
     pub fn center(&self) -> Value {
         Value {
             x: (self.min[0] + self.max[0]) / 2.0,
@@ -60,10 +59,8 @@
         }
     }
 
-    pub fn extend_with(&mut self, value: &Value) {
-=======
+    /// Expand to include the given (x,y) value
     pub(crate) fn extend_with(&mut self, value: &Value) {
->>>>>>> 224d4d6d
         self.extend_with_x(value.x);
         self.extend_with_y(value.y);
     }
