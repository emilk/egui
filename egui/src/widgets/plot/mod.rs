--- conflicted
+++ resolved
@@ -26,10 +26,9 @@
 type AxisFormatterFn = dyn Fn(f64, &RangeInclusive<f64>) -> String;
 type AxisFormatter = Option<Box<AxisFormatterFn>>;
 
-<<<<<<< HEAD
 type GridSpacerFn = dyn Fn(GridInput) -> Vec<GridMark>;
 type GridSpacer = Box<GridSpacerFn>;
-=======
+
 /// Specifies the coordinates formatting when passed to [`Plot::coordinates_formatter`].
 pub struct CoordinatesFormatter {
     function: Box<dyn Fn(&Value, &PlotBounds) -> String>,
@@ -62,7 +61,6 @@
         Self::with_decimals(3)
     }
 }
->>>>>>> 6abdde03
 
 // ----------------------------------------------------------------------------
 
@@ -1086,8 +1084,6 @@
             ..
         } = self;
 
-<<<<<<< HEAD
-=======
         let bounds = transform.bounds();
         let axis_range = match axis {
             0 => bounds.range_x(),
@@ -1095,7 +1091,6 @@
             _ => panic!("Axis {} does not exist.", axis),
         };
 
->>>>>>> 6abdde03
         let font_id = TextStyle::Body.resolve(ui.style());
 
         // Where on the cross-dimension to show the label values
