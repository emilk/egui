--- conflicted
+++ resolved
@@ -6,14 +6,9 @@
 
 use std::collections::{BTreeMap, HashSet};
 
-<<<<<<< HEAD
 pub use items::{Curve, Marker, Value};
-use items::{HLine, VLine};
+pub use items::{HLine, VLine};
 use legend::LegendEntry;
-=======
-pub use items::{Curve, Value};
-pub use items::{HLine, VLine};
->>>>>>> 196ddff4
 use transform::{Bounds, ScreenTransform};
 
 use crate::*;
