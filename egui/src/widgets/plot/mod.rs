//! Simple plotting library.

mod items;
mod legend;
mod transform;

use items::PlotItem;
pub use items::{
    Arrows, Bar, BarChart, Boxplot, BoxplotDiagram, HLine, Line, LineStyle, MarkerShape, PlotImage,
    Points, Polygon, Text, VLine, Value, Values,
};
use legend::LegendWidget;
pub use legend::{Corner, Legend};
use transform::{Bounds, ScreenTransform};

use crate::util::float_ord::FloatOrd;
use crate::*;
use color::Hsva;
use epaint::ahash::AHashSet;

// ----------------------------------------------------------------------------

/// Information about the plot that has to persist between frames.
#[cfg_attr(feature = "serde", derive(serde::Deserialize, serde::Serialize))]
#[derive(Clone)]
struct PlotMemory {
    bounds: Bounds,
    auto_bounds: bool,
    hovered_entry: Option<String>,
    hidden_items: AHashSet<String>,
    min_auto_bounds: Bounds,
    last_screen_transform: Option<ScreenTransform>,
}

impl PlotMemory {
    pub fn load(ctx: &Context, id: Id) -> Option<Self> {
        ctx.memory().data.get_persisted(id)
    }

    pub fn store(self, ctx: &Context, id: Id) {
        ctx.memory().data.insert_persisted(id, self);
    }
}

// ----------------------------------------------------------------------------

/// A 2D plot, e.g. a graph of a function.
///
/// `Plot` supports multiple lines and points.
///
/// ```
/// # egui::__run_test_ui(|ui| {
/// use egui::plot::{Line, Plot, Value, Values};
/// let sin = (0..1000).map(|i| {
///     let x = i as f64 * 0.01;
///     Value::new(x, x.sin())
/// });
/// let line = Line::new(Values::from_values_iter(sin));
/// Plot::new("my_plot").view_aspect(2.0).show(ui, |plot_ui| plot_ui.line(line));
/// # });
/// ```
pub struct Plot {
    id_source: Id,

    center_x_axis: bool,
    center_y_axis: bool,
    allow_zoom: bool,
    allow_drag: bool,
    min_auto_bounds: Bounds,
    margin_fraction: Vec2,

    min_size: Vec2,
    width: Option<f32>,
    height: Option<f32>,
    data_aspect: Option<f32>,
    view_aspect: Option<f32>,

    show_x: bool,
    show_y: bool,
    legend_config: Option<Legend>,
    show_background: bool,
    show_axes: [bool; 2],
}

impl Plot {
    /// Give a unique id for each plot within the same `Ui`.
    pub fn new(id_source: impl std::hash::Hash) -> Self {
        Self {
            id_source: Id::new(id_source),

            center_x_axis: false,
            center_y_axis: false,
            allow_zoom: true,
            allow_drag: true,
            min_auto_bounds: Bounds::NOTHING,
            margin_fraction: Vec2::splat(0.05),

            min_size: Vec2::splat(64.0),
            width: None,
            height: None,
            data_aspect: None,
            view_aspect: None,

            show_x: true,
            show_y: true,
            legend_config: None,
            show_background: true,
            show_axes: [true; 2],
        }
    }

<<<<<<< HEAD
    fn auto_color(&mut self) -> Color32 {
        let i = self.next_auto_color_idx;
        self.next_auto_color_idx += 1;
        let golden_ratio = (5.0_f32.sqrt() - 1.0) / 2.0; // 0.61803398875
        let h = i as f32 * golden_ratio;
        Hsva::new(h, 0.85, 0.5, 1.0).into() // TODO: OkLab or some other perspective color space
    }

    /// Add a data lines.
    pub fn line(mut self, mut line: Line) -> Self {
        if line.series.is_empty() {
            return self;
        };

        // Give the stroke an automatic color if no color has been assigned.
        if line.stroke.color == Color32::TRANSPARENT {
            line.stroke.color = self.auto_color();
        }
        self.items.push(Box::new(line));
        self
    }

    /// Add a polygon. The polygon has to be convex.
    pub fn polygon(mut self, mut polygon: Polygon) -> Self {
        if polygon.series.is_empty() {
            return self;
        };

        // Give the stroke an automatic color if no color has been assigned.
        if polygon.stroke.color == Color32::TRANSPARENT {
            polygon.stroke.color = self.auto_color();
        }
        self.items.push(Box::new(polygon));
        self
    }

    /// Add a text.
    pub fn text(mut self, text: Text) -> Self {
        if text.text.is_empty() {
            return self;
        };

        self.items.push(Box::new(text));
        self
    }

    /// Add data points.
    pub fn points(mut self, mut points: Points) -> Self {
        if points.series.is_empty() {
            return self;
        };

        // Give the points an automatic color if no color has been assigned.
        if points.color == Color32::TRANSPARENT {
            points.color = self.auto_color();
        }
        self.items.push(Box::new(points));
        self
    }

    /// Add arrows.
    pub fn arrows(mut self, mut arrows: Arrows) -> Self {
        if arrows.origins.is_empty() || arrows.tips.is_empty() {
            return self;
        };

        // Give the arrows an automatic color if no color has been assigned.
        if arrows.color == Color32::TRANSPARENT {
            arrows.color = self.auto_color();
        }
        self.items.push(Box::new(arrows));
        self
    }

    /// Add an image.
    pub fn image(mut self, image: PlotImage) -> Self {
        self.items.push(Box::new(image));
        self
    }

    /// Add a series of boxplots.
    /// You can add multiple such series.
    pub fn boxplots(mut self, mut boxplots: BoxplotDiagram) -> Self {
        if boxplots.plots.is_empty() {
            return self;
        }

        // Give the elements an automatic color if no color has been assigned.
        if boxplots.default_color == Color32::TRANSPARENT {
            boxplots = boxplots.color(self.auto_color());
        }
        self.items.push(Box::new(boxplots));

        self
    }

    /// Add a bar chart.
    /// You can add multiple such charts.
    pub fn bar_chart(mut self, mut chart: BarChart) -> Self {
        if chart.bars.is_empty() {
            return self;
        }
        // Give the elements an automatic color if no color has been assigned.
        if chart.default_color == Color32::TRANSPARENT {
            chart = chart.color(self.auto_color());
        }
        self.items.push(Box::new(chart));
        self
    }

    /// Add a horizontal line.
    /// Can be useful e.g. to show min/max bounds or similar.
    /// Always fills the full width of the plot.
    pub fn hline(mut self, mut hline: HLine) -> Self {
        if hline.stroke.color == Color32::TRANSPARENT {
            hline.stroke.color = self.auto_color();
        }
        self.items.push(Box::new(hline));
        self
    }

    /// Add a vertical line.
    /// Can be useful e.g. to show min/max bounds or similar.
    /// Always fills the full height of the plot.
    pub fn vline(mut self, mut vline: VLine) -> Self {
        if vline.stroke.color == Color32::TRANSPARENT {
            vline.stroke.color = self.auto_color();
        }
        self.items.push(Box::new(vline));
        self
    }

=======
>>>>>>> 5fee6b7b
    /// width / height ratio of the data.
    /// For instance, it can be useful to set this to `1.0` for when the two axes show the same
    /// unit.
    /// By default the plot window's aspect ratio is used.
    pub fn data_aspect(mut self, data_aspect: f32) -> Self {
        self.data_aspect = Some(data_aspect);
        self
    }

    /// width / height ratio of the plot region.
    /// By default no fixed aspect ratio is set (and width/height will fill the ui it is in).
    pub fn view_aspect(mut self, view_aspect: f32) -> Self {
        self.view_aspect = Some(view_aspect);
        self
    }

    /// Width of plot. By default a plot will fill the ui it is in.
    /// If you set [`Self::view_aspect`], the width can be calculated from the height.
    pub fn width(mut self, width: f32) -> Self {
        self.min_size.x = width;
        self.width = Some(width);
        self
    }

    /// Height of plot. By default a plot will fill the ui it is in.
    /// If you set [`Self::view_aspect`], the height can be calculated from the width.
    pub fn height(mut self, height: f32) -> Self {
        self.min_size.y = height;
        self.height = Some(height);
        self
    }

    /// Minimum size of the plot view.
    pub fn min_size(mut self, min_size: Vec2) -> Self {
        self.min_size = min_size;
        self
    }

    /// Show the x-value (e.g. when hovering). Default: `true`.
    pub fn show_x(mut self, show_x: bool) -> Self {
        self.show_x = show_x;
        self
    }

    /// Show the y-value (e.g. when hovering). Default: `true`.
    pub fn show_y(mut self, show_y: bool) -> Self {
        self.show_y = show_y;
        self
    }

    /// Always keep the x-axis centered. Default: `false`.
    pub fn center_x_axis(mut self, on: bool) -> Self {
        self.center_x_axis = on;
        self
    }

    /// Always keep the y-axis centered. Default: `false`.
    pub fn center_y_axis(mut self, on: bool) -> Self {
        self.center_y_axis = on;
        self
    }

    /// Whether to allow zooming in the plot. Default: `true`.
    pub fn allow_zoom(mut self, on: bool) -> Self {
        self.allow_zoom = on;
        self
    }

    /// Whether to allow dragging in the plot to move the bounds. Default: `true`.
    pub fn allow_drag(mut self, on: bool) -> Self {
        self.allow_drag = on;
        self
    }

    /// Expand bounds to include the given x value.
    /// For instance, to always show the y axis, call `plot.include_x(0.0)`.
    pub fn include_x(mut self, x: impl Into<f64>) -> Self {
        self.min_auto_bounds.extend_with_x(x.into());
        self
    }

    /// Expand bounds to include the given y value.
    /// For instance, to always show the x axis, call `plot.include_y(0.0)`.
    pub fn include_y(mut self, y: impl Into<f64>) -> Self {
        self.min_auto_bounds.extend_with_y(y.into());
        self
    }

    /// Show a legend including all named items.
    pub fn legend(mut self, legend: Legend) -> Self {
        self.legend_config = Some(legend);
        self
    }

    /// Whether or not to show the background `Rect`.
    /// Can be useful to disable if the plot is overlaid over existing content.
    /// Default: `true`.
    pub fn show_background(mut self, show: bool) -> Self {
        self.show_background = show;
        self
    }

    /// Show the axes.
    /// Can be useful to disable if the plot is overlaid over an existing grid or content.
    /// Default: `[true; 2]`.
    pub fn show_axes(mut self, show: [bool; 2]) -> Self {
        self.show_axes = show;
        self
    }

    /// Interact with and add items to the plot and finally draw it.
    pub fn show(self, ui: &mut Ui, build_fn: impl FnOnce(&mut PlotUi)) -> Response {
        let Self {
            id_source,
            center_x_axis,
            center_y_axis,
            allow_zoom,
            allow_drag,
            min_auto_bounds,
            margin_fraction,
            width,
            height,
            min_size,
            data_aspect,
            view_aspect,
            mut show_x,
            mut show_y,
            legend_config,
            show_background,
            show_axes,
        } = self;

        let plot_id = ui.make_persistent_id(id_source);
        let mut memory = PlotMemory::load(ui.ctx(), plot_id).unwrap_or_else(|| PlotMemory {
            bounds: min_auto_bounds,
            auto_bounds: !min_auto_bounds.is_valid(),
            hovered_entry: None,
            hidden_items: Default::default(),
            min_auto_bounds,
            last_screen_transform: None,
        });

        // If the min bounds changed, recalculate everything.
        if min_auto_bounds != memory.min_auto_bounds {
            memory = PlotMemory {
                bounds: min_auto_bounds,
                auto_bounds: !min_auto_bounds.is_valid(),
                hovered_entry: None,
                min_auto_bounds,
                ..memory
            };
            memory.clone().store(ui.ctx(), plot_id);
        }

        let PlotMemory {
            mut bounds,
            mut auto_bounds,
            mut hovered_entry,
            mut hidden_items,
            last_screen_transform,
            ..
        } = memory;

        // Determine the size of the plot in the UI
        let size = {
            let width = width
                .unwrap_or_else(|| {
                    if let (Some(height), Some(aspect)) = (height, view_aspect) {
                        height * aspect
                    } else {
                        ui.available_size_before_wrap().x
                    }
                })
                .at_least(min_size.x);

            let height = height
                .unwrap_or_else(|| {
                    if let Some(aspect) = view_aspect {
                        width / aspect
                    } else {
                        ui.available_size_before_wrap().y
                    }
                })
                .at_least(min_size.y);
            vec2(width, height)
        };

        let (rect, response) = ui.allocate_exact_size(size, Sense::drag());
        let plot_painter = ui.painter().sub_region(rect);

        // Call the plot build function.
        let mut plot_ui = PlotUi {
            items: Vec::new(),
            next_auto_color_idx: 0,
            last_screen_transform,
            response,
        };
        build_fn(&mut plot_ui);
        let PlotUi {
            mut items,
            response,
            ..
        } = plot_ui;

        // Background
        if show_background {
            plot_painter.add(epaint::RectShape {
                rect,
                corner_radius: 2.0,
                fill: ui.visuals().extreme_bg_color,
                stroke: ui.visuals().widgets.noninteractive.bg_stroke,
            });
        }

        // Legend
        let legend = legend_config
            .and_then(|config| LegendWidget::try_new(rect, config, &items, &hidden_items));
        // Don't show hover cursor when hovering over legend.
        if hovered_entry.is_some() {
            show_x = false;
            show_y = false;
        }
        // Remove the deselected items.
        items.retain(|item| !hidden_items.contains(item.name()));
        // Highlight the hovered items.
        if let Some(hovered_name) = &hovered_entry {
            items
                .iter_mut()
                .filter(|entry| entry.name() == hovered_name)
                .for_each(|entry| entry.highlight());
        }
        // Move highlighted items to front.
        items.sort_by_key(|item| item.highlighted());

        // Allow double clicking to reset to automatic bounds.
        auto_bounds |= response.double_clicked_by(PointerButton::Primary);

        // Set bounds automatically based on content.
        if auto_bounds || !bounds.is_valid() {
            bounds = min_auto_bounds;
            items
                .iter()
                .for_each(|item| bounds.merge(&item.get_bounds()));
            bounds.add_relative_margin(margin_fraction);
        }

        let mut transform = ScreenTransform::new(rect, bounds, center_x_axis, center_y_axis);

        // Enforce equal aspect ratio.
        if let Some(data_aspect) = data_aspect {
            transform.set_aspect(data_aspect as f64);
        }

        // Dragging
        if allow_drag && response.dragged_by(PointerButton::Primary) {
            transform.translate_bounds(-response.drag_delta());
            auto_bounds = false;
        }

        // Zooming
        if allow_zoom {
            if let Some(hover_pos) = response.hover_pos() {
                let zoom_factor = if data_aspect.is_some() {
                    Vec2::splat(ui.input().zoom_delta())
                } else {
                    ui.input().zoom_delta_2d()
                };
                if zoom_factor != Vec2::splat(1.0) {
                    transform.zoom(zoom_factor, hover_pos);
                    auto_bounds = false;
                }

                let scroll_delta = ui.input().scroll_delta;
                if scroll_delta != Vec2::ZERO {
                    transform.translate_bounds(-scroll_delta);
                    auto_bounds = false;
                }
            }
        }

        // Initialize values from functions.
        items
            .iter_mut()
            .for_each(|item| item.initialize(transform.bounds().range_x()));

        let bounds = *transform.bounds();

        let prepared = PreparedPlot {
            items,
            show_x,
            show_y,
            show_axes,
            transform: transform.clone(),
        };
        prepared.ui(ui, &response);

        if let Some(mut legend) = legend {
            ui.add(&mut legend);
            hidden_items = legend.get_hidden_items();
            hovered_entry = legend.get_hovered_entry_name();
        }

        let memory = PlotMemory {
            bounds,
            auto_bounds,
            hovered_entry,
            hidden_items,
            min_auto_bounds,
            last_screen_transform: Some(transform),
        };
        memory.store(ui.ctx(), plot_id);

        if show_x || show_y {
            response.on_hover_cursor(CursorIcon::Crosshair)
        } else {
            response
        }
    }
}

/// Provides methods to interact with a plot while building it. It is the single argument of the closure
/// provided to `Plot::show`. See [`Plot`] for an example of how to use it.
pub struct PlotUi {
    items: Vec<Box<dyn PlotItem>>,
    next_auto_color_idx: usize,
    last_screen_transform: Option<ScreenTransform>,
    response: Response,
}

impl PlotUi {
    fn auto_color(&mut self) -> Color32 {
        let i = self.next_auto_color_idx;
        self.next_auto_color_idx += 1;
        let golden_ratio = (5.0_f32.sqrt() - 1.0) / 2.0; // 0.61803398875
        let h = i as f32 * golden_ratio;
        Hsva::new(h, 0.85, 0.5, 1.0).into() // TODO: OkLab or some other perspective color space
    }

    /// The pointer position in plot coordinates, if the pointer is inside the plot area.
    pub fn pointer_coordinate(&self) -> Option<Value> {
        let last_screen_transform = self.last_screen_transform.as_ref()?;
        // We need to subtract the drag delta to keep in sync with the frame-delayed screen transform:
        let last_pos = self.response.hover_pos()? - self.response.drag_delta();
        let value = last_screen_transform.value_from_position(last_pos);
        Some(value)
    }

    /// The pointer drag delta in plot coordinates.
    pub fn pointer_coordinate_drag_delta(&self) -> Vec2 {
        self.last_screen_transform
            .as_ref()
            .map_or(Vec2::ZERO, |tf| {
                let delta = self.response.drag_delta();
                let dp_dv = tf.dpos_dvalue();
                Vec2::new(delta.x / dp_dv[0] as f32, delta.y / dp_dv[1] as f32)
            })
    }

    /// Transform the screen coordinates to plot coordinates.
    pub fn plot_from_screen(&self, position: Pos2) -> Pos2 {
        self.last_screen_transform
            .as_ref()
            .map_or(Pos2::ZERO, |tf| {
                tf.position_from_value(&Value::new(position.x as f64, position.y as f64))
            })
            // We need to subtract the drag delta since the last frame.
            - self.response.drag_delta()
    }

    /// Add a data line.
    pub fn line(&mut self, mut line: Line) {
        if line.series.is_empty() {
            return;
        };

        // Give the stroke an automatic color if no color has been assigned.
        if line.stroke.color == Color32::TRANSPARENT {
            line.stroke.color = self.auto_color();
        }
        self.items.push(Box::new(line));
    }

    /// Add a polygon. The polygon has to be convex.
    pub fn polygon(&mut self, mut polygon: Polygon) {
        if polygon.series.is_empty() {
            return;
        };

        // Give the stroke an automatic color if no color has been assigned.
        if polygon.stroke.color == Color32::TRANSPARENT {
            polygon.stroke.color = self.auto_color();
        }
        self.items.push(Box::new(polygon));
    }

    /// Add a text.
    pub fn text(&mut self, text: Text) {
        if text.text.is_empty() {
            return;
        };

        self.items.push(Box::new(text));
    }

    /// Add data points.
    pub fn points(&mut self, mut points: Points) {
        if points.series.is_empty() {
            return;
        };

        // Give the points an automatic color if no color has been assigned.
        if points.color == Color32::TRANSPARENT {
            points.color = self.auto_color();
        }
        self.items.push(Box::new(points));
    }

    /// Add arrows.
    pub fn arrows(&mut self, mut arrows: Arrows) {
        if arrows.origins.is_empty() || arrows.tips.is_empty() {
            return;
        };

        // Give the arrows an automatic color if no color has been assigned.
        if arrows.color == Color32::TRANSPARENT {
            arrows.color = self.auto_color();
        }
        self.items.push(Box::new(arrows));
    }

    /// Add an image.
    pub fn image(&mut self, image: PlotImage) {
        self.items.push(Box::new(image));
    }

    /// Add a horizontal line.
    /// Can be useful e.g. to show min/max bounds or similar.
    /// Always fills the full width of the plot.
    pub fn hline(&mut self, mut hline: HLine) {
        if hline.stroke.color == Color32::TRANSPARENT {
            hline.stroke.color = self.auto_color();
        }
        self.items.push(Box::new(hline));
    }

    /// Add a vertical line.
    /// Can be useful e.g. to show min/max bounds or similar.
    /// Always fills the full height of the plot.
    pub fn vline(&mut self, mut vline: VLine) {
        if vline.stroke.color == Color32::TRANSPARENT {
            vline.stroke.color = self.auto_color();
        }
        self.items.push(Box::new(vline));
    }
}

struct PreparedPlot {
    items: Vec<Box<dyn PlotItem>>,
    show_x: bool,
    show_y: bool,
    show_axes: [bool; 2],
    transform: ScreenTransform,
}

impl PreparedPlot {
    fn ui(self, ui: &mut Ui, response: &Response) {
        let mut shapes = Vec::new();

        for d in 0..2 {
            if self.show_axes[d] {
                self.paint_axis(ui, d, &mut shapes);
            }
        }

        let transform = &self.transform;

        let mut plot_ui = ui.child_ui(*transform.frame(), Layout::default());
        plot_ui.set_clip_rect(*transform.frame());
        for item in &self.items {
            item.get_shapes(&mut plot_ui, transform, &mut shapes);
        }

        if let Some(pointer) = response.hover_pos() {
            self.hover(ui, pointer, &mut shapes);
        }

        ui.painter().sub_region(*transform.frame()).extend(shapes);
    }

    fn paint_axis(&self, ui: &Ui, axis: usize, shapes: &mut Vec<Shape>) {
        let Self { transform, .. } = self;

        let bounds = transform.bounds();
        let text_style = TextStyle::Body;

        let base: i64 = 10;
        let basef = base as f64;

        let min_line_spacing_in_points = 6.0; // TODO: large enough for a wide label
        let step_size = transform.dvalue_dpos()[axis] * min_line_spacing_in_points;
        let step_size = basef.powi(step_size.abs().log(basef).ceil() as i32);

        let step_size_in_points = (transform.dpos_dvalue()[axis] * step_size).abs() as f32;

        // Where on the cross-dimension to show the label values
        let value_cross = 0.0_f64.clamp(bounds.min[1 - axis], bounds.max[1 - axis]);

        for i in 0.. {
            let value_main = step_size * (bounds.min[axis] / step_size + i as f64).floor();
            if value_main > bounds.max[axis] {
                break;
            }

            let value = if axis == 0 {
                Value::new(value_main, value_cross)
            } else {
                Value::new(value_cross, value_main)
            };
            let pos_in_gui = transform.position_from_value(&value);

            let n = (value_main / step_size).round() as i64;
            let spacing_in_points = if n % (base * base) == 0 {
                step_size_in_points * (basef * basef) as f32 // think line (multiple of 100)
            } else if n % base == 0 {
                step_size_in_points * basef as f32 // medium line (multiple of 10)
            } else {
                step_size_in_points // thin line
            };

            let line_alpha = remap_clamp(
                spacing_in_points,
                (min_line_spacing_in_points as f32)..=300.0,
                0.0..=0.15,
            );

            if line_alpha > 0.0 {
                let line_color = color_from_alpha(ui, line_alpha);

                let mut p0 = pos_in_gui;
                let mut p1 = pos_in_gui;
                p0[1 - axis] = transform.frame().min[1 - axis];
                p1[1 - axis] = transform.frame().max[1 - axis];
                shapes.push(Shape::line_segment([p0, p1], Stroke::new(1.0, line_color)));
            }

            let text_alpha = remap_clamp(spacing_in_points, 40.0..=150.0, 0.0..=0.4);

            if text_alpha > 0.0 {
                let color = color_from_alpha(ui, text_alpha);
                let text = emath::round_to_decimals(value_main, 5).to_string(); // hack

                let galley = ui.painter().layout_no_wrap(text, text_style, color);

                let mut text_pos = pos_in_gui + vec2(1.0, -galley.size().y);

                // Make sure we see the labels, even if the axis is off-screen:
                text_pos[1 - axis] = text_pos[1 - axis]
                    .at_most(transform.frame().max[1 - axis] - galley.size()[1 - axis] - 2.0)
                    .at_least(transform.frame().min[1 - axis] + 1.0);

                shapes.push(Shape::galley(text_pos, galley));
            }
        }

        fn color_from_alpha(ui: &Ui, alpha: f32) -> Color32 {
            if ui.visuals().dark_mode {
                Rgba::from_white_alpha(alpha).into()
            } else {
                Rgba::from_black_alpha((4.0 * alpha).at_most(1.0)).into()
            }
        }
    }

    fn hover(&self, ui: &Ui, pointer: Pos2, shapes: &mut Vec<Shape>) {
        let Self {
            transform,
            show_x,
            show_y,
            items,
            ..
        } = self;

        if !show_x && !show_y {
            return;
        }

        let interact_radius_sq: f32 = (16.0f32).powi(2);

        let candidates = items.iter().filter_map(|item| {
            let item = &**item;
            let closest = item.find_closest(pointer, transform);

            Some(item).zip(closest)
        });

        let closest = candidates
            .min_by_key(|(_, elem)| elem.dist_sq.ord())
            .filter(|(_, elem)| elem.dist_sq <= interact_radius_sq);

        let plot = items::PlotConfig {
            ui,
            transform,
            show_x: *show_x,
            show_y: *show_y,
        };

        if let Some((item, elem)) = closest {
            item.on_hover(elem, shapes, &plot);
        } else {
            let value = transform.value_from_position(pointer);
            items::rulers_at_value(pointer, value, "", &plot, shapes);
        }
    }
}<|MERGE_RESOLUTION|>--- conflicted
+++ resolved
@@ -109,141 +109,6 @@
         }
     }
 
-<<<<<<< HEAD
-    fn auto_color(&mut self) -> Color32 {
-        let i = self.next_auto_color_idx;
-        self.next_auto_color_idx += 1;
-        let golden_ratio = (5.0_f32.sqrt() - 1.0) / 2.0; // 0.61803398875
-        let h = i as f32 * golden_ratio;
-        Hsva::new(h, 0.85, 0.5, 1.0).into() // TODO: OkLab or some other perspective color space
-    }
-
-    /// Add a data lines.
-    pub fn line(mut self, mut line: Line) -> Self {
-        if line.series.is_empty() {
-            return self;
-        };
-
-        // Give the stroke an automatic color if no color has been assigned.
-        if line.stroke.color == Color32::TRANSPARENT {
-            line.stroke.color = self.auto_color();
-        }
-        self.items.push(Box::new(line));
-        self
-    }
-
-    /// Add a polygon. The polygon has to be convex.
-    pub fn polygon(mut self, mut polygon: Polygon) -> Self {
-        if polygon.series.is_empty() {
-            return self;
-        };
-
-        // Give the stroke an automatic color if no color has been assigned.
-        if polygon.stroke.color == Color32::TRANSPARENT {
-            polygon.stroke.color = self.auto_color();
-        }
-        self.items.push(Box::new(polygon));
-        self
-    }
-
-    /// Add a text.
-    pub fn text(mut self, text: Text) -> Self {
-        if text.text.is_empty() {
-            return self;
-        };
-
-        self.items.push(Box::new(text));
-        self
-    }
-
-    /// Add data points.
-    pub fn points(mut self, mut points: Points) -> Self {
-        if points.series.is_empty() {
-            return self;
-        };
-
-        // Give the points an automatic color if no color has been assigned.
-        if points.color == Color32::TRANSPARENT {
-            points.color = self.auto_color();
-        }
-        self.items.push(Box::new(points));
-        self
-    }
-
-    /// Add arrows.
-    pub fn arrows(mut self, mut arrows: Arrows) -> Self {
-        if arrows.origins.is_empty() || arrows.tips.is_empty() {
-            return self;
-        };
-
-        // Give the arrows an automatic color if no color has been assigned.
-        if arrows.color == Color32::TRANSPARENT {
-            arrows.color = self.auto_color();
-        }
-        self.items.push(Box::new(arrows));
-        self
-    }
-
-    /// Add an image.
-    pub fn image(mut self, image: PlotImage) -> Self {
-        self.items.push(Box::new(image));
-        self
-    }
-
-    /// Add a series of boxplots.
-    /// You can add multiple such series.
-    pub fn boxplots(mut self, mut boxplots: BoxplotDiagram) -> Self {
-        if boxplots.plots.is_empty() {
-            return self;
-        }
-
-        // Give the elements an automatic color if no color has been assigned.
-        if boxplots.default_color == Color32::TRANSPARENT {
-            boxplots = boxplots.color(self.auto_color());
-        }
-        self.items.push(Box::new(boxplots));
-
-        self
-    }
-
-    /// Add a bar chart.
-    /// You can add multiple such charts.
-    pub fn bar_chart(mut self, mut chart: BarChart) -> Self {
-        if chart.bars.is_empty() {
-            return self;
-        }
-        // Give the elements an automatic color if no color has been assigned.
-        if chart.default_color == Color32::TRANSPARENT {
-            chart = chart.color(self.auto_color());
-        }
-        self.items.push(Box::new(chart));
-        self
-    }
-
-    /// Add a horizontal line.
-    /// Can be useful e.g. to show min/max bounds or similar.
-    /// Always fills the full width of the plot.
-    pub fn hline(mut self, mut hline: HLine) -> Self {
-        if hline.stroke.color == Color32::TRANSPARENT {
-            hline.stroke.color = self.auto_color();
-        }
-        self.items.push(Box::new(hline));
-        self
-    }
-
-    /// Add a vertical line.
-    /// Can be useful e.g. to show min/max bounds or similar.
-    /// Always fills the full height of the plot.
-    pub fn vline(mut self, mut vline: VLine) -> Self {
-        if vline.stroke.color == Color32::TRANSPARENT {
-            vline.stroke.color = self.auto_color();
-        }
-        self.items.push(Box::new(vline));
-        self
-    }
-
-=======
->>>>>>> 5fee6b7b
     /// width / height ratio of the data.
     /// For instance, it can be useful to set this to `1.0` for when the two axes show the same
     /// unit.
@@ -698,6 +563,34 @@
         }
         self.items.push(Box::new(vline));
     }
+
+    /// Add a series of boxplots.
+    /// You can add multiple such series.
+    pub fn boxplots(&mut self, mut boxplots: BoxplotDiagram) {
+        if boxplots.plots.is_empty() {
+            return;
+        }
+
+        // Give the elements an automatic color if no color has been assigned.
+        if boxplots.default_color == Color32::TRANSPARENT {
+            boxplots = boxplots.color(self.auto_color());
+        }
+        self.items.push(Box::new(boxplots));
+    }
+
+    /// Add a bar chart.
+    /// You can add multiple such charts.
+    pub fn bar_chart(&mut self, mut chart: BarChart) {
+        if chart.bars.is_empty() {
+            return;
+        }
+
+        // Give the elements an automatic color if no color has been assigned.
+        if chart.default_color == Color32::TRANSPARENT {
+            chart = chart.color(self.auto_color());
+        }
+        self.items.push(Box::new(chart));
+    }
 }
 
 struct PreparedPlot {
