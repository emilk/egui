//! Simple plotting library.

mod items;
mod legend;
mod transform;

use std::collections::HashSet;

<<<<<<< HEAD
pub use items::{Curve, Marker, Value};
use items::{HLine, VLine};
use legend::LegendWidget;
pub use legend::{Legend, LegendPosition};
=======
use items::PlotItem;
pub use items::{HLine, VLine};
pub use items::{Line, MarkerShape, Points, Value, ValueSeries};
use legend::LegendEntry;
>>>>>>> 95bfbbfc
use transform::{Bounds, ScreenTransform};

use crate::*;
use color::Hsva;

// ----------------------------------------------------------------------------

/// Information about the plot that has to persist between frames.
#[cfg_attr(feature = "persistence", derive(serde::Deserialize, serde::Serialize))]
#[derive(Clone)]
struct PlotMemory {
    bounds: Bounds,
    auto_bounds: bool,
<<<<<<< HEAD
    hidden_curves: HashSet<String>,
    hovered_entry: Option<String>,
=======
    hidden_items: HashSet<String>,
>>>>>>> 95bfbbfc
}

// ----------------------------------------------------------------------------

/// A 2D plot, e.g. a graph of a function.
///
/// `Plot` supports multiple lines and points.
///
/// ```
/// # let ui = &mut egui::Ui::__test();
/// use egui::plot::{Line, Plot, Value, ValueSeries};
/// let sin = (0..1000).map(|i| {
///     let x = i as f64 * 0.01;
///     Value::new(x, x.sin())
/// });
/// let line = Line::new(ValueSeries::from_values_iter(sin));
/// ui.add(
///     Plot::new("Test Plot").line(line).view_aspect(2.0)
/// );
/// ```
pub struct Plot {
    name: String,
    next_auto_color_idx: usize,

    items: Vec<Box<dyn PlotItem>>,
    hlines: Vec<HLine>,
    vlines: Vec<VLine>,

    center_x_axis: bool,
    center_y_axis: bool,
    allow_zoom: bool,
    allow_drag: bool,
    min_auto_bounds: Bounds,
    margin_fraction: Vec2,

    min_size: Vec2,
    width: Option<f32>,
    height: Option<f32>,
    data_aspect: Option<f32>,
    view_aspect: Option<f32>,

    show_x: bool,
    show_y: bool,
    legend_config: Option<Legend>,
}

impl Plot {
    #[allow(clippy::needless_pass_by_value)]
    pub fn new(name: impl ToString) -> Self {
        Self {
            name: name.to_string(),
            next_auto_color_idx: 0,

            items: Default::default(),
            hlines: Default::default(),
            vlines: Default::default(),

            center_x_axis: false,
            center_y_axis: false,
            allow_zoom: true,
            allow_drag: true,
            min_auto_bounds: Bounds::NOTHING,
            margin_fraction: Vec2::splat(0.05),

            min_size: Vec2::splat(64.0),
            width: None,
            height: None,
            data_aspect: None,
            view_aspect: None,

            show_x: true,
            show_y: true,
            legend_config: None,
        }
    }

    fn auto_color(&mut self) -> Color32 {
        let i = self.next_auto_color_idx;
        self.next_auto_color_idx += 1;
        let golden_ratio = (5.0_f32.sqrt() - 1.0) / 2.0; // 0.61803398875
        let h = i as f32 * golden_ratio;
        Hsva::new(h, 0.85, 0.5, 1.0).into() // TODO: OkLab or some other perspective color space
    }

    /// Add a data lines.
    /// You can add multiple lines.
    pub fn line(mut self, mut line: Line) -> Self {
        if line.series.is_empty() {
            return self;
        };

        // Give the stroke an automatic color if no color has been assigned.
        if line.stroke.color == Color32::TRANSPARENT {
            line.stroke.color = self.auto_color();
        }
        self.items.push(Box::new(line));

        self
    }

    /// Add data points.
    /// You can add multiple sets of points.
    pub fn points(mut self, mut points: Points) -> Self {
        if points.series.is_empty() {
            return self;
        };

        // Give the points an automatic color if no color has been assigned.
        if points.color == Color32::TRANSPARENT {
            points.color = self.auto_color();
        }
        self.items.push(Box::new(points));

        self
    }

    /// Add a horizontal line.
    /// Can be useful e.g. to show min/max bounds or similar.
    /// Always fills the full width of the plot.
    pub fn hline(mut self, mut hline: HLine) -> Self {
        if hline.stroke.color != Color32::TRANSPARENT {
            hline.stroke.color = self.auto_color();
        }
        self.hlines.push(hline);
        self
    }

    /// Add a vertical line.
    /// Can be useful e.g. to show min/max bounds or similar.
    /// Always fills the full height of the plot.
    pub fn vline(mut self, mut vline: VLine) -> Self {
        if vline.stroke.color != Color32::TRANSPARENT {
            vline.stroke.color = self.auto_color();
        }
        self.vlines.push(vline);
        self
    }

    /// width / height ratio of the data.
    /// For instance, it can be useful to set this to `1.0` for when the two axes show the same
    /// unit.
    /// By default the plot window's aspect ratio is used.
    pub fn data_aspect(mut self, data_aspect: f32) -> Self {
        self.data_aspect = Some(data_aspect);
        self
    }

    /// width / height ratio of the plot region.
    /// By default no fixed aspect ratio is set (and width/height will fill the ui it is in).
    pub fn view_aspect(mut self, view_aspect: f32) -> Self {
        self.view_aspect = Some(view_aspect);
        self
    }

    /// Width of plot. By default a plot will fill the ui it is in.
    /// If you set [`Self::view_aspect`], the width can be calculated from the height.
    pub fn width(mut self, width: f32) -> Self {
        self.min_size.x = width;
        self.width = Some(width);
        self
    }

    /// Height of plot. By default a plot will fill the ui it is in.
    /// If you set [`Self::view_aspect`], the height can be calculated from the width.
    pub fn height(mut self, height: f32) -> Self {
        self.min_size.y = height;
        self.height = Some(height);
        self
    }

    /// Minimum size of the plot view.
    pub fn min_size(mut self, min_size: Vec2) -> Self {
        self.min_size = min_size;
        self
    }

    /// Show the x-value (e.g. when hovering). Default: `true`.
    pub fn show_x(mut self, show_x: bool) -> Self {
        self.show_x = show_x;
        self
    }

    /// Show the y-value (e.g. when hovering). Default: `true`.
    pub fn show_y(mut self, show_y: bool) -> Self {
        self.show_y = show_y;
        self
    }

    #[deprecated = "Renamed center_x_axis"]
    pub fn symmetrical_x_axis(mut self, on: bool) -> Self {
        self.center_x_axis = on;
        self
    }

    #[deprecated = "Renamed center_y_axis"]
    pub fn symmetrical_y_axis(mut self, on: bool) -> Self {
        self.center_y_axis = on;
        self
    }

    /// Always keep the x-axis centered. Default: `false`.
    pub fn center_x_axis(mut self, on: bool) -> Self {
        self.center_x_axis = on;
        self
    }

    /// Always keep the y-axis centered. Default: `false`.
    pub fn center_y_axis(mut self, on: bool) -> Self {
        self.center_y_axis = on;
        self
    }

    /// Whether to allow zooming in the plot. Default: `true`.
    pub fn allow_zoom(mut self, on: bool) -> Self {
        self.allow_zoom = on;
        self
    }

    /// Whether to allow dragging in the plot to move the bounds. Default: `true`.
    pub fn allow_drag(mut self, on: bool) -> Self {
        self.allow_drag = on;
        self
    }

    /// Expand bounds to include the given x value.
    /// For instance, to always show the y axis, call `plot.include_x(0.0)`.
    pub fn include_x(mut self, x: impl Into<f64>) -> Self {
        self.min_auto_bounds.extend_with_x(x.into());
        self
    }

    /// Expand bounds to include the given y value.
    /// For instance, to always show the x axis, call `plot.include_y(0.0)`.
    pub fn include_y(mut self, y: impl Into<f64>) -> Self {
        self.min_auto_bounds.extend_with_y(y.into());
        self
    }

<<<<<<< HEAD
    #[deprecated = "Use `Plot::legend` instead"]
=======
    /// Whether to show a legend including all named items. Default: `true`.
>>>>>>> 95bfbbfc
    pub fn show_legend(mut self, show: bool) -> Self {
        self.legend_config = show.then(Legend::default);
        self
    }

    /// Show a legend including all named curves.
    pub fn legend(mut self, legend: Legend) -> Self {
        self.legend_config = Some(legend);
        self
    }
}

impl Widget for Plot {
    fn ui(self, ui: &mut Ui) -> Response {
        let Self {
            name,
            next_auto_color_idx: _,
            mut items,
            hlines,
            vlines,
            center_x_axis,
            center_y_axis,
            allow_zoom,
            allow_drag,
            min_auto_bounds,
            margin_fraction,
            width,
            height,
            min_size,
            data_aspect,
            view_aspect,
            mut show_x,
            mut show_y,
            legend_config,
        } = self;

        let plot_id = ui.make_persistent_id(name);
        let memory = ui
            .memory()
            .id_data
            .get_mut_or_insert_with(plot_id, || PlotMemory {
                bounds: min_auto_bounds,
                auto_bounds: !min_auto_bounds.is_valid(),
<<<<<<< HEAD
                hidden_curves: HashSet::new(),
                hovered_entry: None,
=======
                hidden_items: HashSet::new(),
>>>>>>> 95bfbbfc
            })
            .clone();

        let PlotMemory {
            mut bounds,
            mut auto_bounds,
<<<<<<< HEAD
            mut hidden_curves,
            mut hovered_entry,
=======
            mut hidden_items,
>>>>>>> 95bfbbfc
        } = memory;

        // Determine the size of the plot in the UI
        let size = {
            let width = width
                .unwrap_or_else(|| {
                    if let (Some(height), Some(aspect)) = (height, view_aspect) {
                        height * aspect
                    } else {
                        ui.available_size_before_wrap_finite().x
                    }
                })
                .at_least(min_size.x);

            let height = height
                .unwrap_or_else(|| {
                    if let Some(aspect) = view_aspect {
                        width / aspect
                    } else {
                        ui.available_size_before_wrap_finite().y
                    }
                })
                .at_least(min_size.y);
            vec2(width, height)
        };

        let (rect, response) = ui.allocate_exact_size(size, Sense::drag());
        let plot_painter = ui.painter().sub_region(rect);

        // Background
        plot_painter.add(Shape::Rect {
            rect,
            corner_radius: 2.0,
            fill: ui.visuals().extreme_bg_color,
            stroke: ui.visuals().window_stroke(),
        });

<<<<<<< HEAD
        // Legend
        let legend = legend_config
            .and_then(|config| LegendWidget::try_new(rect, config, &curves, &hidden_curves));
        // Don't show hover cursor when hovering over legend.
        if hovered_entry.is_some() {
            show_x = false;
            show_y = false;
        }
        // Remove the deselected curves.
        curves.retain(|curve| !hidden_curves.contains(&curve.name));
        // Highlight the hovered curves.
        if let Some(hovered_name) = &hovered_entry {
            curves
                .iter_mut()
                .filter(|entry| &entry.name == hovered_name)
                .for_each(|entry| entry.highlight = true);
=======
        // --- Legend ---

        if show_legend {
            // Collect the legend entries. If multiple items have the same name, they share a
            // checkbox. If their colors don't match, we pick a neutral color for the checkbox.
            let mut legend_entries: BTreeMap<String, LegendEntry> = BTreeMap::new();
            let neutral_color = ui.visuals().noninteractive().fg_stroke.color;
            items
                .iter()
                .filter(|item| !item.name().is_empty())
                .for_each(|item| {
                    let checked = !hidden_items.contains(item.name());
                    let text = item.name();
                    legend_entries
                        .entry(item.name().to_string())
                        .and_modify(|entry| {
                            if entry.color != item.color() {
                                entry.color = neutral_color
                            }
                        })
                        .or_insert_with(|| {
                            LegendEntry::new(text.to_string(), item.color(), checked)
                        });
                });

            // Show the legend.
            let mut legend_ui = ui.child_ui(rect, Layout::top_down(Align::LEFT));
            legend_entries.values_mut().for_each(|entry| {
                let response = legend_ui.add(entry);
                if response.hovered() {
                    show_x = false;
                    show_y = false;
                }
            });

            // Get the names of the hidden items.
            hidden_items = legend_entries
                .values()
                .filter(|entry| !entry.checked)
                .map(|entry| entry.text.clone())
                .collect();

            // Highlight the hovered items.
            legend_entries
                .values()
                .filter(|entry| entry.hovered)
                .for_each(|entry| {
                    items.iter_mut().for_each(|item| {
                        if item.name() == entry.text {
                            item.highlight();
                        }
                    });
                });

            // Remove deselected items.
            items.retain(|item| !hidden_items.contains(item.name()));
>>>>>>> 95bfbbfc
        }

        auto_bounds |= response.double_clicked_by(PointerButton::Primary);

        // Set bounds automatically based on content.
        if auto_bounds || !bounds.is_valid() {
            bounds = min_auto_bounds;
            hlines.iter().for_each(|line| bounds.extend_with_y(line.y));
            vlines.iter().for_each(|line| bounds.extend_with_x(line.x));
            items
                .iter()
                .for_each(|item| bounds.merge(&item.series().get_bounds()));
            bounds.add_relative_margin(margin_fraction);
        }
        // Make sure they are not empty.
        if !bounds.is_valid() {
            bounds = Bounds::new_symmetrical(1.0);
        }

        // Scale axes so that the origin is in the center.
        if center_x_axis {
            bounds.make_x_symmetrical();
        };
        if center_y_axis {
            bounds.make_y_symmetrical()
        };

        let mut transform = ScreenTransform::new(rect, bounds, center_x_axis, center_y_axis);

        // Enforce equal aspect ratio.
        if let Some(data_aspect) = data_aspect {
            transform.set_aspect(data_aspect as f64);
        }

        // Dragging
        if allow_drag && response.dragged_by(PointerButton::Primary) {
            transform.translate_bounds(-response.drag_delta());
            auto_bounds = false;
        }

        // Zooming
        if allow_zoom {
            if let Some(hover_pos) = response.hover_pos() {
                let zoom_factor = if data_aspect.is_some() {
                    Vec2::splat(ui.input().zoom_delta())
                } else {
                    ui.input().zoom_delta_2d()
                };
                if zoom_factor != Vec2::splat(1.0) {
                    transform.zoom(zoom_factor, hover_pos);
                    auto_bounds = false;
                }

                let scroll_delta = ui.input().scroll_delta;
                if scroll_delta != Vec2::ZERO {
                    transform.translate_bounds(-scroll_delta);
                    auto_bounds = false;
                }
            }
        }

        // Initialize values from functions.
        items.iter_mut().for_each(|item| {
            item.series_mut()
                .generate_points(transform.bounds().range_x())
        });

        let bounds = *transform.bounds();

        let prepared = Prepared {
            items,
            hlines,
            vlines,
            show_x,
            show_y,
            transform,
        };
        prepared.ui(ui, &response);

        if let Some(mut legend) = legend {
            ui.add(&mut legend);
            hidden_curves = legend.get_hidden_curves();
            hovered_entry = legend.get_hovered_entry_name();
        }

        ui.memory().id_data.insert(
            plot_id,
            PlotMemory {
                bounds,
                auto_bounds,
<<<<<<< HEAD
                hidden_curves,
                hovered_entry,
=======
                hidden_items,
>>>>>>> 95bfbbfc
            },
        );

        if show_x || show_y {
            response.on_hover_cursor(CursorIcon::Crosshair)
        } else {
            response
        }
    }
}

struct Prepared {
    items: Vec<Box<dyn PlotItem>>,
    hlines: Vec<HLine>,
    vlines: Vec<VLine>,
    show_x: bool,
    show_y: bool,
    transform: ScreenTransform,
}

impl Prepared {
    fn ui(self, ui: &mut Ui, response: &Response) {
        let mut shapes = Vec::new();
        let transform = &self.transform;

        for d in 0..2 {
            self.paint_axis(ui, d, &mut shapes);
        }

        let transform = &self.transform;

        for &hline in &self.hlines {
            let HLine { y, stroke } = hline;
            let points = [
                transform.position_from_value(&Value::new(transform.bounds().min[0], y)),
                transform.position_from_value(&Value::new(transform.bounds().max[0], y)),
            ];
            shapes.push(Shape::line_segment(points, stroke));
        }

        for &vline in &self.vlines {
            let VLine { x, stroke } = vline;
            let points = [
                transform.position_from_value(&Value::new(x, transform.bounds().min[1])),
                transform.position_from_value(&Value::new(x, transform.bounds().max[1])),
            ];
            shapes.push(Shape::line_segment(points, stroke));
        }

        for item in &self.items {
            item.get_shapes(transform, &mut shapes);
        }

        let painter_rect = ui.painter().sub_region(*transform.frame());

        painter_rect.extend(shapes);

        if let Some(pointer) = response.hover_pos() {
            painter_rect.extend(self.hover(ui, pointer));
        }
    }

    fn paint_axis(&self, ui: &Ui, axis: usize, shapes: &mut Vec<Shape>) {
        let Self { transform, .. } = self;

        let bounds = transform.bounds();
        let text_style = TextStyle::Body;

        let base: i64 = 10;
        let basef = base as f64;

        let min_line_spacing_in_points = 6.0; // TODO: large enough for a wide label
        let step_size = transform.dvalue_dpos()[axis] * min_line_spacing_in_points;
        let step_size = basef.powi(step_size.abs().log(basef).ceil() as i32);

        let step_size_in_points = (transform.dpos_dvalue()[axis] * step_size).abs() as f32;

        // Where on the cross-dimension to show the label values
        let value_cross = 0.0_f64.clamp(bounds.min[1 - axis], bounds.max[1 - axis]);

        for i in 0.. {
            let value_main = step_size * (bounds.min[axis] / step_size + i as f64).floor();
            if value_main > bounds.max[axis] {
                break;
            }

            let value = if axis == 0 {
                Value::new(value_main, value_cross)
            } else {
                Value::new(value_cross, value_main)
            };
            let pos_in_gui = transform.position_from_value(&value);

            let n = (value_main / step_size).round() as i64;
            let spacing_in_points = if n % (base * base) == 0 {
                step_size_in_points * (basef * basef) as f32 // think line (multiple of 100)
            } else if n % base == 0 {
                step_size_in_points * basef as f32 // medium line (multiple of 10)
            } else {
                step_size_in_points // thin line
            };

            let line_alpha = remap_clamp(
                spacing_in_points,
                (min_line_spacing_in_points as f32)..=300.0,
                0.0..=0.15,
            );

            if line_alpha > 0.0 {
                let line_color = color_from_alpha(ui, line_alpha);

                let mut p0 = pos_in_gui;
                let mut p1 = pos_in_gui;
                p0[1 - axis] = transform.frame().min[1 - axis];
                p1[1 - axis] = transform.frame().max[1 - axis];
                shapes.push(Shape::line_segment([p0, p1], Stroke::new(1.0, line_color)));
            }

            let text_alpha = remap_clamp(spacing_in_points, 40.0..=150.0, 0.0..=0.4);

            if text_alpha > 0.0 {
                let color = color_from_alpha(ui, text_alpha);
                let text = emath::round_to_decimals(value_main, 5).to_string(); // hack

                let galley = ui.fonts().layout_single_line(text_style, text);

                let mut text_pos = pos_in_gui + vec2(1.0, -galley.size.y);

                // Make sure we see the labels, even if the axis is off-screen:
                text_pos[1 - axis] = text_pos[1 - axis]
                    .at_most(transform.frame().max[1 - axis] - galley.size[1 - axis] - 2.0)
                    .at_least(transform.frame().min[1 - axis] + 1.0);

                shapes.push(Shape::Text {
                    pos: text_pos,
                    galley,
                    color,
                    fake_italics: false,
                });
            }
        }

        fn color_from_alpha(ui: &Ui, alpha: f32) -> Color32 {
            if ui.visuals().dark_mode {
                Rgba::from_white_alpha(alpha).into()
            } else {
                Rgba::from_black_alpha((4.0 * alpha).at_most(1.0)).into()
            }
        }
    }

    fn hover(&self, ui: &Ui, pointer: Pos2) -> Vec<Shape> {
        let Self {
            transform,
            show_x,
            show_y,
            items,
            ..
        } = self;

        let mut shapes = Vec::new();

        if !show_x && !show_y {
            return Vec::new();
        }

        let interact_radius: f32 = 16.0;
        let mut closest_value = None;
        let mut closest_item = None;
        let mut closest_dist_sq = interact_radius.powi(2);
        for item in items {
            for value in &item.series().values {
                let pos = transform.position_from_value(value);
                let dist_sq = pointer.distance_sq(pos);
                if dist_sq < closest_dist_sq {
                    closest_dist_sq = dist_sq;
                    closest_value = Some(value);
                    closest_item = Some(item.name());
                }
            }
        }

        let mut prefix = String::new();
        if let Some(name) = closest_item {
            if !name.is_empty() {
                prefix = format!("{}\n", name);
            }
        }

        let line_color = if ui.visuals().dark_mode {
            Color32::from_gray(100).additive()
        } else {
            Color32::from_black_alpha(180)
        };

        let value = if let Some(value) = closest_value {
            let position = transform.position_from_value(value);
            shapes.push(Shape::circle_filled(position, 3.0, line_color));
            *value
        } else {
            transform.value_from_position(pointer)
        };
        let pointer = transform.position_from_value(&value);

        let rect = transform.frame();

        if *show_x {
            // vertical line
            shapes.push(Shape::line_segment(
                [pos2(pointer.x, rect.top()), pos2(pointer.x, rect.bottom())],
                (1.0, line_color),
            ));
        }
        if *show_y {
            // horizontal line
            shapes.push(Shape::line_segment(
                [pos2(rect.left(), pointer.y), pos2(rect.right(), pointer.y)],
                (1.0, line_color),
            ));
        }

        let text = {
            let scale = transform.dvalue_dpos();
            let x_decimals = ((-scale[0].abs().log10()).ceil().at_least(0.0) as usize).at_most(6);
            let y_decimals = ((-scale[1].abs().log10()).ceil().at_least(0.0) as usize).at_most(6);
            if *show_x && *show_y {
                format!(
                    "{}x = {:.*}\ny = {:.*}",
                    prefix, x_decimals, value.x, y_decimals, value.y
                )
            } else if *show_x {
                format!("{}x = {:.*}", prefix, x_decimals, value.x)
            } else if *show_y {
                format!("{}y = {:.*}", prefix, y_decimals, value.y)
            } else {
                unreachable!()
            }
        };

        shapes.push(Shape::text(
            ui.fonts(),
            pointer + vec2(3.0, -2.0),
            Align2::LEFT_BOTTOM,
            text,
            TextStyle::Body,
            ui.visuals().text_color(),
        ));

        shapes
    }
}<|MERGE_RESOLUTION|>--- conflicted
+++ resolved
@@ -6,17 +6,11 @@
 
 use std::collections::HashSet;
 
-<<<<<<< HEAD
-pub use items::{Curve, Marker, Value};
+use items::PlotItem;
 use items::{HLine, VLine};
+pub use items::{Line, MarkerShape, Points, Value, ValueSeries};
 use legend::LegendWidget;
 pub use legend::{Legend, LegendPosition};
-=======
-use items::PlotItem;
-pub use items::{HLine, VLine};
-pub use items::{Line, MarkerShape, Points, Value, ValueSeries};
-use legend::LegendEntry;
->>>>>>> 95bfbbfc
 use transform::{Bounds, ScreenTransform};
 
 use crate::*;
@@ -30,12 +24,8 @@
 struct PlotMemory {
     bounds: Bounds,
     auto_bounds: bool,
-<<<<<<< HEAD
-    hidden_curves: HashSet<String>,
     hovered_entry: Option<String>,
-=======
     hidden_items: HashSet<String>,
->>>>>>> 95bfbbfc
 }
 
 // ----------------------------------------------------------------------------
@@ -274,11 +264,8 @@
         self
     }
 
-<<<<<<< HEAD
     #[deprecated = "Use `Plot::legend` instead"]
-=======
     /// Whether to show a legend including all named items. Default: `true`.
->>>>>>> 95bfbbfc
     pub fn show_legend(mut self, show: bool) -> Self {
         self.legend_config = show.then(Legend::default);
         self
@@ -322,24 +309,16 @@
             .get_mut_or_insert_with(plot_id, || PlotMemory {
                 bounds: min_auto_bounds,
                 auto_bounds: !min_auto_bounds.is_valid(),
-<<<<<<< HEAD
-                hidden_curves: HashSet::new(),
                 hovered_entry: None,
-=======
                 hidden_items: HashSet::new(),
->>>>>>> 95bfbbfc
             })
             .clone();
 
         let PlotMemory {
             mut bounds,
             mut auto_bounds,
-<<<<<<< HEAD
-            mut hidden_curves,
             mut hovered_entry,
-=======
             mut hidden_items,
->>>>>>> 95bfbbfc
         } = memory;
 
         // Determine the size of the plot in the UI
@@ -377,81 +356,22 @@
             stroke: ui.visuals().window_stroke(),
         });
 
-<<<<<<< HEAD
         // Legend
         let legend = legend_config
-            .and_then(|config| LegendWidget::try_new(rect, config, &curves, &hidden_curves));
+            .and_then(|config| LegendWidget::try_new(rect, config, &items, &hidden_items));
         // Don't show hover cursor when hovering over legend.
         if hovered_entry.is_some() {
             show_x = false;
             show_y = false;
         }
         // Remove the deselected curves.
-        curves.retain(|curve| !hidden_curves.contains(&curve.name));
+        items.retain(|item| !hidden_items.contains(item.name()));
         // Highlight the hovered curves.
         if let Some(hovered_name) = &hovered_entry {
-            curves
+            items
                 .iter_mut()
-                .filter(|entry| &entry.name == hovered_name)
-                .for_each(|entry| entry.highlight = true);
-=======
-        // --- Legend ---
-
-        if show_legend {
-            // Collect the legend entries. If multiple items have the same name, they share a
-            // checkbox. If their colors don't match, we pick a neutral color for the checkbox.
-            let mut legend_entries: BTreeMap<String, LegendEntry> = BTreeMap::new();
-            let neutral_color = ui.visuals().noninteractive().fg_stroke.color;
-            items
-                .iter()
-                .filter(|item| !item.name().is_empty())
-                .for_each(|item| {
-                    let checked = !hidden_items.contains(item.name());
-                    let text = item.name();
-                    legend_entries
-                        .entry(item.name().to_string())
-                        .and_modify(|entry| {
-                            if entry.color != item.color() {
-                                entry.color = neutral_color
-                            }
-                        })
-                        .or_insert_with(|| {
-                            LegendEntry::new(text.to_string(), item.color(), checked)
-                        });
-                });
-
-            // Show the legend.
-            let mut legend_ui = ui.child_ui(rect, Layout::top_down(Align::LEFT));
-            legend_entries.values_mut().for_each(|entry| {
-                let response = legend_ui.add(entry);
-                if response.hovered() {
-                    show_x = false;
-                    show_y = false;
-                }
-            });
-
-            // Get the names of the hidden items.
-            hidden_items = legend_entries
-                .values()
-                .filter(|entry| !entry.checked)
-                .map(|entry| entry.text.clone())
-                .collect();
-
-            // Highlight the hovered items.
-            legend_entries
-                .values()
-                .filter(|entry| entry.hovered)
-                .for_each(|entry| {
-                    items.iter_mut().for_each(|item| {
-                        if item.name() == entry.text {
-                            item.highlight();
-                        }
-                    });
-                });
-
-            // Remove deselected items.
-            items.retain(|item| !hidden_items.contains(item.name()));
->>>>>>> 95bfbbfc
+                .filter(|entry| entry.name() == hovered_name)
+                .for_each(|entry| entry.highlight());
         }
 
         auto_bounds |= response.double_clicked_by(PointerButton::Primary);
@@ -533,7 +453,7 @@
 
         if let Some(mut legend) = legend {
             ui.add(&mut legend);
-            hidden_curves = legend.get_hidden_curves();
+            hidden_items = legend.get_hidden_curves();
             hovered_entry = legend.get_hovered_entry_name();
         }
 
@@ -542,12 +462,8 @@
             PlotMemory {
                 bounds,
                 auto_bounds,
-<<<<<<< HEAD
-                hidden_curves,
                 hovered_entry,
-=======
                 hidden_items,
->>>>>>> 95bfbbfc
             },
         );
 
@@ -571,7 +487,6 @@
 impl Prepared {
     fn ui(self, ui: &mut Ui, response: &Response) {
         let mut shapes = Vec::new();
-        let transform = &self.transform;
 
         for d in 0..2 {
             self.paint_axis(ui, d, &mut shapes);
