# Copied from https://github.com/rerun-io/rerun_template
#
# https://github.com/EmbarkStudios/cargo-deny
#
# cargo-deny checks our dependency tree for copy-left licenses,
# duplicate dependencies, and rustsec advisories (https://rustsec.org/advisories).
#
# Install: `cargo install cargo-deny`
# Check: `cargo deny check`.


# Note: running just `cargo deny check` without a `--target` can result in
# false positives due to https://github.com/EmbarkStudios/cargo-deny/issues/324
[graph]
targets = [
  { triple = "aarch64-apple-darwin" },
  { triple = "i686-pc-windows-gnu" },
  { triple = "i686-pc-windows-msvc" },
  { triple = "i686-unknown-linux-gnu" },
  { triple = "wasm32-unknown-unknown" },
  { triple = "x86_64-apple-darwin" },
  { triple = "x86_64-pc-windows-gnu" },
  { triple = "x86_64-pc-windows-msvc" },
  { triple = "x86_64-unknown-linux-gnu" },
  { triple = "x86_64-unknown-linux-musl" },
  { triple = "x86_64-unknown-redox" },
]
all-features = true


[advisories]
version = 2
ignore = [
  "RUSTSEC-2024-0320", # unmaintained yaml-rust pulled in by syntect
<<<<<<< HEAD
  "RUSTSEC-2024-0436", # unmaintained paste pulled in by various crates
=======
  "RUSTSEC-2024-0436", # unmaintained paste pulled via metal/wgpu, see https://github.com/gfx-rs/metal-rs/issues/349
>>>>>>> d811940d
]

[bans]
multiple-versions = "deny" # Use `cargo tree --duplicates` to easily find duplicates
wildcards = "deny"
deny = [
  { name = "cmake", reason = "It has hurt me too much" },
  { name = "openssl-sys", reason = "Use rustls" },
  { name = "openssl", reason = "Use rustls" },
]

skip = [
  { name = "base64" },         # Pretty small
  { name = "bit-set" },        # wgpu's naga depends on 0.8, syntect's (used by egui_extras) fancy-regex depends on 0.5
  { name = "bit-vec" },        # dependency of bit-set in turn, different between 0.6 and 0.5
  { name = "bitflags" },       # old 1.0 version via glutin, png, spirv, …
  { name = "event-listener" }, # TODO(emilk): rustls pulls in two versions of this 😭
  { name = "futures-lite" },   # old version via accesskit_unix and zbus
  { name = "memoffset" },      # tiny dependency
  { name = "ndk-sys" },        # old version via wgpu, winit uses newer version
  { name = "quick-xml" },      # old version via wayland-scanner
  { name = "redox_syscall" },  # old version via winit
  { name = "thiserror" },      # ecosystem is in the process of migrating from 1.x to 2.x
  { name = "thiserror-impl" }, # same as above
  { name = "time" },           # old version pulled in by unmaintianed crate 'chrono'
  { name = "windows-core" },   # Chrono pulls in 0.51, accesskit uses 0.58.0
  { name = "windows-sys" },    # glutin pulls in 0.52.0, accesskit pulls in 0.59.0, rfd pulls 0.48, webbrowser pulls 0.45.0 (via jni)
]
skip-tree = [
  { name = "criterion" },     # dev-dependency
  { name = "foreign-types" }, # small crate. Old version via core-graphics (winit).
  { name = "rfd" },           # example dependency
]


[licenses]
version = 2
private = { ignore = true }
confidence-threshold = 0.93 # We want really high confidence when inferring licenses from text
allow = [
  "Apache-2.0 WITH LLVM-exception", # https://spdx.org/licenses/LLVM-exception.html
  "Apache-2.0",                     # https://tldrlegal.com/license/apache-license-2.0-(apache-2.0)
  "BSD-2-Clause",                   # https://tldrlegal.com/license/bsd-2-clause-license-(freebsd)
  "BSD-3-Clause",                   # https://tldrlegal.com/license/bsd-3-clause-license-(revised)
  "BSL-1.0",                        # https://tldrlegal.com/license/boost-software-license-1.0-explained
  "CC0-1.0",                        # https://creativecommons.org/publicdomain/zero/1.0/
  "ISC",                            # https://www.tldrlegal.com/license/isc-license
  "MIT-0",                          # https://choosealicense.com/licenses/mit-0/
  "MIT",                            # https://tldrlegal.com/license/mit-license
  "MPL-2.0",                        # https://www.mozilla.org/en-US/MPL/2.0/FAQ/ - see Q11. Used by webpki-roots on Linux.
  "OFL-1.1",                        # https://spdx.org/licenses/OFL-1.1.html
  "OpenSSL",                        # https://www.openssl.org/source/license.html - used on Linux
  "Ubuntu-font-1.0",                # https://ubuntu.com/legal/font-licence
  "Unicode-3.0",                    # https://www.unicode.org/license.txt
  "Unicode-DFS-2016",               # https://spdx.org/licenses/Unicode-DFS-2016.html
  "Zlib",                           # https://tldrlegal.com/license/zlib-libpng-license-(zlib)
]
exceptions = []

[[licenses.clarify]]
name = "webpki"
expression = "ISC"
license-files = [{ path = "LICENSE", hash = 0x001c7e6c }]

[[licenses.clarify]]
name = "ring"
expression = "MIT AND ISC AND OpenSSL"
license-files = [{ path = "LICENSE", hash = 0xbd0eed23 }]


[sources]
unknown-registry = "deny"
unknown-git = "deny"

allow-git = [
  "https://github.com/rerun-io/kittest", # TODO(lucasmerlin): remove this once the kittest crate is published"
]<|MERGE_RESOLUTION|>--- conflicted
+++ resolved
@@ -32,11 +32,7 @@
 version = 2
 ignore = [
   "RUSTSEC-2024-0320", # unmaintained yaml-rust pulled in by syntect
-<<<<<<< HEAD
-  "RUSTSEC-2024-0436", # unmaintained paste pulled in by various crates
-=======
   "RUSTSEC-2024-0436", # unmaintained paste pulled via metal/wgpu, see https://github.com/gfx-rs/metal-rs/issues/349
->>>>>>> d811940d
 ]
 
 [bans]
