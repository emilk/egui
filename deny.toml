# Copied from https://github.com/rerun-io/rerun_template
#
# https://github.com/EmbarkStudios/cargo-deny
#
# cargo-deny checks our dependency tree for copy-left licenses,
# duplicate dependencies, and rustsec advisories (https://rustsec.org/advisories).
#
# Install: `cargo install cargo-deny`
# Check: `cargo deny check`.


# Note: running just `cargo deny check` without a `--target` can result in
# false positives due to https://github.com/EmbarkStudios/cargo-deny/issues/324
[graph]
targets = [
  { triple = "aarch64-apple-darwin" },
  { triple = "i686-pc-windows-gnu" },
  { triple = "i686-pc-windows-msvc" },
  { triple = "i686-unknown-linux-gnu" },
  { triple = "wasm32-unknown-unknown" },
  { triple = "x86_64-apple-darwin" },
  { triple = "x86_64-pc-windows-gnu" },
  { triple = "x86_64-pc-windows-msvc" },
  { triple = "x86_64-unknown-linux-gnu" },
  { triple = "x86_64-unknown-linux-musl" },
  { triple = "x86_64-unknown-redox" },
]
all-features = true


[advisories]
version = 2
ignore = [
  "RUSTSEC-2024-0320", # unmaintained yaml-rust pulled in by syntect
  "RUSTSEC-2024-0436", # unmaintained paste pulled via metal/wgpu, see https://github.com/gfx-rs/metal-rs/issues/349
]

[bans]
multiple-versions = "deny" # Use `cargo tree --duplicates` to easily find duplicates
wildcards = "deny"
deny = [
  { name = "cmake", reason = "It has hurt me too much" },
  { name = "openssl-sys", reason = "Use rustls" },
  { name = "openssl", reason = "Use rustls" },
]

skip = [
  { name = "bit-set" },        # wgpu's naga depends on 0.8, syntect's (used by egui_extras) fancy-regex depends on 0.5
  { name = "bit-vec" },        # dependency of bit-set in turn, different between 0.6 and 0.5
  { name = "bitflags" },       # old 1.0 version via glutin, png, spirv, …
  { name = "ndk-sys" },        # old version via wgpu, winit uses newer version
  { name = "quick-xml" },      # old version via wayland-scanner
  { name = "redox_syscall" },  # old version via winit
  { name = "thiserror" },      # ecosystem is in the process of migrating from 1.x to 2.x
  { name = "thiserror-impl" }, # same as above
<<<<<<< HEAD
  { name = "time" },           # old version pulled in by unmaintained crate 'chrono'
=======
  { name = "windows-core" },   # Chrono pulls in 0.51, accesskit uses 0.58.0
  { name = "windows-sys" },    # glutin pulls in 0.52.0, accesskit pulls in 0.59.0, rfd pulls 0.48, webbrowser pulls 0.45.0 (via jni)
>>>>>>> a15040c0
]
skip-tree = [
  { name = "rfd" },           # example dependency
  { name = "windows" },       # the ecosystem is currently transitioning from 0.58 to 0.61
]


[licenses]
version = 2
private = { ignore = true }
confidence-threshold = 0.93 # We want really high confidence when inferring licenses from text
allow = [
  "Apache-2.0 WITH LLVM-exception", # https://spdx.org/licenses/LLVM-exception.html
  "Apache-2.0",                     # https://tldrlegal.com/license/apache-license-2.0-(apache-2.0)
  "BSD-2-Clause",                   # https://tldrlegal.com/license/bsd-2-clause-license-(freebsd)
  "BSD-3-Clause",                   # https://tldrlegal.com/license/bsd-3-clause-license-(revised)
  "BSL-1.0",                        # https://tldrlegal.com/license/boost-software-license-1.0-explained
  "CC0-1.0",                        # https://creativecommons.org/publicdomain/zero/1.0/
  "ISC",                            # https://www.tldrlegal.com/license/isc-license
  "MIT-0",                          # https://choosealicense.com/licenses/mit-0/
  "MIT",                            # https://tldrlegal.com/license/mit-license
  "MPL-2.0",                        # https://www.mozilla.org/en-US/MPL/2.0/FAQ/ - see Q11. Used by webpki-roots on Linux.
  "OFL-1.1",                        # https://spdx.org/licenses/OFL-1.1.html
  "OpenSSL",                        # https://www.openssl.org/source/license.html - used on Linux
  "Ubuntu-font-1.0",                # https://ubuntu.com/legal/font-licence
  "Unicode-3.0",                    # https://www.unicode.org/license.txt
  "Unicode-DFS-2016",               # https://spdx.org/licenses/Unicode-DFS-2016.html
  "Zlib",                           # https://tldrlegal.com/license/zlib-libpng-license-(zlib)
]
exceptions = []

[[licenses.clarify]]
name = "webpki"
expression = "ISC"
license-files = [{ path = "LICENSE", hash = 0x001c7e6c }]

[[licenses.clarify]]
name = "ring"
expression = "MIT AND ISC AND OpenSSL"
license-files = [{ path = "LICENSE", hash = 0xbd0eed23 }]


[sources]
unknown-registry = "deny"
unknown-git = "deny"

allow-git = [
  "https://github.com/rerun-io/kittest", # TODO(lucasmerlin): remove this once the kittest crate is published"
]<|MERGE_RESOLUTION|>--- conflicted
+++ resolved
@@ -53,12 +53,7 @@
   { name = "redox_syscall" },  # old version via winit
   { name = "thiserror" },      # ecosystem is in the process of migrating from 1.x to 2.x
   { name = "thiserror-impl" }, # same as above
-<<<<<<< HEAD
-  { name = "time" },           # old version pulled in by unmaintained crate 'chrono'
-=======
-  { name = "windows-core" },   # Chrono pulls in 0.51, accesskit uses 0.58.0
-  { name = "windows-sys" },    # glutin pulls in 0.52.0, accesskit pulls in 0.59.0, rfd pulls 0.48, webbrowser pulls 0.45.0 (via jni)
->>>>>>> a15040c0
+  { name = "windows-sys" },    # mostly hopeless to avoid
 ]
 skip-tree = [
   { name = "rfd" },           # example dependency
