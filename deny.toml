--- conflicted
+++ resolved
@@ -31,13 +31,8 @@
 [advisories]
 version = 2
 ignore = [
-<<<<<<< HEAD
-  "RUSTSEC-2024-0320", # unmaintaines yaml-rust pulled in by syntect
-  "RUSTSEC-2024-0436", # https://rustsec.org/advisories/RUSTSEC-2024-0436 - paste is unmaintained - https://github.com/dtolnay/paste
-=======
   "RUSTSEC-2024-0320", # unmaintained yaml-rust pulled in by syntect
   "RUSTSEC-2024-0436", # unmaintained paste pulled via metal/wgpu, see https://github.com/gfx-rs/metal-rs/issues/349
->>>>>>> d811940d
 ]
 
 [bans]
