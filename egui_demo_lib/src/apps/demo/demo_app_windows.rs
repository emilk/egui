use super::Demo;
<<<<<<< HEAD
use egui::{localization::Language, CtxRef, ScrollArea, Ui, Window};
=======
use egui::{CtxRef, ScrollArea, Ui};
>>>>>>> e6fe6a6f
use std::collections::BTreeSet;

// ----------------------------------------------------------------------------

#[cfg_attr(feature = "persistence", derive(serde::Deserialize, serde::Serialize))]
#[cfg_attr(feature = "persistence", serde(default))]
struct Demos {
    #[cfg_attr(feature = "persistence", serde(skip))]
    demos: Vec<Box<dyn Demo>>,

    open: BTreeSet<String>,
}

impl Default for Demos {
    fn default() -> Self {
        Self::from_demos(vec![
            Box::new(super::dancing_strings::DancingStrings::default()),
            Box::new(super::drag_and_drop::DragAndDropDemo::default()),
            Box::new(super::font_book::FontBook::default()),
            Box::new(super::MiscDemoWindow::default()),
            Box::new(super::multi_touch::MultiTouch::default()),
            Box::new(super::painting::Painting::default()),
            Box::new(super::plot_demo::PlotDemo::default()),
            Box::new(super::scrolling::Scrolling::default()),
            Box::new(super::sliders::Sliders::default()),
            Box::new(super::widget_gallery::WidgetGallery::default()),
            Box::new(super::window_options::WindowOptions::default()),
            Box::new(super::tests::WindowResizeTest::default()),
        ])
    }
}

impl Demos {
    pub fn from_demos(demos: Vec<Box<dyn Demo>>) -> Self {
        let mut open = BTreeSet::new();
        open.insert(
            super::widget_gallery::WidgetGallery::default()
                .name()
                .to_owned(),
        );

        Self { demos, open }
    }

    pub fn checkboxes(&mut self, ui: &mut Ui) {
        let Self { demos, open } = self;
        for demo in demos {
            let mut is_open = open.contains(demo.name());
            ui.checkbox(&mut is_open, demo.name());
            set_open(open, demo.name(), is_open);
        }
    }

    pub fn windows(&mut self, ctx: &CtxRef) {
        let Self { demos, open } = self;
        for demo in demos {
            let mut is_open = open.contains(demo.name());
            demo.show(ctx, &mut is_open);
            set_open(open, demo.name(), is_open);
        }
    }
}

// ----------------------------------------------------------------------------

#[cfg_attr(feature = "persistence", derive(serde::Deserialize, serde::Serialize))]
#[cfg_attr(feature = "persistence", serde(default))]
struct Tests {
    #[cfg_attr(feature = "persistence", serde(skip))]
    demos: Vec<Box<dyn Demo>>,

    open: BTreeSet<String>,
}

impl Default for Tests {
    fn default() -> Self {
        Self::from_demos(vec![
            Box::new(super::tests::CursorTest::default()),
            Box::new(super::tests::IdTest::default()),
            Box::new(super::tests::InputTest::default()),
            Box::new(super::layout_test::LayoutTest::default()),
            Box::new(super::tests::ManualLayoutTest::default()),
            Box::new(super::tests::TableTest::default()),
        ])
    }
}

impl Tests {
    pub fn from_demos(demos: Vec<Box<dyn Demo>>) -> Self {
        let mut open = BTreeSet::new();
        open.insert(
            super::widget_gallery::WidgetGallery::default()
                .name()
                .to_owned(),
        );

        Self { demos, open }
    }

    pub fn checkboxes(&mut self, ui: &mut Ui) {
        let Self { demos, open } = self;
        for demo in demos {
            let mut is_open = open.contains(demo.name());
            ui.checkbox(&mut is_open, demo.name());
            set_open(open, demo.name(), is_open);
        }
    }

    pub fn windows(&mut self, ctx: &CtxRef) {
        let Self { demos, open } = self;
        for demo in demos {
            let mut is_open = open.contains(demo.name());
            demo.show(ctx, &mut is_open);
            set_open(open, demo.name(), is_open);
        }
    }
}

// ----------------------------------------------------------------------------

fn set_open(open: &mut BTreeSet<String>, key: &'static str, is_open: bool) {
    if is_open {
        if !open.contains(key) {
            open.insert(key.to_owned());
        }
    } else {
        open.remove(key);
    }
}

// ----------------------------------------------------------------------------

/// A menu bar in which you can select different demo windows to show.
#[derive(Default)]
#[cfg_attr(feature = "persistence", derive(serde::Deserialize, serde::Serialize))]
#[cfg_attr(feature = "persistence", serde(default))]
pub struct DemoWindows {
    demos: Demos,
    tests: Tests,
<<<<<<< HEAD
    egui_windows: EguiWindows,
    lang: Language,
=======
>>>>>>> e6fe6a6f
}

impl DemoWindows {
    /// Show the app ui (menu bar and windows).
    /// `sidebar_ui` can be used to optionally show some things in the sidebar
    pub fn ui(&mut self, ctx: &CtxRef) {
<<<<<<< HEAD
        let Self {
            demos,
            tests,
            egui_windows,
            lang,
        } = self;

        egui::SidePanel::left("side_panel", 190.0).show(ctx, |ui| {
            ui.vertical_centered(|ui| {
                ui.heading("✒ egui demos");
            });

            ui.separator();

            ScrollArea::auto_sized().show(ui, |ui| {
                use egui::special_emojis::{GITHUB, OS_APPLE, OS_LINUX, OS_WINDOWS};

                ui.label("egui is an immediate mode GUI library written in Rust.");

                ui.label(format!(
                    "egui runs on the web, or natively on {}{}{}",
                    OS_APPLE, OS_LINUX, OS_WINDOWS,
                ));
=======
        let Self { demos, tests } = self;
>>>>>>> e6fe6a6f

        egui::SidePanel::right("egui_demo_panel")
            .min_width(150.0)
            .default_width(190.0)
            .show(ctx, |ui| {
                egui::trace!(ui);
                ui.vertical_centered(|ui| {
                    ui.heading("✒ egui demos");
                });

                let lang_text = ctx.localization().lang_text;
                let previous_lang = lang.clone();

                egui::ComboBox::from_label(lang_text)
                    .selected_text(format!("{:?}", lang))
                    .show_ui(ui, |ui| {
                        ui.selectable_value(lang, Language::English, "English");
                        ui.selectable_value(lang, Language::BahasaMalaysia, "BahasaMalaysia");
                    });

                let current_lang = lang.clone();

                if previous_lang != current_lang {
                    ctx.set_localization(current_lang);
                }

                ui.separator();

                ScrollArea::auto_sized().show(ui, |ui| {
                    use egui::special_emojis::{GITHUB, OS_APPLE, OS_LINUX, OS_WINDOWS};

                    ui.label("egui is an immediate mode GUI library written in Rust.");

                    ui.label(format!(
                        "egui runs on the web, or natively on {}{}{}",
                        OS_APPLE, OS_LINUX, OS_WINDOWS,
                    ));

                    ui.vertical_centered(|ui| {
                        ui.hyperlink_to(
                            format!("{} egui home page", GITHUB),
                            "https://github.com/emilk/egui",
                        );
                    });

                    ui.separator();
                    demos.checkboxes(ui);
                    ui.separator();
                    tests.checkboxes(ui);
                    ui.separator();

                    ui.vertical_centered(|ui| {
                        if ui.button("Organize windows").clicked() {
                            ui.ctx().memory().reset_areas();
                        }
                    });
                });
            });

        egui::TopBottomPanel::top("menu_bar").show(ctx, |ui| {
            show_menu_bar(ui);
        });

        {
            let mut fill = ctx.style().visuals.extreme_bg_color;
            if !cfg!(target_arch = "wasm32") {
                // Native: WrapApp uses a transparent window, so let's show that off:
                // NOTE: the OS compositor assumes "normal" blending, so we need to hack it:
                let [r, g, b, _] = fill.to_array();
                fill = egui::Color32::from_rgba_premultiplied(r, g, b, 180);
            }
            let frame = egui::Frame::none().fill(fill);
            egui::CentralPanel::default().frame(frame).show(ctx, |_| {});
        }

        self.windows(ctx);
    }

    /// Show the open windows.
    fn windows(&mut self, ctx: &CtxRef) {
<<<<<<< HEAD
        let Self {
            demos,
            tests,
            egui_windows,
            ..
        } = self;
=======
        let Self { demos, tests } = self;
>>>>>>> e6fe6a6f

        demos.windows(ctx);
        tests.windows(ctx);
    }
}

// ----------------------------------------------------------------------------

fn show_menu_bar(ui: &mut Ui) {
    trace!(ui);
    use egui::*;

    menu::bar(ui, |ui| {
        menu::menu(ui, "File", |ui| {
            if ui.button("Organize windows").clicked() {
                ui.ctx().memory().reset_areas();
            }
            if ui
                .button("Clear egui memory")
                .on_hover_text("Forget scroll, positions, sizes etc")
                .clicked()
            {
                *ui.ctx().memory() = Default::default();
            }
        });
    });
}<|MERGE_RESOLUTION|>--- conflicted
+++ resolved
@@ -1,9 +1,5 @@
 use super::Demo;
-<<<<<<< HEAD
-use egui::{localization::Language, CtxRef, ScrollArea, Ui, Window};
-=======
-use egui::{CtxRef, ScrollArea, Ui};
->>>>>>> e6fe6a6f
+use egui::{CtxRef, ScrollArea, Ui, localization::Language};
 use std::collections::BTreeSet;
 
 // ----------------------------------------------------------------------------
@@ -143,44 +139,14 @@
 pub struct DemoWindows {
     demos: Demos,
     tests: Tests,
-<<<<<<< HEAD
-    egui_windows: EguiWindows,
     lang: Language,
-=======
->>>>>>> e6fe6a6f
 }
 
 impl DemoWindows {
     /// Show the app ui (menu bar and windows).
     /// `sidebar_ui` can be used to optionally show some things in the sidebar
     pub fn ui(&mut self, ctx: &CtxRef) {
-<<<<<<< HEAD
-        let Self {
-            demos,
-            tests,
-            egui_windows,
-            lang,
-        } = self;
-
-        egui::SidePanel::left("side_panel", 190.0).show(ctx, |ui| {
-            ui.vertical_centered(|ui| {
-                ui.heading("✒ egui demos");
-            });
-
-            ui.separator();
-
-            ScrollArea::auto_sized().show(ui, |ui| {
-                use egui::special_emojis::{GITHUB, OS_APPLE, OS_LINUX, OS_WINDOWS};
-
-                ui.label("egui is an immediate mode GUI library written in Rust.");
-
-                ui.label(format!(
-                    "egui runs on the web, or natively on {}{}{}",
-                    OS_APPLE, OS_LINUX, OS_WINDOWS,
-                ));
-=======
-        let Self { demos, tests } = self;
->>>>>>> e6fe6a6f
+        let Self { demos, tests,lang } = self;
 
         egui::SidePanel::right("egui_demo_panel")
             .min_width(150.0)
@@ -261,16 +227,7 @@
 
     /// Show the open windows.
     fn windows(&mut self, ctx: &CtxRef) {
-<<<<<<< HEAD
-        let Self {
-            demos,
-            tests,
-            egui_windows,
-            ..
-        } = self;
-=======
         let Self { demos, tests } = self;
->>>>>>> e6fe6a6f
 
         demos.windows(ctx);
         tests.windows(ctx);
