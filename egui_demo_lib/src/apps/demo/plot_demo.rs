--- conflicted
+++ resolved
@@ -120,12 +120,7 @@
             .line(self.circle())
             .line(self.sin())
             .line(self.thingy())
-<<<<<<< HEAD
-            .height(300.0)
             .legend(Legend::default());
-=======
-            .show_legend(self.legend);
->>>>>>> c541952c
         if self.square {
             plot = plot.view_aspect(1.0);
         }
