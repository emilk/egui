--- conflicted
+++ resolved
@@ -3,12 +3,9 @@
 
 
 ## Unreleased
-<<<<<<< HEAD
 * Make winit/glutin an optional dependency ([#868](https://github.com/emilk/egui/pull/868)).
-=======
 * Simplify `EguiGlow` interface ([#871](https://github.com/emilk/egui/pull/871)).
 
->>>>>>> 1dbe608e
 
 ## 0.15.0 - 2021-10-24
 `egui_glow` has been newly created, with feature parity to `egui_glium`.
