--- conflicted
+++ resolved
@@ -40,11 +40,7 @@
 bytemuck = "1.7"
 tracing = "0.1"
 type-map = "0.5.0"
-<<<<<<< HEAD
-wgpu = { version = "0.13", features = ["webgl"] }
-=======
-wgpu = "0.12"
->>>>>>> 0c65a9df
+wgpu = "0.13"
 
 #! ### Optional dependencies
 ## Enable this when generating docs.
