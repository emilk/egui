* text=auto eol=lf
Cargo.lock linguist-generated=false
*.png filter=lfs diff=lfs merge=lfs -text
<<<<<<< HEAD
# The icon.png is needed when including eframe via git, so it may not be in lfs
crates/eframe/data/* !filter !diff !merge text=auto eol=lf
examples/images/src/cat.webp filter=lfs diff=lfs merge=lfs -text
examples/images/screenshot.png filter=lfs diff=lfs merge=lfs -text
=======

# Exclude some small files from LFS:
crates/eframe/data/* !filter !diff !merge text=auto eol=lf
crates/egui_demo_lib/data/* !filter !diff !merge text=auto eol=lf
crates/egui/assets/* !filter !diff !merge text=auto eol=lf
>>>>>>> 27a5803d
<|MERGE_RESOLUTION|>--- conflicted
+++ resolved
@@ -1,15 +1,8 @@
 * text=auto eol=lf
 Cargo.lock linguist-generated=false
 *.png filter=lfs diff=lfs merge=lfs -text
-<<<<<<< HEAD
-# The icon.png is needed when including eframe via git, so it may not be in lfs
-crates/eframe/data/* !filter !diff !merge text=auto eol=lf
-examples/images/src/cat.webp filter=lfs diff=lfs merge=lfs -text
-examples/images/screenshot.png filter=lfs diff=lfs merge=lfs -text
-=======
 
 # Exclude some small files from LFS:
 crates/eframe/data/* !filter !diff !merge text=auto eol=lf
 crates/egui_demo_lib/data/* !filter !diff !merge text=auto eol=lf
-crates/egui/assets/* !filter !diff !merge text=auto eol=lf
->>>>>>> 27a5803d
+crates/egui/assets/* !filter !diff !merge text=auto eol=lf